--- conflicted
+++ resolved
@@ -174,11 +174,6 @@
 	}
 	ccp->io_regs = ccp->io_map;
 
-<<<<<<< HEAD
-	if (!dev->dma_mask)
-		dev->dma_mask = &dev->coherent_dma_mask;
-=======
->>>>>>> 4b8a8262
 	ret = dma_set_mask_and_coherent(dev, DMA_BIT_MASK(48));
 	if (ret) {
 		dev_err(dev, "dma_set_mask_and_coherent failed (%d)\n", ret);
