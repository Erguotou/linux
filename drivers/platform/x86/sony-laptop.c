/*
 * ACPI Sony Notebook Control Driver (SNC and SPIC)
 *
 * Copyright (C) 2004-2005 Stelian Pop <stelian@popies.net>
 * Copyright (C) 2007-2009 Mattia Dongili <malattia@linux.it>
 *
 * Parts of this driver inspired from asus_acpi.c and ibm_acpi.c
 * which are copyrighted by their respective authors.
 *
 * The SNY6001 driver part is based on the sonypi driver which includes
 * material from:
 *
 * Copyright (C) 2001-2005 Stelian Pop <stelian@popies.net>
 *
 * Copyright (C) 2005 Narayanan R S <nars@kadamba.org>
 *
 * Copyright (C) 2001-2002 Alcôve <www.alcove.com>
 *
 * Copyright (C) 2001 Michael Ashley <m.ashley@unsw.edu.au>
 *
 * Copyright (C) 2001 Junichi Morita <jun1m@mars.dti.ne.jp>
 *
 * Copyright (C) 2000 Takaya Kinjo <t-kinjo@tc4.so-net.ne.jp>
 *
 * Copyright (C) 2000 Andrew Tridgell <tridge@valinux.com>
 *
 * Earlier work by Werner Almesberger, Paul `Rusty' Russell and Paul Mackerras.
 *
 * This program is free software; you can redistribute it and/or modify
 * it under the terms of the GNU General Public License as published by
 * the Free Software Foundation; either version 2 of the License, or
 * (at your option) any later version.
 *
 * This program is distributed in the hope that it will be useful,
 * but WITHOUT ANY WARRANTY; without even the implied warranty of
 * MERCHANTABILITY or FITNESS FOR A PARTICULAR PURPOSE.  See the
 * GNU General Public License for more details.
 *
 * You should have received a copy of the GNU General Public License
 * along with this program; if not, write to the Free Software
 * Foundation, Inc., 675 Mass Ave, Cambridge, MA 02139, USA.
 *
 */

#define pr_fmt(fmt) KBUILD_MODNAME ": " fmt

#include <linux/kernel.h>
#include <linux/module.h>
#include <linux/moduleparam.h>
#include <linux/init.h>
#include <linux/types.h>
#include <linux/backlight.h>
#include <linux/platform_device.h>
#include <linux/err.h>
#include <linux/dmi.h>
#include <linux/pci.h>
#include <linux/interrupt.h>
#include <linux/delay.h>
#include <linux/input.h>
#include <linux/kfifo.h>
#include <linux/workqueue.h>
#include <linux/acpi.h>
#include <linux/slab.h>
#include <acpi/acpi_drivers.h>
#include <acpi/acpi_bus.h>
#include <asm/uaccess.h>
#include <linux/sonypi.h>
#include <linux/sony-laptop.h>
#include <linux/rfkill.h>
#ifdef CONFIG_SONYPI_COMPAT
#include <linux/poll.h>
#include <linux/miscdevice.h>
#endif

#define dprintk(fmt, ...)			\
do {						\
	if (debug)				\
		pr_warn(fmt, ##__VA_ARGS__);	\
} while (0)

#define SONY_LAPTOP_DRIVER_VERSION	"0.6"

#define SONY_NC_CLASS		"sony-nc"
#define SONY_NC_HID		"SNY5001"
#define SONY_NC_DRIVER_NAME	"Sony Notebook Control Driver"

#define SONY_PIC_CLASS		"sony-pic"
#define SONY_PIC_HID		"SNY6001"
#define SONY_PIC_DRIVER_NAME	"Sony Programmable IO Control Driver"

MODULE_AUTHOR("Stelian Pop, Mattia Dongili");
MODULE_DESCRIPTION("Sony laptop extras driver (SPIC and SNC ACPI device)");
MODULE_LICENSE("GPL");
MODULE_VERSION(SONY_LAPTOP_DRIVER_VERSION);

static int debug;
module_param(debug, int, 0);
MODULE_PARM_DESC(debug, "set this to 1 (and RTFM) if you want to help "
		 "the development of this driver");

static int no_spic;		/* = 0 */
module_param(no_spic, int, 0444);
MODULE_PARM_DESC(no_spic,
		 "set this if you don't want to enable the SPIC device");

static int compat;		/* = 0 */
module_param(compat, int, 0444);
MODULE_PARM_DESC(compat,
		 "set this if you want to enable backward compatibility mode");

static unsigned long mask = 0xffffffff;
module_param(mask, ulong, 0644);
MODULE_PARM_DESC(mask,
		 "set this to the mask of event you want to enable (see doc)");

static int camera;		/* = 0 */
module_param(camera, int, 0444);
MODULE_PARM_DESC(camera,
		 "set this to 1 to enable Motion Eye camera controls "
		 "(only use it if you have a C1VE or C1VN model)");

#ifdef CONFIG_SONYPI_COMPAT
static int minor = -1;
module_param(minor, int, 0);
MODULE_PARM_DESC(minor,
		 "minor number of the misc device for the SPIC compatibility code, "
		 "default is -1 (automatic)");
#endif

static int kbd_backlight = 1;
module_param(kbd_backlight, int, 0444);
MODULE_PARM_DESC(kbd_backlight,
		 "set this to 0 to disable keyboard backlight, "
		 "1 to enable it (default: 0)");

static int kbd_backlight_timeout;	/* = 0 */
module_param(kbd_backlight_timeout, int, 0444);
MODULE_PARM_DESC(kbd_backlight_timeout,
		 "set this to 0 to set the default 10 seconds timeout, "
		 "1 for 30 seconds, 2 for 60 seconds and 3 to disable timeout "
		 "(default: 0)");

#ifdef CONFIG_PM_SLEEP
static void sony_nc_kbd_backlight_resume(void);
static void sony_nc_thermal_resume(void);
#endif
static int sony_nc_kbd_backlight_setup(struct platform_device *pd,
		unsigned int handle);
static void sony_nc_kbd_backlight_cleanup(struct platform_device *pd);

static int sony_nc_battery_care_setup(struct platform_device *pd,
		unsigned int handle);
static void sony_nc_battery_care_cleanup(struct platform_device *pd);

static int sony_nc_thermal_setup(struct platform_device *pd);
static void sony_nc_thermal_cleanup(struct platform_device *pd);

static int sony_nc_lid_resume_setup(struct platform_device *pd);
static void sony_nc_lid_resume_cleanup(struct platform_device *pd);

static int sony_nc_highspeed_charging_setup(struct platform_device *pd);
static void sony_nc_highspeed_charging_cleanup(struct platform_device *pd);

static int sony_nc_touchpad_setup(struct platform_device *pd,
				  unsigned int handle);
static void sony_nc_touchpad_cleanup(struct platform_device *pd);

enum sony_nc_rfkill {
	SONY_WIFI,
	SONY_BLUETOOTH,
	SONY_WWAN,
	SONY_WIMAX,
	N_SONY_RFKILL,
};

static int sony_rfkill_handle;
static struct rfkill *sony_rfkill_devices[N_SONY_RFKILL];
static int sony_rfkill_address[N_SONY_RFKILL] = {0x300, 0x500, 0x700, 0x900};
static int sony_nc_rfkill_setup(struct acpi_device *device,
		unsigned int handle);
static void sony_nc_rfkill_cleanup(void);
static void sony_nc_rfkill_update(void);

/*********** Input Devices ***********/

#define SONY_LAPTOP_BUF_SIZE	128
struct sony_laptop_input_s {
	atomic_t		users;
	struct input_dev	*jog_dev;
	struct input_dev	*key_dev;
	struct kfifo		fifo;
	spinlock_t		fifo_lock;
	struct timer_list	release_key_timer;
};

static struct sony_laptop_input_s sony_laptop_input = {
	.users = ATOMIC_INIT(0),
};

struct sony_laptop_keypress {
	struct input_dev *dev;
	int key;
};

/* Correspondance table between sonypi events
 * and input layer indexes in the keymap
 */
static int sony_laptop_input_index[] = {
	-1,	/*  0 no event */
	-1,	/*  1 SONYPI_EVENT_JOGDIAL_DOWN */
	-1,	/*  2 SONYPI_EVENT_JOGDIAL_UP */
	-1,	/*  3 SONYPI_EVENT_JOGDIAL_DOWN_PRESSED */
	-1,	/*  4 SONYPI_EVENT_JOGDIAL_UP_PRESSED */
	-1,	/*  5 SONYPI_EVENT_JOGDIAL_PRESSED */
	-1,	/*  6 SONYPI_EVENT_JOGDIAL_RELEASED */
	 0,	/*  7 SONYPI_EVENT_CAPTURE_PRESSED */
	 1,	/*  8 SONYPI_EVENT_CAPTURE_RELEASED */
	 2,	/*  9 SONYPI_EVENT_CAPTURE_PARTIALPRESSED */
	 3,	/* 10 SONYPI_EVENT_CAPTURE_PARTIALRELEASED */
	 4,	/* 11 SONYPI_EVENT_FNKEY_ESC */
	 5,	/* 12 SONYPI_EVENT_FNKEY_F1 */
	 6,	/* 13 SONYPI_EVENT_FNKEY_F2 */
	 7,	/* 14 SONYPI_EVENT_FNKEY_F3 */
	 8,	/* 15 SONYPI_EVENT_FNKEY_F4 */
	 9,	/* 16 SONYPI_EVENT_FNKEY_F5 */
	10,	/* 17 SONYPI_EVENT_FNKEY_F6 */
	11,	/* 18 SONYPI_EVENT_FNKEY_F7 */
	12,	/* 19 SONYPI_EVENT_FNKEY_F8 */
	13,	/* 20 SONYPI_EVENT_FNKEY_F9 */
	14,	/* 21 SONYPI_EVENT_FNKEY_F10 */
	15,	/* 22 SONYPI_EVENT_FNKEY_F11 */
	16,	/* 23 SONYPI_EVENT_FNKEY_F12 */
	17,	/* 24 SONYPI_EVENT_FNKEY_1 */
	18,	/* 25 SONYPI_EVENT_FNKEY_2 */
	19,	/* 26 SONYPI_EVENT_FNKEY_D */
	20,	/* 27 SONYPI_EVENT_FNKEY_E */
	21,	/* 28 SONYPI_EVENT_FNKEY_F */
	22,	/* 29 SONYPI_EVENT_FNKEY_S */
	23,	/* 30 SONYPI_EVENT_FNKEY_B */
	24,	/* 31 SONYPI_EVENT_BLUETOOTH_PRESSED */
	25,	/* 32 SONYPI_EVENT_PKEY_P1 */
	26,	/* 33 SONYPI_EVENT_PKEY_P2 */
	27,	/* 34 SONYPI_EVENT_PKEY_P3 */
	28,	/* 35 SONYPI_EVENT_BACK_PRESSED */
	-1,	/* 36 SONYPI_EVENT_LID_CLOSED */
	-1,	/* 37 SONYPI_EVENT_LID_OPENED */
	29,	/* 38 SONYPI_EVENT_BLUETOOTH_ON */
	30,	/* 39 SONYPI_EVENT_BLUETOOTH_OFF */
	31,	/* 40 SONYPI_EVENT_HELP_PRESSED */
	32,	/* 41 SONYPI_EVENT_FNKEY_ONLY */
	33,	/* 42 SONYPI_EVENT_JOGDIAL_FAST_DOWN */
	34,	/* 43 SONYPI_EVENT_JOGDIAL_FAST_UP */
	35,	/* 44 SONYPI_EVENT_JOGDIAL_FAST_DOWN_PRESSED */
	36,	/* 45 SONYPI_EVENT_JOGDIAL_FAST_UP_PRESSED */
	37,	/* 46 SONYPI_EVENT_JOGDIAL_VFAST_DOWN */
	38,	/* 47 SONYPI_EVENT_JOGDIAL_VFAST_UP */
	39,	/* 48 SONYPI_EVENT_JOGDIAL_VFAST_DOWN_PRESSED */
	40,	/* 49 SONYPI_EVENT_JOGDIAL_VFAST_UP_PRESSED */
	41,	/* 50 SONYPI_EVENT_ZOOM_PRESSED */
	42,	/* 51 SONYPI_EVENT_THUMBPHRASE_PRESSED */
	43,	/* 52 SONYPI_EVENT_MEYE_FACE */
	44,	/* 53 SONYPI_EVENT_MEYE_OPPOSITE */
	45,	/* 54 SONYPI_EVENT_MEMORYSTICK_INSERT */
	46,	/* 55 SONYPI_EVENT_MEMORYSTICK_EJECT */
	-1,	/* 56 SONYPI_EVENT_ANYBUTTON_RELEASED */
	-1,	/* 57 SONYPI_EVENT_BATTERY_INSERT */
	-1,	/* 58 SONYPI_EVENT_BATTERY_REMOVE */
	-1,	/* 59 SONYPI_EVENT_FNKEY_RELEASED */
	47,	/* 60 SONYPI_EVENT_WIRELESS_ON */
	48,	/* 61 SONYPI_EVENT_WIRELESS_OFF */
	49,	/* 62 SONYPI_EVENT_ZOOM_IN_PRESSED */
	50,	/* 63 SONYPI_EVENT_ZOOM_OUT_PRESSED */
	51,	/* 64 SONYPI_EVENT_CD_EJECT_PRESSED */
	52,	/* 65 SONYPI_EVENT_MODEKEY_PRESSED */
	53,	/* 66 SONYPI_EVENT_PKEY_P4 */
	54,	/* 67 SONYPI_EVENT_PKEY_P5 */
	55,	/* 68 SONYPI_EVENT_SETTINGKEY_PRESSED */
	56,	/* 69 SONYPI_EVENT_VOLUME_INC_PRESSED */
	57,	/* 70 SONYPI_EVENT_VOLUME_DEC_PRESSED */
	-1,	/* 71 SONYPI_EVENT_BRIGHTNESS_PRESSED */
	58,	/* 72 SONYPI_EVENT_MEDIA_PRESSED */
	59,	/* 72 SONYPI_EVENT_VENDOR_PRESSED */
};

static int sony_laptop_input_keycode_map[] = {
	KEY_CAMERA,	/*  0 SONYPI_EVENT_CAPTURE_PRESSED */
	KEY_RESERVED,	/*  1 SONYPI_EVENT_CAPTURE_RELEASED */
	KEY_RESERVED,	/*  2 SONYPI_EVENT_CAPTURE_PARTIALPRESSED */
	KEY_RESERVED,	/*  3 SONYPI_EVENT_CAPTURE_PARTIALRELEASED */
	KEY_FN_ESC,	/*  4 SONYPI_EVENT_FNKEY_ESC */
	KEY_FN_F1,	/*  5 SONYPI_EVENT_FNKEY_F1 */
	KEY_FN_F2,	/*  6 SONYPI_EVENT_FNKEY_F2 */
	KEY_FN_F3,	/*  7 SONYPI_EVENT_FNKEY_F3 */
	KEY_FN_F4,	/*  8 SONYPI_EVENT_FNKEY_F4 */
	KEY_FN_F5,	/*  9 SONYPI_EVENT_FNKEY_F5 */
	KEY_FN_F6,	/* 10 SONYPI_EVENT_FNKEY_F6 */
	KEY_FN_F7,	/* 11 SONYPI_EVENT_FNKEY_F7 */
	KEY_FN_F8,	/* 12 SONYPI_EVENT_FNKEY_F8 */
	KEY_FN_F9,	/* 13 SONYPI_EVENT_FNKEY_F9 */
	KEY_FN_F10,	/* 14 SONYPI_EVENT_FNKEY_F10 */
	KEY_FN_F11,	/* 15 SONYPI_EVENT_FNKEY_F11 */
	KEY_FN_F12,	/* 16 SONYPI_EVENT_FNKEY_F12 */
	KEY_FN_F1,	/* 17 SONYPI_EVENT_FNKEY_1 */
	KEY_FN_F2,	/* 18 SONYPI_EVENT_FNKEY_2 */
	KEY_FN_D,	/* 19 SONYPI_EVENT_FNKEY_D */
	KEY_FN_E,	/* 20 SONYPI_EVENT_FNKEY_E */
	KEY_FN_F,	/* 21 SONYPI_EVENT_FNKEY_F */
	KEY_FN_S,	/* 22 SONYPI_EVENT_FNKEY_S */
	KEY_FN_B,	/* 23 SONYPI_EVENT_FNKEY_B */
	KEY_BLUETOOTH,	/* 24 SONYPI_EVENT_BLUETOOTH_PRESSED */
	KEY_PROG1,	/* 25 SONYPI_EVENT_PKEY_P1 */
	KEY_PROG2,	/* 26 SONYPI_EVENT_PKEY_P2 */
	KEY_PROG3,	/* 27 SONYPI_EVENT_PKEY_P3 */
	KEY_BACK,	/* 28 SONYPI_EVENT_BACK_PRESSED */
	KEY_BLUETOOTH,	/* 29 SONYPI_EVENT_BLUETOOTH_ON */
	KEY_BLUETOOTH,	/* 30 SONYPI_EVENT_BLUETOOTH_OFF */
	KEY_HELP,	/* 31 SONYPI_EVENT_HELP_PRESSED */
	KEY_FN,		/* 32 SONYPI_EVENT_FNKEY_ONLY */
	KEY_RESERVED,	/* 33 SONYPI_EVENT_JOGDIAL_FAST_DOWN */
	KEY_RESERVED,	/* 34 SONYPI_EVENT_JOGDIAL_FAST_UP */
	KEY_RESERVED,	/* 35 SONYPI_EVENT_JOGDIAL_FAST_DOWN_PRESSED */
	KEY_RESERVED,	/* 36 SONYPI_EVENT_JOGDIAL_FAST_UP_PRESSED */
	KEY_RESERVED,	/* 37 SONYPI_EVENT_JOGDIAL_VFAST_DOWN */
	KEY_RESERVED,	/* 38 SONYPI_EVENT_JOGDIAL_VFAST_UP */
	KEY_RESERVED,	/* 39 SONYPI_EVENT_JOGDIAL_VFAST_DOWN_PRESSED */
	KEY_RESERVED,	/* 40 SONYPI_EVENT_JOGDIAL_VFAST_UP_PRESSED */
	KEY_ZOOM,	/* 41 SONYPI_EVENT_ZOOM_PRESSED */
	BTN_THUMB,	/* 42 SONYPI_EVENT_THUMBPHRASE_PRESSED */
	KEY_RESERVED,	/* 43 SONYPI_EVENT_MEYE_FACE */
	KEY_RESERVED,	/* 44 SONYPI_EVENT_MEYE_OPPOSITE */
	KEY_RESERVED,	/* 45 SONYPI_EVENT_MEMORYSTICK_INSERT */
	KEY_RESERVED,	/* 46 SONYPI_EVENT_MEMORYSTICK_EJECT */
	KEY_WLAN,	/* 47 SONYPI_EVENT_WIRELESS_ON */
	KEY_WLAN,	/* 48 SONYPI_EVENT_WIRELESS_OFF */
	KEY_ZOOMIN,	/* 49 SONYPI_EVENT_ZOOM_IN_PRESSED */
	KEY_ZOOMOUT,	/* 50 SONYPI_EVENT_ZOOM_OUT_PRESSED */
	KEY_EJECTCD,	/* 51 SONYPI_EVENT_CD_EJECT_PRESSED */
	KEY_F13,	/* 52 SONYPI_EVENT_MODEKEY_PRESSED */
	KEY_PROG4,	/* 53 SONYPI_EVENT_PKEY_P4 */
	KEY_F14,	/* 54 SONYPI_EVENT_PKEY_P5 */
	KEY_F15,	/* 55 SONYPI_EVENT_SETTINGKEY_PRESSED */
	KEY_VOLUMEUP,	/* 56 SONYPI_EVENT_VOLUME_INC_PRESSED */
	KEY_VOLUMEDOWN,	/* 57 SONYPI_EVENT_VOLUME_DEC_PRESSED */
	KEY_MEDIA,	/* 58 SONYPI_EVENT_MEDIA_PRESSED */
	KEY_VENDOR,	/* 59 SONYPI_EVENT_VENDOR_PRESSED */
};

/* release buttons after a short delay if pressed */
static void do_sony_laptop_release_key(unsigned long unused)
{
	struct sony_laptop_keypress kp;
	unsigned long flags;

	spin_lock_irqsave(&sony_laptop_input.fifo_lock, flags);

	if (kfifo_out(&sony_laptop_input.fifo,
		      (unsigned char *)&kp, sizeof(kp)) == sizeof(kp)) {
		input_report_key(kp.dev, kp.key, 0);
		input_sync(kp.dev);
	}

	/* If there is something in the fifo schedule next release. */
	if (kfifo_len(&sony_laptop_input.fifo) != 0)
		mod_timer(&sony_laptop_input.release_key_timer,
			  jiffies + msecs_to_jiffies(10));

	spin_unlock_irqrestore(&sony_laptop_input.fifo_lock, flags);
}

/* forward event to the input subsystem */
static void sony_laptop_report_input_event(u8 event)
{
	struct input_dev *jog_dev = sony_laptop_input.jog_dev;
	struct input_dev *key_dev = sony_laptop_input.key_dev;
	struct sony_laptop_keypress kp = { NULL };
	int scancode = -1;

	if (event == SONYPI_EVENT_FNKEY_RELEASED ||
			event == SONYPI_EVENT_ANYBUTTON_RELEASED) {
		/* Nothing, not all VAIOs generate this event */
		return;
	}

	/* report events */
	switch (event) {
	/* jog_dev events */
	case SONYPI_EVENT_JOGDIAL_UP:
	case SONYPI_EVENT_JOGDIAL_UP_PRESSED:
		input_report_rel(jog_dev, REL_WHEEL, 1);
		input_sync(jog_dev);
		return;

	case SONYPI_EVENT_JOGDIAL_DOWN:
	case SONYPI_EVENT_JOGDIAL_DOWN_PRESSED:
		input_report_rel(jog_dev, REL_WHEEL, -1);
		input_sync(jog_dev);
		return;

	/* key_dev events */
	case SONYPI_EVENT_JOGDIAL_PRESSED:
		kp.key = BTN_MIDDLE;
		kp.dev = jog_dev;
		break;

	default:
		if (event >= ARRAY_SIZE(sony_laptop_input_index)) {
			dprintk("sony_laptop_report_input_event, event not known: %d\n", event);
			break;
		}
		if ((scancode = sony_laptop_input_index[event]) != -1) {
			kp.key = sony_laptop_input_keycode_map[scancode];
			if (kp.key != KEY_UNKNOWN)
				kp.dev = key_dev;
		}
		break;
	}

	if (kp.dev) {
		/* if we have a scancode we emit it so we can always
		    remap the key */
		if (scancode != -1)
			input_event(kp.dev, EV_MSC, MSC_SCAN, scancode);
		input_report_key(kp.dev, kp.key, 1);
		input_sync(kp.dev);

		/* schedule key release */
		kfifo_in_locked(&sony_laptop_input.fifo,
				(unsigned char *)&kp, sizeof(kp),
				&sony_laptop_input.fifo_lock);
		mod_timer(&sony_laptop_input.release_key_timer,
			  jiffies + msecs_to_jiffies(10));
	} else
		dprintk("unknown input event %.2x\n", event);
}

static int sony_laptop_setup_input(struct acpi_device *acpi_device)
{
	struct input_dev *jog_dev;
	struct input_dev *key_dev;
	int i;
	int error;

	/* don't run again if already initialized */
	if (atomic_add_return(1, &sony_laptop_input.users) > 1)
		return 0;

	/* kfifo */
	spin_lock_init(&sony_laptop_input.fifo_lock);
	error = kfifo_alloc(&sony_laptop_input.fifo,
			    SONY_LAPTOP_BUF_SIZE, GFP_KERNEL);
	if (error) {
		pr_err("kfifo_alloc failed\n");
		goto err_dec_users;
	}

	setup_timer(&sony_laptop_input.release_key_timer,
		    do_sony_laptop_release_key, 0);

	/* input keys */
	key_dev = input_allocate_device();
	if (!key_dev) {
		error = -ENOMEM;
		goto err_free_kfifo;
	}

	key_dev->name = "Sony Vaio Keys";
	key_dev->id.bustype = BUS_ISA;
	key_dev->id.vendor = PCI_VENDOR_ID_SONY;
	key_dev->dev.parent = &acpi_device->dev;

	/* Initialize the Input Drivers: special keys */
	input_set_capability(key_dev, EV_MSC, MSC_SCAN);

	__set_bit(EV_KEY, key_dev->evbit);
	key_dev->keycodesize = sizeof(sony_laptop_input_keycode_map[0]);
	key_dev->keycodemax = ARRAY_SIZE(sony_laptop_input_keycode_map);
	key_dev->keycode = &sony_laptop_input_keycode_map;
	for (i = 0; i < ARRAY_SIZE(sony_laptop_input_keycode_map); i++)
		__set_bit(sony_laptop_input_keycode_map[i], key_dev->keybit);
	__clear_bit(KEY_RESERVED, key_dev->keybit);

	error = input_register_device(key_dev);
	if (error)
		goto err_free_keydev;

	sony_laptop_input.key_dev = key_dev;

	/* jogdial */
	jog_dev = input_allocate_device();
	if (!jog_dev) {
		error = -ENOMEM;
		goto err_unregister_keydev;
	}

	jog_dev->name = "Sony Vaio Jogdial";
	jog_dev->id.bustype = BUS_ISA;
	jog_dev->id.vendor = PCI_VENDOR_ID_SONY;
	jog_dev->dev.parent = &acpi_device->dev;

	input_set_capability(jog_dev, EV_KEY, BTN_MIDDLE);
	input_set_capability(jog_dev, EV_REL, REL_WHEEL);

	error = input_register_device(jog_dev);
	if (error)
		goto err_free_jogdev;

	sony_laptop_input.jog_dev = jog_dev;

	return 0;

err_free_jogdev:
	input_free_device(jog_dev);

err_unregister_keydev:
	input_unregister_device(key_dev);
	/* to avoid kref underflow below at input_free_device */
	key_dev = NULL;

err_free_keydev:
	input_free_device(key_dev);

err_free_kfifo:
	kfifo_free(&sony_laptop_input.fifo);

err_dec_users:
	atomic_dec(&sony_laptop_input.users);
	return error;
}

static void sony_laptop_remove_input(void)
{
	struct sony_laptop_keypress kp = { NULL };

	/* Cleanup only after the last user has gone */
	if (!atomic_dec_and_test(&sony_laptop_input.users))
		return;

	del_timer_sync(&sony_laptop_input.release_key_timer);

	/*
	 * Generate key-up events for remaining keys. Note that we don't
	 * need locking since nobody is adding new events to the kfifo.
	 */
	while (kfifo_out(&sony_laptop_input.fifo,
			 (unsigned char *)&kp, sizeof(kp)) == sizeof(kp)) {
		input_report_key(kp.dev, kp.key, 0);
		input_sync(kp.dev);
	}

	/* destroy input devs */
	input_unregister_device(sony_laptop_input.key_dev);
	sony_laptop_input.key_dev = NULL;

	if (sony_laptop_input.jog_dev) {
		input_unregister_device(sony_laptop_input.jog_dev);
		sony_laptop_input.jog_dev = NULL;
	}

	kfifo_free(&sony_laptop_input.fifo);
}

/*********** Platform Device ***********/

static atomic_t sony_pf_users = ATOMIC_INIT(0);
static struct platform_driver sony_pf_driver = {
	.driver = {
		   .name = "sony-laptop",
		   .owner = THIS_MODULE,
		   }
};
static struct platform_device *sony_pf_device;

static int sony_pf_add(void)
{
	int ret = 0;

	/* don't run again if already initialized */
	if (atomic_add_return(1, &sony_pf_users) > 1)
		return 0;

	ret = platform_driver_register(&sony_pf_driver);
	if (ret)
		goto out;

	sony_pf_device = platform_device_alloc("sony-laptop", -1);
	if (!sony_pf_device) {
		ret = -ENOMEM;
		goto out_platform_registered;
	}

	ret = platform_device_add(sony_pf_device);
	if (ret)
		goto out_platform_alloced;

	return 0;

      out_platform_alloced:
	platform_device_put(sony_pf_device);
	sony_pf_device = NULL;
      out_platform_registered:
	platform_driver_unregister(&sony_pf_driver);
      out:
	atomic_dec(&sony_pf_users);
	return ret;
}

static void sony_pf_remove(void)
{
	/* deregister only after the last user has gone */
	if (!atomic_dec_and_test(&sony_pf_users))
		return;

	platform_device_unregister(sony_pf_device);
	platform_driver_unregister(&sony_pf_driver);
}

/*********** SNC (SNY5001) Device ***********/

/* the device uses 1-based values, while the backlight subsystem uses
   0-based values */
#define SONY_MAX_BRIGHTNESS	8

#define SNC_VALIDATE_IN		0
#define SNC_VALIDATE_OUT	1

static ssize_t sony_nc_sysfs_show(struct device *, struct device_attribute *,
			      char *);
static ssize_t sony_nc_sysfs_store(struct device *, struct device_attribute *,
			       const char *, size_t);
static int boolean_validate(const int, const int);
static int brightness_default_validate(const int, const int);

struct sony_nc_value {
	char *name;		/* name of the entry */
	char **acpiget;		/* names of the ACPI get function */
	char **acpiset;		/* names of the ACPI set function */
	int (*validate)(const int, const int);	/* input/output validation */
	int value;		/* current setting */
	int valid;		/* Has ever been set */
	int debug;		/* active only in debug mode ? */
	struct device_attribute devattr;	/* sysfs attribute */
};

#define SNC_HANDLE_NAMES(_name, _values...) \
	static char *snc_##_name[] = { _values, NULL }

#define SNC_HANDLE(_name, _getters, _setters, _validate, _debug) \
	{ \
		.name		= __stringify(_name), \
		.acpiget	= _getters, \
		.acpiset	= _setters, \
		.validate	= _validate, \
		.debug		= _debug, \
		.devattr	= __ATTR(_name, 0, sony_nc_sysfs_show, sony_nc_sysfs_store), \
	}

#define SNC_HANDLE_NULL	{ .name = NULL }

SNC_HANDLE_NAMES(fnkey_get, "GHKE");

SNC_HANDLE_NAMES(brightness_def_get, "GPBR");
SNC_HANDLE_NAMES(brightness_def_set, "SPBR");

SNC_HANDLE_NAMES(cdpower_get, "GCDP");
SNC_HANDLE_NAMES(cdpower_set, "SCDP", "CDPW");

SNC_HANDLE_NAMES(audiopower_get, "GAZP");
SNC_HANDLE_NAMES(audiopower_set, "AZPW");

SNC_HANDLE_NAMES(lanpower_get, "GLNP");
SNC_HANDLE_NAMES(lanpower_set, "LNPW");

SNC_HANDLE_NAMES(lidstate_get, "GLID");

SNC_HANDLE_NAMES(indicatorlamp_get, "GILS");
SNC_HANDLE_NAMES(indicatorlamp_set, "SILS");

SNC_HANDLE_NAMES(gainbass_get, "GMGB");
SNC_HANDLE_NAMES(gainbass_set, "CMGB");

SNC_HANDLE_NAMES(PID_get, "GPID");

SNC_HANDLE_NAMES(CTR_get, "GCTR");
SNC_HANDLE_NAMES(CTR_set, "SCTR");

SNC_HANDLE_NAMES(PCR_get, "GPCR");
SNC_HANDLE_NAMES(PCR_set, "SPCR");

SNC_HANDLE_NAMES(CMI_get, "GCMI");
SNC_HANDLE_NAMES(CMI_set, "SCMI");

static struct sony_nc_value sony_nc_values[] = {
	SNC_HANDLE(brightness_default, snc_brightness_def_get,
			snc_brightness_def_set, brightness_default_validate, 0),
	SNC_HANDLE(fnkey, snc_fnkey_get, NULL, NULL, 0),
	SNC_HANDLE(cdpower, snc_cdpower_get, snc_cdpower_set, boolean_validate, 0),
	SNC_HANDLE(audiopower, snc_audiopower_get, snc_audiopower_set,
			boolean_validate, 0),
	SNC_HANDLE(lanpower, snc_lanpower_get, snc_lanpower_set,
			boolean_validate, 1),
	SNC_HANDLE(lidstate, snc_lidstate_get, NULL,
			boolean_validate, 0),
	SNC_HANDLE(indicatorlamp, snc_indicatorlamp_get, snc_indicatorlamp_set,
			boolean_validate, 0),
	SNC_HANDLE(gainbass, snc_gainbass_get, snc_gainbass_set,
			boolean_validate, 0),
	/* unknown methods */
	SNC_HANDLE(PID, snc_PID_get, NULL, NULL, 1),
	SNC_HANDLE(CTR, snc_CTR_get, snc_CTR_set, NULL, 1),
	SNC_HANDLE(PCR, snc_PCR_get, snc_PCR_set, NULL, 1),
	SNC_HANDLE(CMI, snc_CMI_get, snc_CMI_set, NULL, 1),
	SNC_HANDLE_NULL
};

static acpi_handle sony_nc_acpi_handle;
static struct acpi_device *sony_nc_acpi_device = NULL;

/*
 * acpi_evaluate_object wrappers
 * all useful calls into SNC methods take one or zero parameters and return
 * integers or arrays.
 */
static union acpi_object *__call_snc_method(acpi_handle handle, char *method,
		u64 *value)
{
	union acpi_object *result = NULL;
	struct acpi_buffer output = { ACPI_ALLOCATE_BUFFER, NULL };
	acpi_status status;

	if (value) {
		struct acpi_object_list params;
		union acpi_object in;
		in.type = ACPI_TYPE_INTEGER;
		in.integer.value = *value;
		params.count = 1;
		params.pointer = &in;
		status = acpi_evaluate_object(handle, method, &params, &output);
		dprintk("__call_snc_method: [%s:0x%.8x%.8x]\n", method,
				(unsigned int)(*value >> 32),
				(unsigned int)*value & 0xffffffff);
	} else {
		status = acpi_evaluate_object(handle, method, NULL, &output);
		dprintk("__call_snc_method: [%s]\n", method);
	}

	if (ACPI_FAILURE(status)) {
		pr_err("Failed to evaluate [%s]\n", method);
		return NULL;
	}

	result = (union acpi_object *) output.pointer;
	if (!result)
		dprintk("No return object [%s]\n", method);

	return result;
}

static int sony_nc_int_call(acpi_handle handle, char *name, int *value,
		int *result)
{
	union acpi_object *object = NULL;
	if (value) {
		u64 v = *value;
		object = __call_snc_method(handle, name, &v);
	} else
		object = __call_snc_method(handle, name, NULL);

	if (!object)
		return -EINVAL;

	if (object->type != ACPI_TYPE_INTEGER) {
		pr_warn("Invalid acpi_object: expected 0x%x got 0x%x\n",
				ACPI_TYPE_INTEGER, object->type);
		kfree(object);
		return -EINVAL;
	}

	if (result)
		*result = object->integer.value;

	kfree(object);
	return 0;
}

#define MIN(a, b)	(a > b ? b : a)
static int sony_nc_buffer_call(acpi_handle handle, char *name, u64 *value,
		void *buffer, size_t buflen)
{
	size_t len = len;
	union acpi_object *object = __call_snc_method(handle, name, value);

	if (!object)
		return -EINVAL;

	if (object->type == ACPI_TYPE_BUFFER)
		len = MIN(buflen, object->buffer.length);

	else if (object->type == ACPI_TYPE_INTEGER)
		len = MIN(buflen, sizeof(object->integer.value));

	else {
		pr_warn("Invalid acpi_object: expected 0x%x got 0x%x\n",
				ACPI_TYPE_BUFFER, object->type);
		kfree(object);
		return -EINVAL;
	}

	memcpy(buffer, object->buffer.pointer, len);
	kfree(object);
	return 0;
}

struct sony_nc_handles {
	u16 cap[0x10];
	struct device_attribute devattr;
};

static struct sony_nc_handles *handles;

static ssize_t sony_nc_handles_show(struct device *dev,
		struct device_attribute *attr, char *buffer)
{
	ssize_t len = 0;
	int i;

	for (i = 0; i < ARRAY_SIZE(handles->cap); i++) {
		len += snprintf(buffer + len, PAGE_SIZE - len, "0x%.4x ",
				handles->cap[i]);
	}
	len += snprintf(buffer + len, PAGE_SIZE - len, "\n");

	return len;
}

static int sony_nc_handles_setup(struct platform_device *pd)
{
	int i, r, result, arg;

	handles = kzalloc(sizeof(*handles), GFP_KERNEL);
	if (!handles)
		return -ENOMEM;

	for (i = 0; i < ARRAY_SIZE(handles->cap); i++) {
		arg = i + 0x20;
		r = sony_nc_int_call(sony_nc_acpi_handle, "SN00", &arg,
					&result);
		if (!r) {
			dprintk("caching handle 0x%.4x (offset: 0x%.2x)\n",
					result, i);
			handles->cap[i] = result;
		}
	}

	if (debug) {
		sysfs_attr_init(&handles->devattr.attr);
		handles->devattr.attr.name = "handles";
		handles->devattr.attr.mode = S_IRUGO;
		handles->devattr.show = sony_nc_handles_show;

		/* allow reading capabilities via sysfs */
		if (device_create_file(&pd->dev, &handles->devattr)) {
			kfree(handles);
			handles = NULL;
			return -1;
		}
	}

	return 0;
}

static int sony_nc_handles_cleanup(struct platform_device *pd)
{
	if (handles) {
		if (debug)
			device_remove_file(&pd->dev, &handles->devattr);
		kfree(handles);
		handles = NULL;
	}
	return 0;
}

static int sony_find_snc_handle(int handle)
{
	int i;

	/* not initialized yet, return early */
	if (!handles || !handle)
		return -EINVAL;

	for (i = 0; i < 0x10; i++) {
		if (handles->cap[i] == handle) {
			dprintk("found handle 0x%.4x (offset: 0x%.2x)\n",
					handle, i);
			return i;
		}
	}
	dprintk("handle 0x%.4x not found\n", handle);
	return -EINVAL;
}

static int sony_call_snc_handle(int handle, int argument, int *result)
{
	int arg, ret = 0;
	int offset = sony_find_snc_handle(handle);

	if (offset < 0)
		return offset;

	arg = offset | argument;
	ret = sony_nc_int_call(sony_nc_acpi_handle, "SN07", &arg, result);
	dprintk("called SN07 with 0x%.4x (result: 0x%.4x)\n", arg, *result);
	return ret;
}

/*
 * sony_nc_values input/output validate functions
 */

/* brightness_default_validate:
 *
 * manipulate input output values to keep consistency with the
 * backlight framework for which brightness values are 0-based.
 */
static int brightness_default_validate(const int direction, const int value)
{
	switch (direction) {
		case SNC_VALIDATE_OUT:
			return value - 1;
		case SNC_VALIDATE_IN:
			if (value >= 0 && value < SONY_MAX_BRIGHTNESS)
				return value + 1;
	}
	return -EINVAL;
}

/* boolean_validate:
 *
 * on input validate boolean values 0/1, on output just pass the
 * received value.
 */
static int boolean_validate(const int direction, const int value)
{
	if (direction == SNC_VALIDATE_IN) {
		if (value != 0 && value != 1)
			return -EINVAL;
	}
	return value;
}

/*
 * Sysfs show/store common to all sony_nc_values
 */
static ssize_t sony_nc_sysfs_show(struct device *dev, struct device_attribute *attr,
			      char *buffer)
{
	int value, ret = 0;
	struct sony_nc_value *item =
	    container_of(attr, struct sony_nc_value, devattr);

	if (!*item->acpiget)
		return -EIO;

	ret = sony_nc_int_call(sony_nc_acpi_handle, *item->acpiget, NULL,
				&value);
	if (ret < 0)
		return -EIO;

	if (item->validate)
		value = item->validate(SNC_VALIDATE_OUT, value);

	return snprintf(buffer, PAGE_SIZE, "%d\n", value);
}

static ssize_t sony_nc_sysfs_store(struct device *dev,
			       struct device_attribute *attr,
			       const char *buffer, size_t count)
{
	int value;
	int ret = 0;
	struct sony_nc_value *item =
	    container_of(attr, struct sony_nc_value, devattr);

	if (!item->acpiset)
		return -EIO;

	if (count > 31)
		return -EINVAL;

	if (kstrtoint(buffer, 10, &value))
		return -EINVAL;

	if (item->validate)
		value = item->validate(SNC_VALIDATE_IN, value);

	if (value < 0)
		return value;

	ret = sony_nc_int_call(sony_nc_acpi_handle, *item->acpiset,
			       &value, NULL);
	if (ret < 0)
		return -EIO;

	item->value = value;
	item->valid = 1;
	return count;
}


/*
 * Backlight device
 */
struct sony_backlight_props {
	struct backlight_device *dev;
	int			handle;
	int			cmd_base;
	u8			offset;
	u8			maxlvl;
};
struct sony_backlight_props sony_bl_props;

static int sony_backlight_update_status(struct backlight_device *bd)
{
	int arg = bd->props.brightness + 1;
	return sony_nc_int_call(sony_nc_acpi_handle, "SBRT", &arg, NULL);
}

static int sony_backlight_get_brightness(struct backlight_device *bd)
{
	int value;

	if (sony_nc_int_call(sony_nc_acpi_handle, "GBRT", NULL, &value))
		return 0;
	/* brightness levels are 1-based, while backlight ones are 0-based */
	return value - 1;
}

static int sony_nc_get_brightness_ng(struct backlight_device *bd)
{
	int result;
	struct sony_backlight_props *sdev =
		(struct sony_backlight_props *)bl_get_data(bd);

	sony_call_snc_handle(sdev->handle, sdev->cmd_base + 0x100, &result);

	return (result & 0xff) - sdev->offset;
}

static int sony_nc_update_status_ng(struct backlight_device *bd)
{
	int value, result;
	struct sony_backlight_props *sdev =
		(struct sony_backlight_props *)bl_get_data(bd);

	value = bd->props.brightness + sdev->offset;
	if (sony_call_snc_handle(sdev->handle, sdev->cmd_base | (value << 0x10),
				&result))
		return -EIO;

	return value;
}

static const struct backlight_ops sony_backlight_ops = {
	.options = BL_CORE_SUSPENDRESUME,
	.update_status = sony_backlight_update_status,
	.get_brightness = sony_backlight_get_brightness,
};
static const struct backlight_ops sony_backlight_ng_ops = {
	.options = BL_CORE_SUSPENDRESUME,
	.update_status = sony_nc_update_status_ng,
	.get_brightness = sony_nc_get_brightness_ng,
};

/*
 * New SNC-only Vaios event mapping to driver known keys
 */
struct sony_nc_event {
	u8	data;
	u8	event;
};

static struct sony_nc_event sony_100_events[] = {
	{ 0x90, SONYPI_EVENT_PKEY_P1 },
	{ 0x10, SONYPI_EVENT_ANYBUTTON_RELEASED },
	{ 0x91, SONYPI_EVENT_PKEY_P2 },
	{ 0x11, SONYPI_EVENT_ANYBUTTON_RELEASED },
	{ 0x81, SONYPI_EVENT_FNKEY_F1 },
	{ 0x01, SONYPI_EVENT_FNKEY_RELEASED },
	{ 0x82, SONYPI_EVENT_FNKEY_F2 },
	{ 0x02, SONYPI_EVENT_FNKEY_RELEASED },
	{ 0x83, SONYPI_EVENT_FNKEY_F3 },
	{ 0x03, SONYPI_EVENT_FNKEY_RELEASED },
	{ 0x84, SONYPI_EVENT_FNKEY_F4 },
	{ 0x04, SONYPI_EVENT_FNKEY_RELEASED },
	{ 0x85, SONYPI_EVENT_FNKEY_F5 },
	{ 0x05, SONYPI_EVENT_FNKEY_RELEASED },
	{ 0x86, SONYPI_EVENT_FNKEY_F6 },
	{ 0x06, SONYPI_EVENT_FNKEY_RELEASED },
	{ 0x87, SONYPI_EVENT_FNKEY_F7 },
	{ 0x07, SONYPI_EVENT_FNKEY_RELEASED },
	{ 0x88, SONYPI_EVENT_FNKEY_F8 },
	{ 0x08, SONYPI_EVENT_FNKEY_RELEASED },
	{ 0x89, SONYPI_EVENT_FNKEY_F9 },
	{ 0x09, SONYPI_EVENT_FNKEY_RELEASED },
	{ 0x8A, SONYPI_EVENT_FNKEY_F10 },
	{ 0x0A, SONYPI_EVENT_FNKEY_RELEASED },
	{ 0x8B, SONYPI_EVENT_FNKEY_F11 },
	{ 0x0B, SONYPI_EVENT_FNKEY_RELEASED },
	{ 0x8C, SONYPI_EVENT_FNKEY_F12 },
	{ 0x0C, SONYPI_EVENT_FNKEY_RELEASED },
	{ 0x9d, SONYPI_EVENT_ZOOM_PRESSED },
	{ 0x1d, SONYPI_EVENT_ANYBUTTON_RELEASED },
	{ 0x9f, SONYPI_EVENT_CD_EJECT_PRESSED },
	{ 0x1f, SONYPI_EVENT_ANYBUTTON_RELEASED },
	{ 0xa1, SONYPI_EVENT_MEDIA_PRESSED },
	{ 0x21, SONYPI_EVENT_ANYBUTTON_RELEASED },
	{ 0xa4, SONYPI_EVENT_CD_EJECT_PRESSED },
	{ 0x24, SONYPI_EVENT_ANYBUTTON_RELEASED },
	{ 0xa5, SONYPI_EVENT_VENDOR_PRESSED },
	{ 0x25, SONYPI_EVENT_ANYBUTTON_RELEASED },
	{ 0xa6, SONYPI_EVENT_HELP_PRESSED },
	{ 0x26, SONYPI_EVENT_ANYBUTTON_RELEASED },
	{ 0, 0 },
};

static struct sony_nc_event sony_127_events[] = {
	{ 0x81, SONYPI_EVENT_MODEKEY_PRESSED },
	{ 0x01, SONYPI_EVENT_ANYBUTTON_RELEASED },
	{ 0x82, SONYPI_EVENT_PKEY_P1 },
	{ 0x02, SONYPI_EVENT_ANYBUTTON_RELEASED },
	{ 0x83, SONYPI_EVENT_PKEY_P2 },
	{ 0x03, SONYPI_EVENT_ANYBUTTON_RELEASED },
	{ 0x84, SONYPI_EVENT_PKEY_P3 },
	{ 0x04, SONYPI_EVENT_ANYBUTTON_RELEASED },
	{ 0x85, SONYPI_EVENT_PKEY_P4 },
	{ 0x05, SONYPI_EVENT_ANYBUTTON_RELEASED },
	{ 0x86, SONYPI_EVENT_PKEY_P5 },
	{ 0x06, SONYPI_EVENT_ANYBUTTON_RELEASED },
	{ 0x87, SONYPI_EVENT_SETTINGKEY_PRESSED },
	{ 0x07, SONYPI_EVENT_ANYBUTTON_RELEASED },
	{ 0, 0 },
};

static int sony_nc_hotkeys_decode(u32 event, unsigned int handle)
{
	int ret = -EINVAL;
	unsigned int result = 0;
	struct sony_nc_event *key_event;

	if (sony_call_snc_handle(handle, 0x200, &result)) {
		dprintk("Unable to decode event 0x%.2x 0x%.2x\n", handle,
				event);
		return -EINVAL;
	}

	result &= 0xFF;

	if (handle == 0x0100)
		key_event = sony_100_events;
	else
		key_event = sony_127_events;

	for (; key_event->data; key_event++) {
		if (key_event->data == result) {
			ret = key_event->event;
			break;
		}
	}

	if (!key_event->data)
		pr_info("Unknown hotkey 0x%.2x/0x%.2x (handle 0x%.2x)\n",
				event, result, handle);

	return ret;
}

/*
 * ACPI callbacks
 */
enum event_types {
	HOTKEY = 1,
	KILLSWITCH,
	GFX_SWITCH
};
static void sony_nc_notify(struct acpi_device *device, u32 event)
{
	u32 real_ev = event;
	u8 ev_type = 0;
	dprintk("sony_nc_notify, event: 0x%.2x\n", event);

	if (event >= 0x90) {
		unsigned int result = 0;
		unsigned int arg = 0;
		unsigned int handle = 0;
		unsigned int offset = event - 0x90;

		if (offset >= ARRAY_SIZE(handles->cap)) {
			pr_err("Event 0x%x outside of capabilities list\n",
					event);
			return;
		}
		handle = handles->cap[offset];

		/* list of handles known for generating events */
		switch (handle) {
		/* hotkey event */
		case 0x0100:
		case 0x0127:
			ev_type = HOTKEY;
			real_ev = sony_nc_hotkeys_decode(event, handle);

			if (real_ev > 0)
				sony_laptop_report_input_event(real_ev);
			else
				/* restore the original event for reporting */
				real_ev = event;

			break;

		/* wlan switch */
		case 0x0124:
		case 0x0135:
			/* events on this handle are reported when the
			 * switch changes position or for battery
			 * events. We'll notify both of them but only
			 * update the rfkill device status when the
			 * switch is moved.
			 */
			ev_type = KILLSWITCH;
			sony_call_snc_handle(handle, 0x0100, &result);
			real_ev = result & 0x03;

			/* hw switch event */
			if (real_ev == 1)
				sony_nc_rfkill_update();

			break;

		case 0x0128:
		case 0x0146:
			/* Hybrid GFX switching */
			sony_call_snc_handle(handle, 0x0000, &result);
			dprintk("GFX switch event received (reason: %s)\n",
					(result & 0x01) ?
					"switch change" : "unknown");

			/* verify the switch state
			 * 1: discrete GFX
			 * 0: integrated GFX
			 */
			sony_call_snc_handle(handle, 0x0100, &result);

			ev_type = GFX_SWITCH;
			real_ev = result & 0xff;
			break;

		default:
			dprintk("Unknown event 0x%x for handle 0x%x\n",
					event, handle);
			break;
		}

		/* clear the event (and the event reason when present) */
		arg = 1 << offset;
		sony_nc_int_call(sony_nc_acpi_handle, "SN05", &arg, &result);

	} else {
		/* old style event */
		ev_type = HOTKEY;
		sony_laptop_report_input_event(real_ev);
	}

	acpi_bus_generate_proc_event(sony_nc_acpi_device, ev_type, real_ev);

	acpi_bus_generate_netlink_event(sony_nc_acpi_device->pnp.device_class,
			dev_name(&sony_nc_acpi_device->dev), ev_type, real_ev);
}

static acpi_status sony_walk_callback(acpi_handle handle, u32 level,
				      void *context, void **return_value)
{
	struct acpi_device_info *info;

	if (ACPI_SUCCESS(acpi_get_object_info(handle, &info))) {
		pr_warn("method: name: %4.4s, args %X\n",
			(char *)&info->name, info->param_count);

		kfree(info);
	}

	return AE_OK;
}

/*
 * ACPI device
 */
static void sony_nc_function_setup(struct acpi_device *device,
		struct platform_device *pf_device)
{
	unsigned int i, result, bitmask, arg;

	if (!handles)
		return;

	/* setup found handles here */
	for (i = 0; i < ARRAY_SIZE(handles->cap); i++) {
		unsigned int handle = handles->cap[i];

		if (!handle)
			continue;

		dprintk("setting up handle 0x%.4x\n", handle);

		switch (handle) {
		case 0x0100:
		case 0x0101:
		case 0x0127:
			/* setup hotkeys */
			sony_call_snc_handle(handle, 0, &result);
			break;
		case 0x0102:
			/* setup hotkeys */
			sony_call_snc_handle(handle, 0x100, &result);
			break;
		case 0x0105:
		case 0x0148:
			/* touchpad enable/disable */
			result = sony_nc_touchpad_setup(pf_device, handle);
			if (result)
				pr_err("couldn't set up touchpad control function (%d)\n",
						result);
			break;
		case 0x0115:
		case 0x0136:
		case 0x013f:
			result = sony_nc_battery_care_setup(pf_device, handle);
			if (result)
				pr_err("couldn't set up battery care function (%d)\n",
						result);
			break;
		case 0x0119:
			result = sony_nc_lid_resume_setup(pf_device);
			if (result)
				pr_err("couldn't set up lid resume function (%d)\n",
						result);
			break;
		case 0x0122:
			result = sony_nc_thermal_setup(pf_device);
			if (result)
				pr_err("couldn't set up thermal profile function (%d)\n",
						result);
			break;
		case 0x0131:
			result = sony_nc_highspeed_charging_setup(pf_device);
			if (result)
				pr_err("couldn't set up high speed charging function (%d)\n",
				       result);
			break;
		case 0x0124:
		case 0x0135:
			result = sony_nc_rfkill_setup(device, handle);
			if (result)
				pr_err("couldn't set up rfkill support (%d)\n",
						result);
			break;
		case 0x0137:
		case 0x0143:
			result = sony_nc_kbd_backlight_setup(pf_device, handle);
			if (result)
				pr_err("couldn't set up keyboard backlight function (%d)\n",
						result);
			break;
		default:
			continue;
		}
	}

	/* Enable all events */
	arg = 0x10;
	if (!sony_nc_int_call(sony_nc_acpi_handle, "SN00", &arg, &bitmask))
		sony_nc_int_call(sony_nc_acpi_handle, "SN02", &bitmask,
				&result);
}

static void sony_nc_function_cleanup(struct platform_device *pd)
{
	unsigned int i, result, bitmask, handle;

	/* get enabled events and disable them */
	sony_nc_int_call(sony_nc_acpi_handle, "SN01", NULL, &bitmask);
	sony_nc_int_call(sony_nc_acpi_handle, "SN03", &bitmask, &result);

	/* cleanup handles here */
	for (i = 0; i < ARRAY_SIZE(handles->cap); i++) {

		handle = handles->cap[i];

		if (!handle)
			continue;

		switch (handle) {
		case 0x0105:
		case 0x0148:
			sony_nc_touchpad_cleanup(pd);
			break;
		case 0x0115:
		case 0x0136:
		case 0x013f:
			sony_nc_battery_care_cleanup(pd);
			break;
		case 0x0119:
			sony_nc_lid_resume_cleanup(pd);
			break;
		case 0x0122:
			sony_nc_thermal_cleanup(pd);
			break;
		case 0x0131:
			sony_nc_highspeed_charging_cleanup(pd);
			break;
		case 0x0124:
		case 0x0135:
			sony_nc_rfkill_cleanup();
			break;
		case 0x0137:
		case 0x0143:
			sony_nc_kbd_backlight_cleanup(pd);
			break;
		default:
			continue;
		}
	}

	/* finally cleanup the handles list */
	sony_nc_handles_cleanup(pd);
}

#ifdef CONFIG_PM_SLEEP
static void sony_nc_function_resume(void)
{
	unsigned int i, result, bitmask, arg;

	dprintk("Resuming SNC device\n");

	for (i = 0; i < ARRAY_SIZE(handles->cap); i++) {
		unsigned int handle = handles->cap[i];

		if (!handle)
			continue;

		switch (handle) {
		case 0x0100:
		case 0x0101:
		case 0x0127:
			/* re-enable hotkeys */
			sony_call_snc_handle(handle, 0, &result);
			break;
		case 0x0102:
			/* re-enable hotkeys */
			sony_call_snc_handle(handle, 0x100, &result);
			break;
		case 0x0122:
			sony_nc_thermal_resume();
			break;
		case 0x0124:
		case 0x0135:
			sony_nc_rfkill_update();
			break;
		case 0x0137:
		case 0x0143:
			sony_nc_kbd_backlight_resume();
			break;
		default:
			continue;
		}
	}

	/* Enable all events */
	arg = 0x10;
	if (!sony_nc_int_call(sony_nc_acpi_handle, "SN00", &arg, &bitmask))
		sony_nc_int_call(sony_nc_acpi_handle, "SN02", &bitmask,
				&result);
}

static int sony_nc_resume(struct device *dev)
{
	struct sony_nc_value *item;
	acpi_handle handle;

	for (item = sony_nc_values; item->name; item++) {
		int ret;

		if (!item->valid)
			continue;
		ret = sony_nc_int_call(sony_nc_acpi_handle, *item->acpiset,
				       &item->value, NULL);
		if (ret < 0) {
			pr_err("%s: %d\n", __func__, ret);
			break;
		}
	}

	if (ACPI_SUCCESS(acpi_get_handle(sony_nc_acpi_handle, "ECON",
					 &handle))) {
		int arg = 1;
		if (sony_nc_int_call(sony_nc_acpi_handle, "ECON", &arg, NULL))
			dprintk("ECON Method failed\n");
	}

	if (ACPI_SUCCESS(acpi_get_handle(sony_nc_acpi_handle, "SN00",
					 &handle)))
		sony_nc_function_resume();

	return 0;
}
#endif

static SIMPLE_DEV_PM_OPS(sony_nc_pm, NULL, sony_nc_resume);

static SIMPLE_DEV_PM_OPS(sony_nc_pm, NULL, sony_nc_resume);

static void sony_nc_rfkill_cleanup(void)
{
	int i;

	for (i = 0; i < N_SONY_RFKILL; i++) {
		if (sony_rfkill_devices[i]) {
			rfkill_unregister(sony_rfkill_devices[i]);
			rfkill_destroy(sony_rfkill_devices[i]);
		}
	}
}

static int sony_nc_rfkill_set(void *data, bool blocked)
{
	int result;
	int argument = sony_rfkill_address[(long) data] + 0x100;

	if (!blocked)
		argument |= 0x030000;

	return sony_call_snc_handle(sony_rfkill_handle, argument, &result);
}

static const struct rfkill_ops sony_rfkill_ops = {
	.set_block = sony_nc_rfkill_set,
};

static int sony_nc_setup_rfkill(struct acpi_device *device,
				enum sony_nc_rfkill nc_type)
{
	int err = 0;
	struct rfkill *rfk;
	enum rfkill_type type;
	const char *name;
	int result;
	bool hwblock, swblock;

	switch (nc_type) {
	case SONY_WIFI:
		type = RFKILL_TYPE_WLAN;
		name = "sony-wifi";
		break;
	case SONY_BLUETOOTH:
		type = RFKILL_TYPE_BLUETOOTH;
		name = "sony-bluetooth";
		break;
	case SONY_WWAN:
		type = RFKILL_TYPE_WWAN;
		name = "sony-wwan";
		break;
	case SONY_WIMAX:
		type = RFKILL_TYPE_WIMAX;
		name = "sony-wimax";
		break;
	default:
		return -EINVAL;
	}

	rfk = rfkill_alloc(name, &device->dev, type,
			   &sony_rfkill_ops, (void *)nc_type);
	if (!rfk)
		return -ENOMEM;

	if (sony_call_snc_handle(sony_rfkill_handle, 0x200, &result) < 0) {
		rfkill_destroy(rfk);
		return -1;
	}
	hwblock = !(result & 0x1);

	if (sony_call_snc_handle(sony_rfkill_handle,
				sony_rfkill_address[nc_type],
				&result) < 0) {
		rfkill_destroy(rfk);
		return -1;
	}
	swblock = !(result & 0x2);

	rfkill_init_sw_state(rfk, swblock);
	rfkill_set_hw_state(rfk, hwblock);

	err = rfkill_register(rfk);
	if (err) {
		rfkill_destroy(rfk);
		return err;
	}
	sony_rfkill_devices[nc_type] = rfk;
	return err;
}

static void sony_nc_rfkill_update(void)
{
	enum sony_nc_rfkill i;
	int result;
	bool hwblock;

	sony_call_snc_handle(sony_rfkill_handle, 0x200, &result);
	hwblock = !(result & 0x1);

	for (i = 0; i < N_SONY_RFKILL; i++) {
		int argument = sony_rfkill_address[i];

		if (!sony_rfkill_devices[i])
			continue;

		if (hwblock) {
			if (rfkill_set_hw_state(sony_rfkill_devices[i], true)) {
				/* we already know we're blocked */
			}
			continue;
		}

		sony_call_snc_handle(sony_rfkill_handle, argument, &result);
		rfkill_set_states(sony_rfkill_devices[i],
				  !(result & 0x2), false);
	}
}

static int sony_nc_rfkill_setup(struct acpi_device *device,
		unsigned int handle)
{
	u64 offset;
	int i;
	unsigned char buffer[32] = { 0 };

	offset = sony_find_snc_handle(handle);
	sony_rfkill_handle = handle;

	i = sony_nc_buffer_call(sony_nc_acpi_handle, "SN06", &offset, buffer,
			32);
	if (i < 0)
		return i;

	/* The buffer is filled with magic numbers describing the devices
	 * available, 0xff terminates the enumeration.
	 * Known codes:
	 *	0x00 WLAN
	 *	0x10 BLUETOOTH
	 *	0x20 WWAN GPRS-EDGE
	 *	0x21 WWAN HSDPA
	 *	0x22 WWAN EV-DO
	 *	0x23 WWAN GPS
	 *	0x25 Gobi WWAN no GPS
	 *	0x26 Gobi WWAN + GPS
	 *	0x28 Gobi WWAN no GPS
	 *	0x29 Gobi WWAN + GPS
	 *	0x30 WIMAX
	 *	0x50 Gobi WWAN no GPS
	 *	0x51 Gobi WWAN + GPS
	 *	0x70 no SIM card slot
	 *	0x71 SIM card slot
	 */
	for (i = 0; i < ARRAY_SIZE(buffer); i++) {

		if (buffer[i] == 0xff)
			break;

		dprintk("Radio devices, found 0x%.2x\n", buffer[i]);

		if (buffer[i] == 0 && !sony_rfkill_devices[SONY_WIFI])
			sony_nc_setup_rfkill(device, SONY_WIFI);

		if (buffer[i] == 0x10 && !sony_rfkill_devices[SONY_BLUETOOTH])
			sony_nc_setup_rfkill(device, SONY_BLUETOOTH);

		if (((0xf0 & buffer[i]) == 0x20 ||
					(0xf0 & buffer[i]) == 0x50) &&
				!sony_rfkill_devices[SONY_WWAN])
			sony_nc_setup_rfkill(device, SONY_WWAN);

		if (buffer[i] == 0x30 && !sony_rfkill_devices[SONY_WIMAX])
			sony_nc_setup_rfkill(device, SONY_WIMAX);
	}
	return 0;
}

/* Keyboard backlight feature */
struct kbd_backlight {
	unsigned int handle;
	unsigned int base;
	unsigned int mode;
	unsigned int timeout;
	struct device_attribute mode_attr;
	struct device_attribute timeout_attr;
};

static struct kbd_backlight *kbdbl_ctl;

static ssize_t __sony_nc_kbd_backlight_mode_set(u8 value)
{
	int result;

	if (value > 1)
		return -EINVAL;

	if (sony_call_snc_handle(kbdbl_ctl->handle,
				(value << 0x10) | (kbdbl_ctl->base), &result))
		return -EIO;

	/* Try to turn the light on/off immediately */
	sony_call_snc_handle(kbdbl_ctl->handle,
			(value << 0x10) | (kbdbl_ctl->base + 0x100), &result);

	kbdbl_ctl->mode = value;

	return 0;
}

static ssize_t sony_nc_kbd_backlight_mode_store(struct device *dev,
		struct device_attribute *attr,
		const char *buffer, size_t count)
{
	int ret = 0;
	unsigned long value;

	if (count > 31)
		return -EINVAL;

	if (kstrtoul(buffer, 10, &value))
		return -EINVAL;

	ret = __sony_nc_kbd_backlight_mode_set(value);
	if (ret < 0)
		return ret;

	return count;
}

static ssize_t sony_nc_kbd_backlight_mode_show(struct device *dev,
		struct device_attribute *attr, char *buffer)
{
	ssize_t count = 0;
	count = snprintf(buffer, PAGE_SIZE, "%d\n", kbdbl_ctl->mode);
	return count;
}

static int __sony_nc_kbd_backlight_timeout_set(u8 value)
{
	int result;

	if (value > 3)
		return -EINVAL;

	if (sony_call_snc_handle(kbdbl_ctl->handle, (value << 0x10) |
				(kbdbl_ctl->base + 0x200), &result))
		return -EIO;

	kbdbl_ctl->timeout = value;

	return 0;
}

static ssize_t sony_nc_kbd_backlight_timeout_store(struct device *dev,
		struct device_attribute *attr,
		const char *buffer, size_t count)
{
	int ret = 0;
	unsigned long value;

	if (count > 31)
		return -EINVAL;

	if (kstrtoul(buffer, 10, &value))
		return -EINVAL;

	ret = __sony_nc_kbd_backlight_timeout_set(value);
	if (ret < 0)
		return ret;

	return count;
}

static ssize_t sony_nc_kbd_backlight_timeout_show(struct device *dev,
		struct device_attribute *attr, char *buffer)
{
	ssize_t count = 0;
	count = snprintf(buffer, PAGE_SIZE, "%d\n", kbdbl_ctl->timeout);
	return count;
}

static int sony_nc_kbd_backlight_setup(struct platform_device *pd,
		unsigned int handle)
{
	int result;
	int ret = 0;

	/* verify the kbd backlight presence, these handles are not used for
	 * keyboard backlight only
	 */
	ret = sony_call_snc_handle(handle, handle == 0x0137 ? 0x0B00 : 0x0100,
			&result);
	if (ret)
		return ret;

	if ((handle == 0x0137 && !(result & 0x02)) ||
			!(result & 0x01)) {
		dprintk("no backlight keyboard found\n");
		return 0;
	}

	kbdbl_ctl = kzalloc(sizeof(*kbdbl_ctl), GFP_KERNEL);
	if (!kbdbl_ctl)
		return -ENOMEM;

	kbdbl_ctl->handle = handle;
	if (handle == 0x0137)
		kbdbl_ctl->base = 0x0C00;
	else
		kbdbl_ctl->base = 0x4000;

	sysfs_attr_init(&kbdbl_ctl->mode_attr.attr);
	kbdbl_ctl->mode_attr.attr.name = "kbd_backlight";
	kbdbl_ctl->mode_attr.attr.mode = S_IRUGO | S_IWUSR;
	kbdbl_ctl->mode_attr.show = sony_nc_kbd_backlight_mode_show;
	kbdbl_ctl->mode_attr.store = sony_nc_kbd_backlight_mode_store;

	sysfs_attr_init(&kbdbl_ctl->timeout_attr.attr);
	kbdbl_ctl->timeout_attr.attr.name = "kbd_backlight_timeout";
	kbdbl_ctl->timeout_attr.attr.mode = S_IRUGO | S_IWUSR;
	kbdbl_ctl->timeout_attr.show = sony_nc_kbd_backlight_timeout_show;
	kbdbl_ctl->timeout_attr.store = sony_nc_kbd_backlight_timeout_store;

	ret = device_create_file(&pd->dev, &kbdbl_ctl->mode_attr);
	if (ret)
		goto outkzalloc;

	ret = device_create_file(&pd->dev, &kbdbl_ctl->timeout_attr);
	if (ret)
		goto outmode;

	__sony_nc_kbd_backlight_mode_set(kbd_backlight);
	__sony_nc_kbd_backlight_timeout_set(kbd_backlight_timeout);

	return 0;

outmode:
	device_remove_file(&pd->dev, &kbdbl_ctl->mode_attr);
outkzalloc:
	kfree(kbdbl_ctl);
	kbdbl_ctl = NULL;
	return ret;
}

static void sony_nc_kbd_backlight_cleanup(struct platform_device *pd)
{
	if (kbdbl_ctl) {
		int result;

		device_remove_file(&pd->dev, &kbdbl_ctl->mode_attr);
		device_remove_file(&pd->dev, &kbdbl_ctl->timeout_attr);

		/* restore the default hw behaviour */
		sony_call_snc_handle(kbdbl_ctl->handle,
				kbdbl_ctl->base | 0x10000, &result);
		sony_call_snc_handle(kbdbl_ctl->handle,
				kbdbl_ctl->base + 0x200, &result);

		kfree(kbdbl_ctl);
		kbdbl_ctl = NULL;
	}
}

#ifdef CONFIG_PM_SLEEP
static void sony_nc_kbd_backlight_resume(void)
{
	int ignore = 0;

	if (!kbdbl_ctl)
		return;

	if (kbdbl_ctl->mode == 0)
		sony_call_snc_handle(kbdbl_ctl->handle, kbdbl_ctl->base,
				&ignore);

	if (kbdbl_ctl->timeout != 0)
		sony_call_snc_handle(kbdbl_ctl->handle,
				(kbdbl_ctl->base + 0x200) |
				(kbdbl_ctl->timeout << 0x10), &ignore);
}
#endif

struct battery_care_control {
	struct device_attribute attrs[2];
	unsigned int handle;
};
static struct battery_care_control *bcare_ctl;

static ssize_t sony_nc_battery_care_limit_store(struct device *dev,
		struct device_attribute *attr,
		const char *buffer, size_t count)
{
	unsigned int result, cmd;
	unsigned long value;

	if (count > 31)
		return -EINVAL;

	if (kstrtoul(buffer, 10, &value))
		return -EINVAL;

	/*  limit values (2 bits):
	 *  00 - none
	 *  01 - 80%
	 *  10 - 50%
	 *  11 - 100%
	 *
	 *  bit 0: 0 disable BCL, 1 enable BCL
	 *  bit 1: 1 tell to store the battery limit (see bits 6,7) too
	 *  bits 2,3: reserved
	 *  bits 4,5: store the limit into the EC
	 *  bits 6,7: store the limit into the battery
	 */
	cmd = 0;

	if (value > 0) {
		if (value <= 50)
			cmd = 0x20;

		else if (value <= 80)
			cmd = 0x10;

		else if (value <= 100)
			cmd = 0x30;

		else
			return -EINVAL;

		/*
		 * handle 0x0115 should allow storing on battery too;
		 * handle 0x0136 same as 0x0115 + health status;
		 * handle 0x013f, same as 0x0136 but no storing on the battery
		 */
		if (bcare_ctl->handle != 0x013f)
			cmd = cmd | (cmd << 2);

		cmd = (cmd | 0x1) << 0x10;
	}

	if (sony_call_snc_handle(bcare_ctl->handle, cmd | 0x0100, &result))
		return -EIO;

	return count;
}

static ssize_t sony_nc_battery_care_limit_show(struct device *dev,
		struct device_attribute *attr, char *buffer)
{
	unsigned int result, status;

	if (sony_call_snc_handle(bcare_ctl->handle, 0x0000, &result))
		return -EIO;

	status = (result & 0x01) ? ((result & 0x30) >> 0x04) : 0;
	switch (status) {
	case 1:
		status = 80;
		break;
	case 2:
		status = 50;
		break;
	case 3:
		status = 100;
		break;
	default:
		status = 0;
		break;
	}

	return snprintf(buffer, PAGE_SIZE, "%d\n", status);
}

static ssize_t sony_nc_battery_care_health_show(struct device *dev,
		struct device_attribute *attr, char *buffer)
{
	ssize_t count = 0;
	unsigned int health;

	if (sony_call_snc_handle(bcare_ctl->handle, 0x0200, &health))
		return -EIO;

	count = snprintf(buffer, PAGE_SIZE, "%d\n", health & 0xff);

	return count;
}

static int sony_nc_battery_care_setup(struct platform_device *pd,
		unsigned int handle)
{
	int ret = 0;

	bcare_ctl = kzalloc(sizeof(struct battery_care_control), GFP_KERNEL);
	if (!bcare_ctl)
		return -ENOMEM;

	bcare_ctl->handle = handle;

	sysfs_attr_init(&bcare_ctl->attrs[0].attr);
	bcare_ctl->attrs[0].attr.name = "battery_care_limiter";
	bcare_ctl->attrs[0].attr.mode = S_IRUGO | S_IWUSR;
	bcare_ctl->attrs[0].show = sony_nc_battery_care_limit_show;
	bcare_ctl->attrs[0].store = sony_nc_battery_care_limit_store;

	ret = device_create_file(&pd->dev, &bcare_ctl->attrs[0]);
	if (ret)
		goto outkzalloc;

	/* 0x0115 is for models with no health reporting capability */
	if (handle == 0x0115)
		return 0;

	sysfs_attr_init(&bcare_ctl->attrs[1].attr);
	bcare_ctl->attrs[1].attr.name = "battery_care_health";
	bcare_ctl->attrs[1].attr.mode = S_IRUGO;
	bcare_ctl->attrs[1].show = sony_nc_battery_care_health_show;

	ret = device_create_file(&pd->dev, &bcare_ctl->attrs[1]);
	if (ret)
		goto outlimiter;

	return 0;

outlimiter:
	device_remove_file(&pd->dev, &bcare_ctl->attrs[0]);

outkzalloc:
	kfree(bcare_ctl);
	bcare_ctl = NULL;

	return ret;
}

static void sony_nc_battery_care_cleanup(struct platform_device *pd)
{
	if (bcare_ctl) {
		device_remove_file(&pd->dev, &bcare_ctl->attrs[0]);
		if (bcare_ctl->handle != 0x0115)
			device_remove_file(&pd->dev, &bcare_ctl->attrs[1]);

		kfree(bcare_ctl);
		bcare_ctl = NULL;
	}
}

struct snc_thermal_ctrl {
	unsigned int mode;
	unsigned int profiles;
	struct device_attribute mode_attr;
	struct device_attribute profiles_attr;
};
static struct snc_thermal_ctrl *th_handle;

#define THM_PROFILE_MAX 3
static const char * const snc_thermal_profiles[] = {
	"balanced",
	"silent",
	"performance"
};

static int sony_nc_thermal_mode_set(unsigned short mode)
{
	unsigned int result;

	/* the thermal profile seems to be a two bit bitmask:
	 * lsb -> silent
	 * msb -> performance
	 * no bit set is the normal operation and is always valid
	 * Some vaio models only have "balanced" and "performance"
	 */
	if ((mode && !(th_handle->profiles & mode)) || mode >= THM_PROFILE_MAX)
		return -EINVAL;

	if (sony_call_snc_handle(0x0122, mode << 0x10 | 0x0200, &result))
		return -EIO;

	th_handle->mode = mode;

	return 0;
}

static int sony_nc_thermal_mode_get(void)
{
	unsigned int result;

	if (sony_call_snc_handle(0x0122, 0x0100, &result))
		return -EIO;

	return result & 0xff;
}

static ssize_t sony_nc_thermal_profiles_show(struct device *dev,
		struct device_attribute *attr, char *buffer)
{
	short cnt;
	size_t idx = 0;

	for (cnt = 0; cnt < THM_PROFILE_MAX; cnt++) {
		if (!cnt || (th_handle->profiles & cnt))
			idx += snprintf(buffer + idx, PAGE_SIZE - idx, "%s ",
					snc_thermal_profiles[cnt]);
	}
	idx += snprintf(buffer + idx, PAGE_SIZE - idx, "\n");

	return idx;
}

static ssize_t sony_nc_thermal_mode_store(struct device *dev,
		struct device_attribute *attr,
		const char *buffer, size_t count)
{
	unsigned short cmd;
	size_t len = count;

	if (count == 0)
		return -EINVAL;

	/* skip the newline if present */
	if (buffer[len - 1] == '\n')
		len--;

	for (cmd = 0; cmd < THM_PROFILE_MAX; cmd++)
		if (strncmp(buffer, snc_thermal_profiles[cmd], len) == 0)
			break;

	if (sony_nc_thermal_mode_set(cmd))
		return -EIO;

	return count;
}

static ssize_t sony_nc_thermal_mode_show(struct device *dev,
		struct device_attribute *attr, char *buffer)
{
	ssize_t count = 0;
	int mode = sony_nc_thermal_mode_get();

	if (mode < 0)
		return mode;

	count = snprintf(buffer, PAGE_SIZE, "%s\n", snc_thermal_profiles[mode]);

	return count;
}

static int sony_nc_thermal_setup(struct platform_device *pd)
{
	int ret = 0;
	th_handle = kzalloc(sizeof(struct snc_thermal_ctrl), GFP_KERNEL);
	if (!th_handle)
		return -ENOMEM;

	ret = sony_call_snc_handle(0x0122, 0x0000, &th_handle->profiles);
	if (ret) {
		pr_warn("couldn't to read the thermal profiles\n");
		goto outkzalloc;
	}

	ret = sony_nc_thermal_mode_get();
	if (ret < 0) {
		pr_warn("couldn't to read the current thermal profile");
		goto outkzalloc;
	}
	th_handle->mode = ret;

	sysfs_attr_init(&th_handle->profiles_attr.attr);
	th_handle->profiles_attr.attr.name = "thermal_profiles";
	th_handle->profiles_attr.attr.mode = S_IRUGO;
	th_handle->profiles_attr.show = sony_nc_thermal_profiles_show;

	sysfs_attr_init(&th_handle->mode_attr.attr);
	th_handle->mode_attr.attr.name = "thermal_control";
	th_handle->mode_attr.attr.mode = S_IRUGO | S_IWUSR;
	th_handle->mode_attr.show = sony_nc_thermal_mode_show;
	th_handle->mode_attr.store = sony_nc_thermal_mode_store;

	ret = device_create_file(&pd->dev, &th_handle->profiles_attr);
	if (ret)
		goto outkzalloc;

	ret = device_create_file(&pd->dev, &th_handle->mode_attr);
	if (ret)
		goto outprofiles;

	return 0;

outprofiles:
	device_remove_file(&pd->dev, &th_handle->profiles_attr);
outkzalloc:
	kfree(th_handle);
	th_handle = NULL;
	return ret;
}

static void sony_nc_thermal_cleanup(struct platform_device *pd)
{
	if (th_handle) {
		device_remove_file(&pd->dev, &th_handle->profiles_attr);
		device_remove_file(&pd->dev, &th_handle->mode_attr);
		kfree(th_handle);
		th_handle = NULL;
	}
}

#ifdef CONFIG_PM_SLEEP
static void sony_nc_thermal_resume(void)
{
	unsigned int status = sony_nc_thermal_mode_get();

	if (status != th_handle->mode)
		sony_nc_thermal_mode_set(th_handle->mode);
}
#endif

/* resume on LID open */
struct snc_lid_resume_control {
	struct device_attribute attrs[3];
	unsigned int status;
};
static struct snc_lid_resume_control *lid_ctl;

static ssize_t sony_nc_lid_resume_store(struct device *dev,
					struct device_attribute *attr,
					const char *buffer, size_t count)
{
	unsigned int result, pos;
	unsigned long value;
	if (count > 31)
		return -EINVAL;

	if (kstrtoul(buffer, 10, &value) || value > 1)
		return -EINVAL;

	/* the value we have to write to SNC is a bitmask:
	 * +--------------+
	 * | S3 | S4 | S5 |
	 * +--------------+
	 *   2    1    0
	 */
	if (strcmp(attr->attr.name, "lid_resume_S3") == 0)
		pos = 2;
	else if (strcmp(attr->attr.name, "lid_resume_S4") == 0)
		pos = 1;
	else if (strcmp(attr->attr.name, "lid_resume_S5") == 0)
		pos = 0;
	else
               return -EINVAL;

	if (value)
		value = lid_ctl->status | (1 << pos);
	else
		value = lid_ctl->status & ~(1 << pos);

	if (sony_call_snc_handle(0x0119, value << 0x10 | 0x0100, &result))
		return -EIO;

	lid_ctl->status = value;

	return count;
}

static ssize_t sony_nc_lid_resume_show(struct device *dev,
				       struct device_attribute *attr, char *buffer)
{
	unsigned int pos;

	if (strcmp(attr->attr.name, "lid_resume_S3") == 0)
		pos = 2;
	else if (strcmp(attr->attr.name, "lid_resume_S4") == 0)
		pos = 1;
	else if (strcmp(attr->attr.name, "lid_resume_S5") == 0)
		pos = 0;
	else
		return -EINVAL;
	       
	return snprintf(buffer, PAGE_SIZE, "%d\n",
			(lid_ctl->status >> pos) & 0x01);
}

static int sony_nc_lid_resume_setup(struct platform_device *pd)
{
	unsigned int result;
	int i;

	if (sony_call_snc_handle(0x0119, 0x0000, &result))
		return -EIO;

	lid_ctl = kzalloc(sizeof(struct snc_lid_resume_control), GFP_KERNEL);
	if (!lid_ctl)
		return -ENOMEM;

	lid_ctl->status = result & 0x7;

	sysfs_attr_init(&lid_ctl->attrs[0].attr);
	lid_ctl->attrs[0].attr.name = "lid_resume_S3";
	lid_ctl->attrs[0].attr.mode = S_IRUGO | S_IWUSR;
	lid_ctl->attrs[0].show = sony_nc_lid_resume_show;
	lid_ctl->attrs[0].store = sony_nc_lid_resume_store;

	sysfs_attr_init(&lid_ctl->attrs[1].attr);
	lid_ctl->attrs[1].attr.name = "lid_resume_S4";
	lid_ctl->attrs[1].attr.mode = S_IRUGO | S_IWUSR;
	lid_ctl->attrs[1].show = sony_nc_lid_resume_show;
	lid_ctl->attrs[1].store = sony_nc_lid_resume_store;

	sysfs_attr_init(&lid_ctl->attrs[2].attr);
	lid_ctl->attrs[2].attr.name = "lid_resume_S5";
	lid_ctl->attrs[2].attr.mode = S_IRUGO | S_IWUSR;
	lid_ctl->attrs[2].show = sony_nc_lid_resume_show;
	lid_ctl->attrs[2].store = sony_nc_lid_resume_store;

	for (i = 0; i < 3; i++) {
		result = device_create_file(&pd->dev, &lid_ctl->attrs[i]);
		if (result)
			goto liderror;
	}

	return 0;

liderror:
	for (; i > 0; i--)
		device_remove_file(&pd->dev, &lid_ctl->attrs[i]);

	kfree(lid_ctl);
	lid_ctl = NULL;

	return result;
}

static void sony_nc_lid_resume_cleanup(struct platform_device *pd)
{
	int i;

	if (lid_ctl) {
		for (i = 0; i < 3; i++)
			device_remove_file(&pd->dev, &lid_ctl->attrs[i]);

		kfree(lid_ctl);
		lid_ctl = NULL;
	}
}

/* High speed charging function */
static struct device_attribute *hsc_handle;

static ssize_t sony_nc_highspeed_charging_store(struct device *dev,
		struct device_attribute *attr,
		const char *buffer, size_t count)
{
	unsigned int result;
	unsigned long value;

	if (count > 31)
		return -EINVAL;

	if (kstrtoul(buffer, 10, &value) || value > 1)
		return -EINVAL;

	if (sony_call_snc_handle(0x0131, value << 0x10 | 0x0200, &result))
		return -EIO;

	return count;
}

static ssize_t sony_nc_highspeed_charging_show(struct device *dev,
		struct device_attribute *attr, char *buffer)
{
	unsigned int result;

	if (sony_call_snc_handle(0x0131, 0x0100, &result))
		return -EIO;

	return snprintf(buffer, PAGE_SIZE, "%d\n", result & 0x01);
}

static int sony_nc_highspeed_charging_setup(struct platform_device *pd)
{
	unsigned int result;

	if (sony_call_snc_handle(0x0131, 0x0000, &result) || !(result & 0x01)) {
		/* some models advertise the handle but have no implementation
		 * for it
		 */
		pr_info("No High Speed Charging capability found\n");
		return 0;
	}

	hsc_handle = kzalloc(sizeof(struct device_attribute), GFP_KERNEL);
	if (!hsc_handle)
		return -ENOMEM;

	sysfs_attr_init(&hsc_handle->attr);
	hsc_handle->attr.name = "battery_highspeed_charging";
	hsc_handle->attr.mode = S_IRUGO | S_IWUSR;
	hsc_handle->show = sony_nc_highspeed_charging_show;
	hsc_handle->store = sony_nc_highspeed_charging_store;

	result = device_create_file(&pd->dev, hsc_handle);
	if (result) {
		kfree(hsc_handle);
		hsc_handle = NULL;
		return result;
	}

	return 0;
}

static void sony_nc_highspeed_charging_cleanup(struct platform_device *pd)
{
	if (hsc_handle) {
		device_remove_file(&pd->dev, hsc_handle);
		kfree(hsc_handle);
		hsc_handle = NULL;
	}
}

/* Touchpad enable/disable */
struct touchpad_control {
	struct device_attribute attr;
	int handle;
};
static struct touchpad_control *tp_ctl;

static ssize_t sony_nc_touchpad_store(struct device *dev,
		struct device_attribute *attr, const char *buffer, size_t count)
{
	unsigned int result;
	unsigned long value;

	if (count > 31)
		return -EINVAL;

	if (kstrtoul(buffer, 10, &value) || value > 1)
		return -EINVAL;

	/* sysfs: 0 disabled, 1 enabled
	 * EC: 0 enabled, 1 disabled
	 */
	if (sony_call_snc_handle(tp_ctl->handle,
				(!value << 0x10) | 0x100, &result))
		return -EIO;

	return count;
}

static ssize_t sony_nc_touchpad_show(struct device *dev,
		struct device_attribute *attr, char *buffer)
{
	unsigned int result;

	if (sony_call_snc_handle(tp_ctl->handle, 0x000, &result))
		return -EINVAL;

	return snprintf(buffer, PAGE_SIZE, "%d\n", !(result & 0x01));
}

static int sony_nc_touchpad_setup(struct platform_device *pd,
		unsigned int handle)
{
	int ret = 0;

	tp_ctl = kzalloc(sizeof(struct touchpad_control), GFP_KERNEL);
	if (!tp_ctl)
		return -ENOMEM;

	tp_ctl->handle = handle;

	sysfs_attr_init(&tp_ctl->attr.attr);
	tp_ctl->attr.attr.name = "touchpad";
	tp_ctl->attr.attr.mode = S_IRUGO | S_IWUSR;
	tp_ctl->attr.show = sony_nc_touchpad_show;
	tp_ctl->attr.store = sony_nc_touchpad_store;

	ret = device_create_file(&pd->dev, &tp_ctl->attr);
	if (ret) {
		kfree(tp_ctl);
		tp_ctl = NULL;
	}

	return ret;
}

static void sony_nc_touchpad_cleanup(struct platform_device *pd)
{
	if (tp_ctl) {
		device_remove_file(&pd->dev, &tp_ctl->attr);
		kfree(tp_ctl);
		tp_ctl = NULL;
	}
}

static void sony_nc_backlight_ng_read_limits(int handle,
		struct sony_backlight_props *props)
{
	u64 offset;
	int i;
	int lvl_table_len = 0;
	u8 min = 0xff, max = 0x00;
	unsigned char buffer[32] = { 0 };

	props->handle = handle;
	props->offset = 0;
	props->maxlvl = 0xff;

	offset = sony_find_snc_handle(handle);

	/* try to read the boundaries from ACPI tables, if we fail the above
	 * defaults should be reasonable
	 */
	i = sony_nc_buffer_call(sony_nc_acpi_handle, "SN06", &offset, buffer,
			32);
	if (i < 0)
		return;

	switch (handle) {
	case 0x012f:
	case 0x0137:
		lvl_table_len = 9;
		break;
	case 0x143:
		lvl_table_len = 16;
		break;
	}

	/* the buffer lists brightness levels available, brightness levels are
	 * from position 0 to 8 in the array, other values are used by ALS
	 * control.
	 */
	for (i = 0; i < lvl_table_len && i < ARRAY_SIZE(buffer); i++) {

		dprintk("Brightness level: %d\n", buffer[i]);

		if (!buffer[i])
			break;

		if (buffer[i] > max)
			max = buffer[i];
		if (buffer[i] < min)
			min = buffer[i];
	}
	props->offset = min;
	props->maxlvl = max;
	dprintk("Brightness levels: min=%d max=%d\n", props->offset,
			props->maxlvl);
}

static void sony_nc_backlight_setup(void)
{
	acpi_handle unused;
	int max_brightness = 0;
	const struct backlight_ops *ops = NULL;
	struct backlight_properties props;

	if (sony_find_snc_handle(0x12f) >= 0) {
		ops = &sony_backlight_ng_ops;
		sony_bl_props.cmd_base = 0x0100;
		sony_nc_backlight_ng_read_limits(0x12f, &sony_bl_props);
		max_brightness = sony_bl_props.maxlvl - sony_bl_props.offset;

	} else if (sony_find_snc_handle(0x137) >= 0) {
		ops = &sony_backlight_ng_ops;
		sony_bl_props.cmd_base = 0x0100;
		sony_nc_backlight_ng_read_limits(0x137, &sony_bl_props);
		max_brightness = sony_bl_props.maxlvl - sony_bl_props.offset;

	} else if (sony_find_snc_handle(0x143) >= 0) {
		ops = &sony_backlight_ng_ops;
		sony_bl_props.cmd_base = 0x3000;
		sony_nc_backlight_ng_read_limits(0x143, &sony_bl_props);
		max_brightness = sony_bl_props.maxlvl - sony_bl_props.offset;

	} else if (ACPI_SUCCESS(acpi_get_handle(sony_nc_acpi_handle, "GBRT",
						&unused))) {
		ops = &sony_backlight_ops;
		max_brightness = SONY_MAX_BRIGHTNESS - 1;

	} else
		return;

	memset(&props, 0, sizeof(struct backlight_properties));
	props.type = BACKLIGHT_PLATFORM;
	props.max_brightness = max_brightness;
	sony_bl_props.dev = backlight_device_register("sony", NULL,
						      &sony_bl_props,
						      ops, &props);

	if (IS_ERR(sony_bl_props.dev)) {
		pr_warn("unable to register backlight device\n");
		sony_bl_props.dev = NULL;
	} else
		sony_bl_props.dev->props.brightness =
			ops->get_brightness(sony_bl_props.dev);
}

static void sony_nc_backlight_cleanup(void)
{
	if (sony_bl_props.dev)
		backlight_device_unregister(sony_bl_props.dev);
}

static int sony_nc_add(struct acpi_device *device)
{
	acpi_status status;
	int result = 0;
	acpi_handle handle;
	struct sony_nc_value *item;

	pr_info("%s v%s\n", SONY_NC_DRIVER_NAME, SONY_LAPTOP_DRIVER_VERSION);

	sony_nc_acpi_device = device;
	strcpy(acpi_device_class(device), "sony/hotkey");

	sony_nc_acpi_handle = device->handle;

	/* read device status */
	result = acpi_bus_get_status(device);
	/* bail IFF the above call was successful and the device is not present */
	if (!result && !device->status.present) {
		dprintk("Device not present\n");
		result = -ENODEV;
		goto outwalk;
	}

	result = sony_pf_add();
	if (result)
		goto outpresent;

	if (debug) {
		status = acpi_walk_namespace(ACPI_TYPE_METHOD,
				sony_nc_acpi_handle, 1, sony_walk_callback,
				NULL, NULL, NULL);
		if (ACPI_FAILURE(status)) {
			pr_warn("unable to walk acpi resources\n");
			result = -ENODEV;
			goto outpresent;
		}
	}

	result = sony_laptop_setup_input(device);
	if (result) {
		pr_err("Unable to create input devices\n");
		goto outplatform;
	}

	if (ACPI_SUCCESS(acpi_get_handle(sony_nc_acpi_handle, "ECON",
					 &handle))) {
		int arg = 1;
		if (sony_nc_int_call(sony_nc_acpi_handle, "ECON", &arg, NULL))
			dprintk("ECON Method failed\n");
	}

	if (ACPI_SUCCESS(acpi_get_handle(sony_nc_acpi_handle, "SN00",
					 &handle))) {
		dprintk("Doing SNC setup\n");
		/* retrieve the available handles */
		result = sony_nc_handles_setup(sony_pf_device);
		if (!result)
			sony_nc_function_setup(device, sony_pf_device);
	}

	/* setup input devices and helper fifo */
	if (acpi_video_backlight_support()) {
		pr_info("brightness ignored, must be controlled by ACPI video driver\n");
	} else {
		sony_nc_backlight_setup();
	}

	/* create sony_pf sysfs attributes related to the SNC device */
	for (item = sony_nc_values; item->name; ++item) {

		if (!debug && item->debug)
			continue;

		/* find the available acpiget as described in the DSDT */
		for (; item->acpiget && *item->acpiget; ++item->acpiget) {
			if (ACPI_SUCCESS(acpi_get_handle(sony_nc_acpi_handle,
							 *item->acpiget,
							 &handle))) {
				dprintk("Found %s getter: %s\n",
						item->name, *item->acpiget);
				item->devattr.attr.mode |= S_IRUGO;
				break;
			}
		}

		/* find the available acpiset as described in the DSDT */
		for (; item->acpiset && *item->acpiset; ++item->acpiset) {
			if (ACPI_SUCCESS(acpi_get_handle(sony_nc_acpi_handle,
							 *item->acpiset,
							 &handle))) {
				dprintk("Found %s setter: %s\n",
						item->name, *item->acpiset);
				item->devattr.attr.mode |= S_IWUSR;
				break;
			}
		}

		if (item->devattr.attr.mode != 0) {
			result =
			    device_create_file(&sony_pf_device->dev,
					       &item->devattr);
			if (result)
				goto out_sysfs;
		}
	}

	return 0;

out_sysfs:
	for (item = sony_nc_values; item->name; ++item) {
		device_remove_file(&sony_pf_device->dev, &item->devattr);
	}
	sony_nc_backlight_cleanup();
	sony_nc_function_cleanup(sony_pf_device);
	sony_nc_handles_cleanup(sony_pf_device);

outplatform:
	sony_laptop_remove_input();

outpresent:
	sony_pf_remove();

outwalk:
	sony_nc_rfkill_cleanup();
	return result;
}

static int sony_nc_remove(struct acpi_device *device, int type)
{
	struct sony_nc_value *item;

	sony_nc_backlight_cleanup();

	sony_nc_acpi_device = NULL;

	for (item = sony_nc_values; item->name; ++item) {
		device_remove_file(&sony_pf_device->dev, &item->devattr);
	}

	sony_nc_function_cleanup(sony_pf_device);
	sony_nc_handles_cleanup(sony_pf_device);
	sony_pf_remove();
	sony_laptop_remove_input();
	dprintk(SONY_NC_DRIVER_NAME " removed.\n");

	return 0;
}

static const struct acpi_device_id sony_device_ids[] = {
	{SONY_NC_HID, 0},
	{SONY_PIC_HID, 0},
	{"", 0},
};
MODULE_DEVICE_TABLE(acpi, sony_device_ids);

static const struct acpi_device_id sony_nc_device_ids[] = {
	{SONY_NC_HID, 0},
	{"", 0},
};

static struct acpi_driver sony_nc_driver = {
	.name = SONY_NC_DRIVER_NAME,
	.class = SONY_NC_CLASS,
	.ids = sony_nc_device_ids,
	.owner = THIS_MODULE,
	.ops = {
		.add = sony_nc_add,
		.remove = sony_nc_remove,
		.notify = sony_nc_notify,
		},
	.drv.pm = &sony_nc_pm,
};

/*********** SPIC (SNY6001) Device ***********/

#define SONYPI_DEVICE_TYPE1	0x00000001
#define SONYPI_DEVICE_TYPE2	0x00000002
#define SONYPI_DEVICE_TYPE3	0x00000004

#define SONYPI_TYPE1_OFFSET	0x04
#define SONYPI_TYPE2_OFFSET	0x12
#define SONYPI_TYPE3_OFFSET	0x12

struct sony_pic_ioport {
	struct acpi_resource_io	io1;
	struct acpi_resource_io	io2;
	struct list_head	list;
};

struct sony_pic_irq {
	struct acpi_resource_irq	irq;
	struct list_head		list;
};

struct sonypi_eventtypes {
	u8			data;
	unsigned long		mask;
	struct sonypi_event	*events;
};

struct sony_pic_dev {
	struct acpi_device		*acpi_dev;
	struct sony_pic_irq		*cur_irq;
	struct sony_pic_ioport		*cur_ioport;
	struct list_head		interrupts;
	struct list_head		ioports;
	struct mutex			lock;
	struct sonypi_eventtypes	*event_types;
	int                             (*handle_irq)(const u8, const u8);
	int				model;
	u16				evport_offset;
	u8				camera_power;
	u8				bluetooth_power;
	u8				wwan_power;
};

static struct sony_pic_dev spic_dev = {
	.interrupts	= LIST_HEAD_INIT(spic_dev.interrupts),
	.ioports	= LIST_HEAD_INIT(spic_dev.ioports),
};

static int spic_drv_registered;

/* Event masks */
#define SONYPI_JOGGER_MASK			0x00000001
#define SONYPI_CAPTURE_MASK			0x00000002
#define SONYPI_FNKEY_MASK			0x00000004
#define SONYPI_BLUETOOTH_MASK			0x00000008
#define SONYPI_PKEY_MASK			0x00000010
#define SONYPI_BACK_MASK			0x00000020
#define SONYPI_HELP_MASK			0x00000040
#define SONYPI_LID_MASK				0x00000080
#define SONYPI_ZOOM_MASK			0x00000100
#define SONYPI_THUMBPHRASE_MASK			0x00000200
#define SONYPI_MEYE_MASK			0x00000400
#define SONYPI_MEMORYSTICK_MASK			0x00000800
#define SONYPI_BATTERY_MASK			0x00001000
#define SONYPI_WIRELESS_MASK			0x00002000

struct sonypi_event {
	u8	data;
	u8	event;
};

/* The set of possible button release events */
static struct sonypi_event sonypi_releaseev[] = {
	{ 0x00, SONYPI_EVENT_ANYBUTTON_RELEASED },
	{ 0, 0 }
};

/* The set of possible jogger events  */
static struct sonypi_event sonypi_joggerev[] = {
	{ 0x1f, SONYPI_EVENT_JOGDIAL_UP },
	{ 0x01, SONYPI_EVENT_JOGDIAL_DOWN },
	{ 0x5f, SONYPI_EVENT_JOGDIAL_UP_PRESSED },
	{ 0x41, SONYPI_EVENT_JOGDIAL_DOWN_PRESSED },
	{ 0x1e, SONYPI_EVENT_JOGDIAL_FAST_UP },
	{ 0x02, SONYPI_EVENT_JOGDIAL_FAST_DOWN },
	{ 0x5e, SONYPI_EVENT_JOGDIAL_FAST_UP_PRESSED },
	{ 0x42, SONYPI_EVENT_JOGDIAL_FAST_DOWN_PRESSED },
	{ 0x1d, SONYPI_EVENT_JOGDIAL_VFAST_UP },
	{ 0x03, SONYPI_EVENT_JOGDIAL_VFAST_DOWN },
	{ 0x5d, SONYPI_EVENT_JOGDIAL_VFAST_UP_PRESSED },
	{ 0x43, SONYPI_EVENT_JOGDIAL_VFAST_DOWN_PRESSED },
	{ 0x40, SONYPI_EVENT_JOGDIAL_PRESSED },
	{ 0, 0 }
};

/* The set of possible capture button events */
static struct sonypi_event sonypi_captureev[] = {
	{ 0x05, SONYPI_EVENT_CAPTURE_PARTIALPRESSED },
	{ 0x07, SONYPI_EVENT_CAPTURE_PRESSED },
	{ 0x40, SONYPI_EVENT_CAPTURE_PRESSED },
	{ 0x01, SONYPI_EVENT_CAPTURE_PARTIALRELEASED },
	{ 0, 0 }
};

/* The set of possible fnkeys events */
static struct sonypi_event sonypi_fnkeyev[] = {
	{ 0x10, SONYPI_EVENT_FNKEY_ESC },
	{ 0x11, SONYPI_EVENT_FNKEY_F1 },
	{ 0x12, SONYPI_EVENT_FNKEY_F2 },
	{ 0x13, SONYPI_EVENT_FNKEY_F3 },
	{ 0x14, SONYPI_EVENT_FNKEY_F4 },
	{ 0x15, SONYPI_EVENT_FNKEY_F5 },
	{ 0x16, SONYPI_EVENT_FNKEY_F6 },
	{ 0x17, SONYPI_EVENT_FNKEY_F7 },
	{ 0x18, SONYPI_EVENT_FNKEY_F8 },
	{ 0x19, SONYPI_EVENT_FNKEY_F9 },
	{ 0x1a, SONYPI_EVENT_FNKEY_F10 },
	{ 0x1b, SONYPI_EVENT_FNKEY_F11 },
	{ 0x1c, SONYPI_EVENT_FNKEY_F12 },
	{ 0x1f, SONYPI_EVENT_FNKEY_RELEASED },
	{ 0x21, SONYPI_EVENT_FNKEY_1 },
	{ 0x22, SONYPI_EVENT_FNKEY_2 },
	{ 0x31, SONYPI_EVENT_FNKEY_D },
	{ 0x32, SONYPI_EVENT_FNKEY_E },
	{ 0x33, SONYPI_EVENT_FNKEY_F },
	{ 0x34, SONYPI_EVENT_FNKEY_S },
	{ 0x35, SONYPI_EVENT_FNKEY_B },
	{ 0x36, SONYPI_EVENT_FNKEY_ONLY },
	{ 0, 0 }
};

/* The set of possible program key events */
static struct sonypi_event sonypi_pkeyev[] = {
	{ 0x01, SONYPI_EVENT_PKEY_P1 },
	{ 0x02, SONYPI_EVENT_PKEY_P2 },
	{ 0x04, SONYPI_EVENT_PKEY_P3 },
	{ 0x20, SONYPI_EVENT_PKEY_P1 },
	{ 0, 0 }
};

/* The set of possible bluetooth events */
static struct sonypi_event sonypi_blueev[] = {
	{ 0x55, SONYPI_EVENT_BLUETOOTH_PRESSED },
	{ 0x59, SONYPI_EVENT_BLUETOOTH_ON },
	{ 0x5a, SONYPI_EVENT_BLUETOOTH_OFF },
	{ 0, 0 }
};

/* The set of possible wireless events */
static struct sonypi_event sonypi_wlessev[] = {
	{ 0x59, SONYPI_EVENT_IGNORE },
	{ 0x5a, SONYPI_EVENT_IGNORE },
	{ 0, 0 }
};

/* The set of possible back button events */
static struct sonypi_event sonypi_backev[] = {
	{ 0x20, SONYPI_EVENT_BACK_PRESSED },
	{ 0, 0 }
};

/* The set of possible help button events */
static struct sonypi_event sonypi_helpev[] = {
	{ 0x3b, SONYPI_EVENT_HELP_PRESSED },
	{ 0, 0 }
};


/* The set of possible lid events */
static struct sonypi_event sonypi_lidev[] = {
	{ 0x51, SONYPI_EVENT_LID_CLOSED },
	{ 0x50, SONYPI_EVENT_LID_OPENED },
	{ 0, 0 }
};

/* The set of possible zoom events */
static struct sonypi_event sonypi_zoomev[] = {
	{ 0x39, SONYPI_EVENT_ZOOM_PRESSED },
	{ 0x10, SONYPI_EVENT_ZOOM_IN_PRESSED },
	{ 0x20, SONYPI_EVENT_ZOOM_OUT_PRESSED },
	{ 0x04, SONYPI_EVENT_ZOOM_PRESSED },
	{ 0, 0 }
};

/* The set of possible thumbphrase events */
static struct sonypi_event sonypi_thumbphraseev[] = {
	{ 0x3a, SONYPI_EVENT_THUMBPHRASE_PRESSED },
	{ 0, 0 }
};

/* The set of possible motioneye camera events */
static struct sonypi_event sonypi_meyeev[] = {
	{ 0x00, SONYPI_EVENT_MEYE_FACE },
	{ 0x01, SONYPI_EVENT_MEYE_OPPOSITE },
	{ 0, 0 }
};

/* The set of possible memorystick events */
static struct sonypi_event sonypi_memorystickev[] = {
	{ 0x53, SONYPI_EVENT_MEMORYSTICK_INSERT },
	{ 0x54, SONYPI_EVENT_MEMORYSTICK_EJECT },
	{ 0, 0 }
};

/* The set of possible battery events */
static struct sonypi_event sonypi_batteryev[] = {
	{ 0x20, SONYPI_EVENT_BATTERY_INSERT },
	{ 0x30, SONYPI_EVENT_BATTERY_REMOVE },
	{ 0, 0 }
};

/* The set of possible volume events */
static struct sonypi_event sonypi_volumeev[] = {
	{ 0x01, SONYPI_EVENT_VOLUME_INC_PRESSED },
	{ 0x02, SONYPI_EVENT_VOLUME_DEC_PRESSED },
	{ 0, 0 }
};

/* The set of possible brightness events */
static struct sonypi_event sonypi_brightnessev[] = {
	{ 0x80, SONYPI_EVENT_BRIGHTNESS_PRESSED },
	{ 0, 0 }
};

static struct sonypi_eventtypes type1_events[] = {
	{ 0, 0xffffffff, sonypi_releaseev },
	{ 0x70, SONYPI_MEYE_MASK, sonypi_meyeev },
	{ 0x30, SONYPI_LID_MASK, sonypi_lidev },
	{ 0x60, SONYPI_CAPTURE_MASK, sonypi_captureev },
	{ 0x10, SONYPI_JOGGER_MASK, sonypi_joggerev },
	{ 0x20, SONYPI_FNKEY_MASK, sonypi_fnkeyev },
	{ 0x30, SONYPI_BLUETOOTH_MASK, sonypi_blueev },
	{ 0x40, SONYPI_PKEY_MASK, sonypi_pkeyev },
	{ 0x30, SONYPI_MEMORYSTICK_MASK, sonypi_memorystickev },
	{ 0x40, SONYPI_BATTERY_MASK, sonypi_batteryev },
	{ 0 },
};
static struct sonypi_eventtypes type2_events[] = {
	{ 0, 0xffffffff, sonypi_releaseev },
	{ 0x38, SONYPI_LID_MASK, sonypi_lidev },
	{ 0x11, SONYPI_JOGGER_MASK, sonypi_joggerev },
	{ 0x61, SONYPI_CAPTURE_MASK, sonypi_captureev },
	{ 0x21, SONYPI_FNKEY_MASK, sonypi_fnkeyev },
	{ 0x31, SONYPI_BLUETOOTH_MASK, sonypi_blueev },
	{ 0x08, SONYPI_PKEY_MASK, sonypi_pkeyev },
	{ 0x11, SONYPI_BACK_MASK, sonypi_backev },
	{ 0x21, SONYPI_HELP_MASK, sonypi_helpev },
	{ 0x21, SONYPI_ZOOM_MASK, sonypi_zoomev },
	{ 0x20, SONYPI_THUMBPHRASE_MASK, sonypi_thumbphraseev },
	{ 0x31, SONYPI_MEMORYSTICK_MASK, sonypi_memorystickev },
	{ 0x41, SONYPI_BATTERY_MASK, sonypi_batteryev },
	{ 0x31, SONYPI_PKEY_MASK, sonypi_pkeyev },
	{ 0 },
};
static struct sonypi_eventtypes type3_events[] = {
	{ 0, 0xffffffff, sonypi_releaseev },
	{ 0x21, SONYPI_FNKEY_MASK, sonypi_fnkeyev },
	{ 0x31, SONYPI_WIRELESS_MASK, sonypi_wlessev },
	{ 0x31, SONYPI_MEMORYSTICK_MASK, sonypi_memorystickev },
	{ 0x41, SONYPI_BATTERY_MASK, sonypi_batteryev },
	{ 0x31, SONYPI_PKEY_MASK, sonypi_pkeyev },
	{ 0x05, SONYPI_PKEY_MASK, sonypi_pkeyev },
	{ 0x05, SONYPI_ZOOM_MASK, sonypi_zoomev },
	{ 0x05, SONYPI_CAPTURE_MASK, sonypi_captureev },
	{ 0x05, SONYPI_PKEY_MASK, sonypi_volumeev },
	{ 0x05, SONYPI_PKEY_MASK, sonypi_brightnessev },
	{ 0 },
};

/* low level spic calls */
#define ITERATIONS_LONG		10000
#define ITERATIONS_SHORT	10
#define wait_on_command(command, iterations) {				\
	unsigned int n = iterations;					\
	while (--n && (command))					\
		udelay(1);						\
	if (!n)								\
		dprintk("command failed at %s : %s (line %d)\n",	\
				__FILE__, __func__, __LINE__);	\
}

static u8 sony_pic_call1(u8 dev)
{
	u8 v1, v2;

	wait_on_command(inb_p(spic_dev.cur_ioport->io1.minimum + 4) & 2,
			ITERATIONS_LONG);
	outb(dev, spic_dev.cur_ioport->io1.minimum + 4);
	v1 = inb_p(spic_dev.cur_ioport->io1.minimum + 4);
	v2 = inb_p(spic_dev.cur_ioport->io1.minimum);
	dprintk("sony_pic_call1(0x%.2x): 0x%.4x\n", dev, (v2 << 8) | v1);
	return v2;
}

static u8 sony_pic_call2(u8 dev, u8 fn)
{
	u8 v1;

	wait_on_command(inb_p(spic_dev.cur_ioport->io1.minimum + 4) & 2,
			ITERATIONS_LONG);
	outb(dev, spic_dev.cur_ioport->io1.minimum + 4);
	wait_on_command(inb_p(spic_dev.cur_ioport->io1.minimum + 4) & 2,
			ITERATIONS_LONG);
	outb(fn, spic_dev.cur_ioport->io1.minimum);
	v1 = inb_p(spic_dev.cur_ioport->io1.minimum);
	dprintk("sony_pic_call2(0x%.2x - 0x%.2x): 0x%.4x\n", dev, fn, v1);
	return v1;
}

static u8 sony_pic_call3(u8 dev, u8 fn, u8 v)
{
	u8 v1;

	wait_on_command(inb_p(spic_dev.cur_ioport->io1.minimum + 4) & 2, ITERATIONS_LONG);
	outb(dev, spic_dev.cur_ioport->io1.minimum + 4);
	wait_on_command(inb_p(spic_dev.cur_ioport->io1.minimum + 4) & 2, ITERATIONS_LONG);
	outb(fn, spic_dev.cur_ioport->io1.minimum);
	wait_on_command(inb_p(spic_dev.cur_ioport->io1.minimum + 4) & 2, ITERATIONS_LONG);
	outb(v, spic_dev.cur_ioport->io1.minimum);
	v1 = inb_p(spic_dev.cur_ioport->io1.minimum);
	dprintk("sony_pic_call3(0x%.2x - 0x%.2x - 0x%.2x): 0x%.4x\n",
			dev, fn, v, v1);
	return v1;
}

/*
 * minidrivers for SPIC models
 */
static int type3_handle_irq(const u8 data_mask, const u8 ev)
{
	/*
	 * 0x31 could mean we have to take some extra action and wait for
	 * the next irq for some Type3 models, it will generate a new
	 * irq and we can read new data from the device:
	 *  - 0x5c and 0x5f requires 0xA0
	 *  - 0x61 requires 0xB3
	 */
	if (data_mask == 0x31) {
		if (ev == 0x5c || ev == 0x5f)
			sony_pic_call1(0xA0);
		else if (ev == 0x61)
			sony_pic_call1(0xB3);
		return 0;
	}
	return 1;
}

static void sony_pic_detect_device_type(struct sony_pic_dev *dev)
{
	struct pci_dev *pcidev;

	pcidev = pci_get_device(PCI_VENDOR_ID_INTEL,
			PCI_DEVICE_ID_INTEL_82371AB_3, NULL);
	if (pcidev) {
		dev->model = SONYPI_DEVICE_TYPE1;
		dev->evport_offset = SONYPI_TYPE1_OFFSET;
		dev->event_types = type1_events;
		goto out;
	}

	pcidev = pci_get_device(PCI_VENDOR_ID_INTEL,
			PCI_DEVICE_ID_INTEL_ICH6_1, NULL);
	if (pcidev) {
		dev->model = SONYPI_DEVICE_TYPE2;
		dev->evport_offset = SONYPI_TYPE2_OFFSET;
		dev->event_types = type2_events;
		goto out;
	}

	pcidev = pci_get_device(PCI_VENDOR_ID_INTEL,
			PCI_DEVICE_ID_INTEL_ICH7_1, NULL);
	if (pcidev) {
		dev->model = SONYPI_DEVICE_TYPE3;
		dev->handle_irq = type3_handle_irq;
		dev->evport_offset = SONYPI_TYPE3_OFFSET;
		dev->event_types = type3_events;
		goto out;
	}

	pcidev = pci_get_device(PCI_VENDOR_ID_INTEL,
			PCI_DEVICE_ID_INTEL_ICH8_4, NULL);
	if (pcidev) {
		dev->model = SONYPI_DEVICE_TYPE3;
		dev->handle_irq = type3_handle_irq;
		dev->evport_offset = SONYPI_TYPE3_OFFSET;
		dev->event_types = type3_events;
		goto out;
	}

	pcidev = pci_get_device(PCI_VENDOR_ID_INTEL,
			PCI_DEVICE_ID_INTEL_ICH9_1, NULL);
	if (pcidev) {
		dev->model = SONYPI_DEVICE_TYPE3;
		dev->handle_irq = type3_handle_irq;
		dev->evport_offset = SONYPI_TYPE3_OFFSET;
		dev->event_types = type3_events;
		goto out;
	}

	/* default */
	dev->model = SONYPI_DEVICE_TYPE2;
	dev->evport_offset = SONYPI_TYPE2_OFFSET;
	dev->event_types = type2_events;

out:
	if (pcidev)
		pci_dev_put(pcidev);

	pr_info("detected Type%d model\n",
		dev->model == SONYPI_DEVICE_TYPE1 ? 1 :
		dev->model == SONYPI_DEVICE_TYPE2 ? 2 : 3);
}

/* camera tests and poweron/poweroff */
#define SONYPI_CAMERA_PICTURE		5
#define SONYPI_CAMERA_CONTROL		0x10

#define SONYPI_CAMERA_BRIGHTNESS		0
#define SONYPI_CAMERA_CONTRAST			1
#define SONYPI_CAMERA_HUE			2
#define SONYPI_CAMERA_COLOR			3
#define SONYPI_CAMERA_SHARPNESS			4

#define SONYPI_CAMERA_EXPOSURE_MASK		0xC
#define SONYPI_CAMERA_WHITE_BALANCE_MASK	0x3
#define SONYPI_CAMERA_PICTURE_MODE_MASK		0x30
#define SONYPI_CAMERA_MUTE_MASK			0x40

/* the rest don't need a loop until not 0xff */
#define SONYPI_CAMERA_AGC			6
#define SONYPI_CAMERA_AGC_MASK			0x30
#define SONYPI_CAMERA_SHUTTER_MASK 		0x7

#define SONYPI_CAMERA_SHUTDOWN_REQUEST		7
#define SONYPI_CAMERA_CONTROL			0x10

#define SONYPI_CAMERA_STATUS 			7
#define SONYPI_CAMERA_STATUS_READY 		0x2
#define SONYPI_CAMERA_STATUS_POSITION		0x4

#define SONYPI_DIRECTION_BACKWARDS 		0x4

#define SONYPI_CAMERA_REVISION 			8
#define SONYPI_CAMERA_ROMVERSION 		9

static int __sony_pic_camera_ready(void)
{
	u8 v;

	v = sony_pic_call2(0x8f, SONYPI_CAMERA_STATUS);
	return (v != 0xff && (v & SONYPI_CAMERA_STATUS_READY));
}

static int __sony_pic_camera_off(void)
{
	if (!camera) {
		pr_warn("camera control not enabled\n");
		return -ENODEV;
	}

	wait_on_command(sony_pic_call3(0x90, SONYPI_CAMERA_PICTURE,
				SONYPI_CAMERA_MUTE_MASK),
			ITERATIONS_SHORT);

	if (spic_dev.camera_power) {
		sony_pic_call2(0x91, 0);
		spic_dev.camera_power = 0;
	}
	return 0;
}

static int __sony_pic_camera_on(void)
{
	int i, j, x;

	if (!camera) {
		pr_warn("camera control not enabled\n");
		return -ENODEV;
	}

	if (spic_dev.camera_power)
		return 0;

	for (j = 5; j > 0; j--) {

		for (x = 0; x < 100 && sony_pic_call2(0x91, 0x1); x++)
			msleep(10);
		sony_pic_call1(0x93);

		for (i = 400; i > 0; i--) {
			if (__sony_pic_camera_ready())
				break;
			msleep(10);
		}
		if (i)
			break;
	}

	if (j == 0) {
		pr_warn("failed to power on camera\n");
		return -ENODEV;
	}

	wait_on_command(sony_pic_call3(0x90, SONYPI_CAMERA_CONTROL,
				0x5a),
			ITERATIONS_SHORT);

	spic_dev.camera_power = 1;
	return 0;
}

/* External camera command (exported to the motion eye v4l driver) */
int sony_pic_camera_command(int command, u8 value)
{
	if (!camera)
		return -EIO;

	mutex_lock(&spic_dev.lock);

	switch (command) {
	case SONY_PIC_COMMAND_SETCAMERA:
		if (value)
			__sony_pic_camera_on();
		else
			__sony_pic_camera_off();
		break;
	case SONY_PIC_COMMAND_SETCAMERABRIGHTNESS:
		wait_on_command(sony_pic_call3(0x90, SONYPI_CAMERA_BRIGHTNESS, value),
				ITERATIONS_SHORT);
		break;
	case SONY_PIC_COMMAND_SETCAMERACONTRAST:
		wait_on_command(sony_pic_call3(0x90, SONYPI_CAMERA_CONTRAST, value),
				ITERATIONS_SHORT);
		break;
	case SONY_PIC_COMMAND_SETCAMERAHUE:
		wait_on_command(sony_pic_call3(0x90, SONYPI_CAMERA_HUE, value),
				ITERATIONS_SHORT);
		break;
	case SONY_PIC_COMMAND_SETCAMERACOLOR:
		wait_on_command(sony_pic_call3(0x90, SONYPI_CAMERA_COLOR, value),
				ITERATIONS_SHORT);
		break;
	case SONY_PIC_COMMAND_SETCAMERASHARPNESS:
		wait_on_command(sony_pic_call3(0x90, SONYPI_CAMERA_SHARPNESS, value),
				ITERATIONS_SHORT);
		break;
	case SONY_PIC_COMMAND_SETCAMERAPICTURE:
		wait_on_command(sony_pic_call3(0x90, SONYPI_CAMERA_PICTURE, value),
				ITERATIONS_SHORT);
		break;
	case SONY_PIC_COMMAND_SETCAMERAAGC:
		wait_on_command(sony_pic_call3(0x90, SONYPI_CAMERA_AGC, value),
				ITERATIONS_SHORT);
		break;
	default:
		pr_err("sony_pic_camera_command invalid: %d\n", command);
		break;
	}
	mutex_unlock(&spic_dev.lock);
	return 0;
}
EXPORT_SYMBOL(sony_pic_camera_command);

/* gprs/edge modem (SZ460N and SZ210P), thanks to Joshua Wise */
static void __sony_pic_set_wwanpower(u8 state)
{
	state = !!state;
	if (spic_dev.wwan_power == state)
		return;
	sony_pic_call2(0xB0, state);
	sony_pic_call1(0x82);
	spic_dev.wwan_power = state;
}

static ssize_t sony_pic_wwanpower_store(struct device *dev,
		struct device_attribute *attr,
		const char *buffer, size_t count)
{
	unsigned long value;
	if (count > 31)
		return -EINVAL;

	if (kstrtoul(buffer, 10, &value))
		return -EINVAL;

	mutex_lock(&spic_dev.lock);
	__sony_pic_set_wwanpower(value);
	mutex_unlock(&spic_dev.lock);

	return count;
}

static ssize_t sony_pic_wwanpower_show(struct device *dev,
		struct device_attribute *attr, char *buffer)
{
	ssize_t count;
	mutex_lock(&spic_dev.lock);
	count = snprintf(buffer, PAGE_SIZE, "%d\n", spic_dev.wwan_power);
	mutex_unlock(&spic_dev.lock);
	return count;
}

/* bluetooth subsystem power state */
static void __sony_pic_set_bluetoothpower(u8 state)
{
	state = !!state;
	if (spic_dev.bluetooth_power == state)
		return;
	sony_pic_call2(0x96, state);
	sony_pic_call1(0x82);
	spic_dev.bluetooth_power = state;
}

static ssize_t sony_pic_bluetoothpower_store(struct device *dev,
		struct device_attribute *attr,
		const char *buffer, size_t count)
{
	unsigned long value;
	if (count > 31)
		return -EINVAL;

	if (kstrtoul(buffer, 10, &value))
		return -EINVAL;

	mutex_lock(&spic_dev.lock);
	__sony_pic_set_bluetoothpower(value);
	mutex_unlock(&spic_dev.lock);

	return count;
}

static ssize_t sony_pic_bluetoothpower_show(struct device *dev,
		struct device_attribute *attr, char *buffer)
{
	ssize_t count = 0;
	mutex_lock(&spic_dev.lock);
	count = snprintf(buffer, PAGE_SIZE, "%d\n", spic_dev.bluetooth_power);
	mutex_unlock(&spic_dev.lock);
	return count;
}

/* fan speed */
/* FAN0 information (reverse engineered from ACPI tables) */
#define SONY_PIC_FAN0_STATUS	0x93
static int sony_pic_set_fanspeed(unsigned long value)
{
	return ec_write(SONY_PIC_FAN0_STATUS, value);
}

static int sony_pic_get_fanspeed(u8 *value)
{
	return ec_read(SONY_PIC_FAN0_STATUS, value);
}

static ssize_t sony_pic_fanspeed_store(struct device *dev,
		struct device_attribute *attr,
		const char *buffer, size_t count)
{
	unsigned long value;
	if (count > 31)
		return -EINVAL;

	if (kstrtoul(buffer, 10, &value))
		return -EINVAL;

	if (sony_pic_set_fanspeed(value))
		return -EIO;

	return count;
}

static ssize_t sony_pic_fanspeed_show(struct device *dev,
		struct device_attribute *attr, char *buffer)
{
	u8 value = 0;
	if (sony_pic_get_fanspeed(&value))
		return -EIO;

	return snprintf(buffer, PAGE_SIZE, "%d\n", value);
}

#define SPIC_ATTR(_name, _mode)					\
struct device_attribute spic_attr_##_name = __ATTR(_name,	\
		_mode, sony_pic_## _name ##_show,		\
		sony_pic_## _name ##_store)

static SPIC_ATTR(bluetoothpower, 0644);
static SPIC_ATTR(wwanpower, 0644);
static SPIC_ATTR(fanspeed, 0644);

static struct attribute *spic_attributes[] = {
	&spic_attr_bluetoothpower.attr,
	&spic_attr_wwanpower.attr,
	&spic_attr_fanspeed.attr,
	NULL
};

static struct attribute_group spic_attribute_group = {
	.attrs = spic_attributes
};

/******** SONYPI compatibility **********/
#ifdef CONFIG_SONYPI_COMPAT

/* battery / brightness / temperature  addresses */
#define SONYPI_BAT_FLAGS	0x81
#define SONYPI_LCD_LIGHT	0x96
#define SONYPI_BAT1_PCTRM	0xa0
#define SONYPI_BAT1_LEFT	0xa2
#define SONYPI_BAT1_MAXRT	0xa4
#define SONYPI_BAT2_PCTRM	0xa8
#define SONYPI_BAT2_LEFT	0xaa
#define SONYPI_BAT2_MAXRT	0xac
#define SONYPI_BAT1_MAXTK	0xb0
#define SONYPI_BAT1_FULL	0xb2
#define SONYPI_BAT2_MAXTK	0xb8
#define SONYPI_BAT2_FULL	0xba
#define SONYPI_TEMP_STATUS	0xC1

struct sonypi_compat_s {
	struct fasync_struct	*fifo_async;
	struct kfifo		fifo;
	spinlock_t		fifo_lock;
	wait_queue_head_t	fifo_proc_list;
	atomic_t		open_count;
};
static struct sonypi_compat_s sonypi_compat = {
	.open_count = ATOMIC_INIT(0),
};

static int sonypi_misc_fasync(int fd, struct file *filp, int on)
{
	return fasync_helper(fd, filp, on, &sonypi_compat.fifo_async);
}

static int sonypi_misc_release(struct inode *inode, struct file *file)
{
	atomic_dec(&sonypi_compat.open_count);
	return 0;
}

static int sonypi_misc_open(struct inode *inode, struct file *file)
{
	/* Flush input queue on first open */
	unsigned long flags;

	spin_lock_irqsave(&sonypi_compat.fifo_lock, flags);

	if (atomic_inc_return(&sonypi_compat.open_count) == 1)
		kfifo_reset(&sonypi_compat.fifo);

	spin_unlock_irqrestore(&sonypi_compat.fifo_lock, flags);

	return 0;
}

static ssize_t sonypi_misc_read(struct file *file, char __user *buf,
				size_t count, loff_t *pos)
{
	ssize_t ret;
	unsigned char c;

	if ((kfifo_len(&sonypi_compat.fifo) == 0) &&
	    (file->f_flags & O_NONBLOCK))
		return -EAGAIN;

	ret = wait_event_interruptible(sonypi_compat.fifo_proc_list,
				       kfifo_len(&sonypi_compat.fifo) != 0);
	if (ret)
		return ret;

	while (ret < count &&
	       (kfifo_out_locked(&sonypi_compat.fifo, &c, sizeof(c),
			  &sonypi_compat.fifo_lock) == sizeof(c))) {
		if (put_user(c, buf++))
			return -EFAULT;
		ret++;
	}

	if (ret > 0) {
		struct inode *inode = file->f_path.dentry->d_inode;
		inode->i_atime = current_fs_time(inode->i_sb);
	}

	return ret;
}

static unsigned int sonypi_misc_poll(struct file *file, poll_table *wait)
{
	poll_wait(file, &sonypi_compat.fifo_proc_list, wait);
	if (kfifo_len(&sonypi_compat.fifo))
		return POLLIN | POLLRDNORM;
	return 0;
}

static int ec_read16(u8 addr, u16 *value)
{
	u8 val_lb, val_hb;
	if (ec_read(addr, &val_lb))
		return -1;
	if (ec_read(addr + 1, &val_hb))
		return -1;
	*value = val_lb | (val_hb << 8);
	return 0;
}

static long sonypi_misc_ioctl(struct file *fp, unsigned int cmd,
							unsigned long arg)
{
	int ret = 0;
	void __user *argp = (void __user *)arg;
	u8 val8;
	u16 val16;
	int value;

	mutex_lock(&spic_dev.lock);
	switch (cmd) {
	case SONYPI_IOCGBRT:
		if (sony_bl_props.dev == NULL) {
			ret = -EIO;
			break;
		}
		if (sony_nc_int_call(sony_nc_acpi_handle, "GBRT", NULL,
					&value)) {
			ret = -EIO;
			break;
		}
		val8 = ((value & 0xff) - 1) << 5;
		if (copy_to_user(argp, &val8, sizeof(val8)))
				ret = -EFAULT;
		break;
	case SONYPI_IOCSBRT:
		if (sony_bl_props.dev == NULL) {
			ret = -EIO;
			break;
		}
		if (copy_from_user(&val8, argp, sizeof(val8))) {
			ret = -EFAULT;
			break;
		}
		value = (val8 >> 5) + 1;
		if (sony_nc_int_call(sony_nc_acpi_handle, "SBRT", &value,
					NULL)) {
			ret = -EIO;
			break;
		}
		/* sync the backlight device status */
		sony_bl_props.dev->props.brightness =
		    sony_backlight_get_brightness(sony_bl_props.dev);
		break;
	case SONYPI_IOCGBAT1CAP:
		if (ec_read16(SONYPI_BAT1_FULL, &val16)) {
			ret = -EIO;
			break;
		}
		if (copy_to_user(argp, &val16, sizeof(val16)))
			ret = -EFAULT;
		break;
	case SONYPI_IOCGBAT1REM:
		if (ec_read16(SONYPI_BAT1_LEFT, &val16)) {
			ret = -EIO;
			break;
		}
		if (copy_to_user(argp, &val16, sizeof(val16)))
			ret = -EFAULT;
		break;
	case SONYPI_IOCGBAT2CAP:
		if (ec_read16(SONYPI_BAT2_FULL, &val16)) {
			ret = -EIO;
			break;
		}
		if (copy_to_user(argp, &val16, sizeof(val16)))
			ret = -EFAULT;
		break;
	case SONYPI_IOCGBAT2REM:
		if (ec_read16(SONYPI_BAT2_LEFT, &val16)) {
			ret = -EIO;
			break;
		}
		if (copy_to_user(argp, &val16, sizeof(val16)))
			ret = -EFAULT;
		break;
	case SONYPI_IOCGBATFLAGS:
		if (ec_read(SONYPI_BAT_FLAGS, &val8)) {
			ret = -EIO;
			break;
		}
		val8 &= 0x07;
		if (copy_to_user(argp, &val8, sizeof(val8)))
			ret = -EFAULT;
		break;
	case SONYPI_IOCGBLUE:
		val8 = spic_dev.bluetooth_power;
		if (copy_to_user(argp, &val8, sizeof(val8)))
			ret = -EFAULT;
		break;
	case SONYPI_IOCSBLUE:
		if (copy_from_user(&val8, argp, sizeof(val8))) {
			ret = -EFAULT;
			break;
		}
		__sony_pic_set_bluetoothpower(val8);
		break;
	/* FAN Controls */
	case SONYPI_IOCGFAN:
		if (sony_pic_get_fanspeed(&val8)) {
			ret = -EIO;
			break;
		}
		if (copy_to_user(argp, &val8, sizeof(val8)))
			ret = -EFAULT;
		break;
	case SONYPI_IOCSFAN:
		if (copy_from_user(&val8, argp, sizeof(val8))) {
			ret = -EFAULT;
			break;
		}
		if (sony_pic_set_fanspeed(val8))
			ret = -EIO;
		break;
	/* GET Temperature (useful under APM) */
	case SONYPI_IOCGTEMP:
		if (ec_read(SONYPI_TEMP_STATUS, &val8)) {
			ret = -EIO;
			break;
		}
		if (copy_to_user(argp, &val8, sizeof(val8)))
			ret = -EFAULT;
		break;
	default:
		ret = -EINVAL;
	}
	mutex_unlock(&spic_dev.lock);
	return ret;
}

static const struct file_operations sonypi_misc_fops = {
	.owner		= THIS_MODULE,
	.read		= sonypi_misc_read,
	.poll		= sonypi_misc_poll,
	.open		= sonypi_misc_open,
	.release	= sonypi_misc_release,
	.fasync		= sonypi_misc_fasync,
	.unlocked_ioctl	= sonypi_misc_ioctl,
	.llseek		= noop_llseek,
};

static struct miscdevice sonypi_misc_device = {
	.minor		= MISC_DYNAMIC_MINOR,
	.name		= "sonypi",
	.fops		= &sonypi_misc_fops,
};

static void sonypi_compat_report_event(u8 event)
{
	kfifo_in_locked(&sonypi_compat.fifo, (unsigned char *)&event,
			sizeof(event), &sonypi_compat.fifo_lock);
	kill_fasync(&sonypi_compat.fifo_async, SIGIO, POLL_IN);
	wake_up_interruptible(&sonypi_compat.fifo_proc_list);
}

static int sonypi_compat_init(void)
{
	int error;

	spin_lock_init(&sonypi_compat.fifo_lock);
	error =
	 kfifo_alloc(&sonypi_compat.fifo, SONY_LAPTOP_BUF_SIZE, GFP_KERNEL);
	if (error) {
		pr_err("kfifo_alloc failed\n");
		return error;
	}

	init_waitqueue_head(&sonypi_compat.fifo_proc_list);

	if (minor != -1)
		sonypi_misc_device.minor = minor;
	error = misc_register(&sonypi_misc_device);
	if (error) {
		pr_err("misc_register failed\n");
		goto err_free_kfifo;
	}
	if (minor == -1)
		pr_info("device allocated minor is %d\n",
			sonypi_misc_device.minor);

	return 0;

err_free_kfifo:
	kfifo_free(&sonypi_compat.fifo);
	return error;
}

static void sonypi_compat_exit(void)
{
	misc_deregister(&sonypi_misc_device);
	kfifo_free(&sonypi_compat.fifo);
}
#else
static int sonypi_compat_init(void) { return 0; }
static void sonypi_compat_exit(void) { }
static void sonypi_compat_report_event(u8 event) { }
#endif /* CONFIG_SONYPI_COMPAT */

/*
 * ACPI callbacks
 */
static acpi_status
sony_pic_read_possible_resource(struct acpi_resource *resource, void *context)
{
	u32 i;
	struct sony_pic_dev *dev = (struct sony_pic_dev *)context;

	switch (resource->type) {
	case ACPI_RESOURCE_TYPE_START_DEPENDENT:
		{
			/* start IO enumeration */
			struct sony_pic_ioport *ioport = kzalloc(sizeof(*ioport), GFP_KERNEL);
			if (!ioport)
				return AE_ERROR;

			list_add(&ioport->list, &dev->ioports);
			return AE_OK;
		}

	case ACPI_RESOURCE_TYPE_END_DEPENDENT:
		/* end IO enumeration */
		return AE_OK;

	case ACPI_RESOURCE_TYPE_IRQ:
		{
			struct acpi_resource_irq *p = &resource->data.irq;
			struct sony_pic_irq *interrupt = NULL;
			if (!p || !p->interrupt_count) {
				/*
				 * IRQ descriptors may have no IRQ# bits set,
				 * particularly those those w/ _STA disabled
				 */
				dprintk("Blank IRQ resource\n");
				return AE_OK;
			}
			for (i = 0; i < p->interrupt_count; i++) {
				if (!p->interrupts[i]) {
					pr_warn("Invalid IRQ %d\n",
						p->interrupts[i]);
					continue;
				}
				interrupt = kzalloc(sizeof(*interrupt),
						GFP_KERNEL);
				if (!interrupt)
					return AE_ERROR;

				list_add(&interrupt->list, &dev->interrupts);
				interrupt->irq.triggering = p->triggering;
				interrupt->irq.polarity = p->polarity;
				interrupt->irq.sharable = p->sharable;
				interrupt->irq.interrupt_count = 1;
				interrupt->irq.interrupts[0] = p->interrupts[i];
			}
			return AE_OK;
		}
	case ACPI_RESOURCE_TYPE_IO:
		{
			struct acpi_resource_io *io = &resource->data.io;
			struct sony_pic_ioport *ioport =
				list_first_entry(&dev->ioports, struct sony_pic_ioport, list);
			if (!io) {
				dprintk("Blank IO resource\n");
				return AE_OK;
			}

			if (!ioport->io1.minimum) {
				memcpy(&ioport->io1, io, sizeof(*io));
				dprintk("IO1 at 0x%.4x (0x%.2x)\n", ioport->io1.minimum,
						ioport->io1.address_length);
			}
			else if (!ioport->io2.minimum) {
				memcpy(&ioport->io2, io, sizeof(*io));
				dprintk("IO2 at 0x%.4x (0x%.2x)\n", ioport->io2.minimum,
						ioport->io2.address_length);
			}
			else {
				pr_err("Unknown SPIC Type, more than 2 IO Ports\n");
				return AE_ERROR;
			}
			return AE_OK;
		}
	default:
		dprintk("Resource %d isn't an IRQ nor an IO port\n",
			resource->type);

	case ACPI_RESOURCE_TYPE_END_TAG:
		return AE_OK;
	}
	return AE_CTRL_TERMINATE;
}

static int sony_pic_possible_resources(struct acpi_device *device)
{
	int result = 0;
	acpi_status status = AE_OK;

	if (!device)
		return -EINVAL;

	/* get device status */
	/* see acpi_pci_link_get_current acpi_pci_link_get_possible */
	dprintk("Evaluating _STA\n");
	result = acpi_bus_get_status(device);
	if (result) {
		pr_warn("Unable to read status\n");
		goto end;
	}

	if (!device->status.enabled)
		dprintk("Device disabled\n");
	else
		dprintk("Device enabled\n");

	/*
	 * Query and parse 'method'
	 */
	dprintk("Evaluating %s\n", METHOD_NAME__PRS);
	status = acpi_walk_resources(device->handle, METHOD_NAME__PRS,
			sony_pic_read_possible_resource, &spic_dev);
	if (ACPI_FAILURE(status)) {
		pr_warn("Failure evaluating %s\n", METHOD_NAME__PRS);
		result = -ENODEV;
	}
end:
	return result;
}

/*
 *  Disable the spic device by calling its _DIS method
 */
static int sony_pic_disable(struct acpi_device *device)
{
	acpi_status ret = acpi_evaluate_object(device->handle, "_DIS", NULL,
					       NULL);

	if (ACPI_FAILURE(ret) && ret != AE_NOT_FOUND)
		return -ENXIO;

	dprintk("Device disabled\n");
	return 0;
}


/*
 *  Based on drivers/acpi/pci_link.c:acpi_pci_link_set
 *
 *  Call _SRS to set current resources
 */
static int sony_pic_enable(struct acpi_device *device,
		struct sony_pic_ioport *ioport, struct sony_pic_irq *irq)
{
	acpi_status status;
	int result = 0;
	/* Type 1 resource layout is:
	 *    IO
	 *    IO
	 *    IRQNoFlags
	 *    End
	 *
	 * Type 2 and 3 resource layout is:
	 *    IO
	 *    IRQNoFlags
	 *    End
	 */
	struct {
		struct acpi_resource res1;
		struct acpi_resource res2;
		struct acpi_resource res3;
		struct acpi_resource res4;
	} *resource;
	struct acpi_buffer buffer = { 0, NULL };

	if (!ioport || !irq)
		return -EINVAL;

	/* init acpi_buffer */
	resource = kzalloc(sizeof(*resource) + 1, GFP_KERNEL);
	if (!resource)
		return -ENOMEM;

	buffer.length = sizeof(*resource) + 1;
	buffer.pointer = resource;

	/* setup Type 1 resources */
	if (spic_dev.model == SONYPI_DEVICE_TYPE1) {

		/* setup io resources */
		resource->res1.type = ACPI_RESOURCE_TYPE_IO;
		resource->res1.length = sizeof(struct acpi_resource);
		memcpy(&resource->res1.data.io, &ioport->io1,
				sizeof(struct acpi_resource_io));

		resource->res2.type = ACPI_RESOURCE_TYPE_IO;
		resource->res2.length = sizeof(struct acpi_resource);
		memcpy(&resource->res2.data.io, &ioport->io2,
				sizeof(struct acpi_resource_io));

		/* setup irq resource */
		resource->res3.type = ACPI_RESOURCE_TYPE_IRQ;
		resource->res3.length = sizeof(struct acpi_resource);
		memcpy(&resource->res3.data.irq, &irq->irq,
				sizeof(struct acpi_resource_irq));
		/* we requested a shared irq */
		resource->res3.data.irq.sharable = ACPI_SHARED;

		resource->res4.type = ACPI_RESOURCE_TYPE_END_TAG;

	}
	/* setup Type 2/3 resources */
	else {
		/* setup io resource */
		resource->res1.type = ACPI_RESOURCE_TYPE_IO;
		resource->res1.length = sizeof(struct acpi_resource);
		memcpy(&resource->res1.data.io, &ioport->io1,
				sizeof(struct acpi_resource_io));

		/* setup irq resource */
		resource->res2.type = ACPI_RESOURCE_TYPE_IRQ;
		resource->res2.length = sizeof(struct acpi_resource);
		memcpy(&resource->res2.data.irq, &irq->irq,
				sizeof(struct acpi_resource_irq));
		/* we requested a shared irq */
		resource->res2.data.irq.sharable = ACPI_SHARED;

		resource->res3.type = ACPI_RESOURCE_TYPE_END_TAG;
	}

	/* Attempt to set the resource */
	dprintk("Evaluating _SRS\n");
	status = acpi_set_current_resources(device->handle, &buffer);

	/* check for total failure */
	if (ACPI_FAILURE(status)) {
		pr_err("Error evaluating _SRS\n");
		result = -ENODEV;
		goto end;
	}

	/* Necessary device initializations calls (from sonypi) */
	sony_pic_call1(0x82);
	sony_pic_call2(0x81, 0xff);
	sony_pic_call1(compat ? 0x92 : 0x82);

end:
	kfree(resource);
	return result;
}

/*****************
 *
 * ISR: some event is available
 *
 *****************/
static irqreturn_t sony_pic_irq(int irq, void *dev_id)
{
	int i, j;
	u8 ev = 0;
	u8 data_mask = 0;
	u8 device_event = 0;

	struct sony_pic_dev *dev = (struct sony_pic_dev *) dev_id;

	ev = inb_p(dev->cur_ioport->io1.minimum);
	if (dev->cur_ioport->io2.minimum)
		data_mask = inb_p(dev->cur_ioport->io2.minimum);
	else
		data_mask = inb_p(dev->cur_ioport->io1.minimum +
				dev->evport_offset);

	dprintk("event ([%.2x] [%.2x]) at port 0x%.4x(+0x%.2x)\n",
			ev, data_mask, dev->cur_ioport->io1.minimum,
			dev->evport_offset);

	if (ev == 0x00 || ev == 0xff)
		return IRQ_HANDLED;

	for (i = 0; dev->event_types[i].mask; i++) {

		if ((data_mask & dev->event_types[i].data) !=
		    dev->event_types[i].data)
			continue;

		if (!(mask & dev->event_types[i].mask))
			continue;

		for (j = 0; dev->event_types[i].events[j].event; j++) {
			if (ev == dev->event_types[i].events[j].data) {
				device_event =
					dev->event_types[i].events[j].event;
				/* some events may require ignoring */
				if (!device_event)
					return IRQ_HANDLED;
				goto found;
			}
		}
	}
	/* Still not able to decode the event try to pass
	 * it over to the minidriver
	 */
	if (dev->handle_irq && dev->handle_irq(data_mask, ev) == 0)
		return IRQ_HANDLED;

	dprintk("unknown event ([%.2x] [%.2x]) at port 0x%.4x(+0x%.2x)\n",
			ev, data_mask, dev->cur_ioport->io1.minimum,
			dev->evport_offset);
	return IRQ_HANDLED;

found:
	sony_laptop_report_input_event(device_event);
	acpi_bus_generate_proc_event(dev->acpi_dev, 1, device_event);
	sonypi_compat_report_event(device_event);
	return IRQ_HANDLED;
}

/*****************
 *
 *  ACPI driver
 *
 *****************/
static int sony_pic_remove(struct acpi_device *device, int type)
{
	struct sony_pic_ioport *io, *tmp_io;
	struct sony_pic_irq *irq, *tmp_irq;

	if (sony_pic_disable(device)) {
		pr_err("Couldn't disable device\n");
		return -ENXIO;
	}

	free_irq(spic_dev.cur_irq->irq.interrupts[0], &spic_dev);
	release_region(spic_dev.cur_ioport->io1.minimum,
			spic_dev.cur_ioport->io1.address_length);
	if (spic_dev.cur_ioport->io2.minimum)
		release_region(spic_dev.cur_ioport->io2.minimum,
				spic_dev.cur_ioport->io2.address_length);

	sonypi_compat_exit();

	sony_laptop_remove_input();

	/* pf attrs */
	sysfs_remove_group(&sony_pf_device->dev.kobj, &spic_attribute_group);
	sony_pf_remove();

	list_for_each_entry_safe(io, tmp_io, &spic_dev.ioports, list) {
		list_del(&io->list);
		kfree(io);
	}
	list_for_each_entry_safe(irq, tmp_irq, &spic_dev.interrupts, list) {
		list_del(&irq->list);
		kfree(irq);
	}
	spic_dev.cur_ioport = NULL;
	spic_dev.cur_irq = NULL;

	dprintk(SONY_PIC_DRIVER_NAME " removed.\n");
	return 0;
}

static int sony_pic_add(struct acpi_device *device)
{
	int result;
	struct sony_pic_ioport *io, *tmp_io;
	struct sony_pic_irq *irq, *tmp_irq;

	pr_info("%s v%s\n", SONY_PIC_DRIVER_NAME, SONY_LAPTOP_DRIVER_VERSION);

	spic_dev.acpi_dev = device;
	strcpy(acpi_device_class(device), "sony/hotkey");
	sony_pic_detect_device_type(&spic_dev);
	mutex_init(&spic_dev.lock);

	/* read _PRS resources */
	result = sony_pic_possible_resources(device);
	if (result) {
		pr_err("Unable to read possible resources\n");
		goto err_free_resources;
	}

	/* setup input devices and helper fifo */
	result = sony_laptop_setup_input(device);
	if (result) {
		pr_err("Unable to create input devices\n");
		goto err_free_resources;
	}

	if (sonypi_compat_init())
		goto err_remove_input;

	/* request io port */
	list_for_each_entry_reverse(io, &spic_dev.ioports, list) {
		if (request_region(io->io1.minimum, io->io1.address_length,
					"Sony Programmable I/O Device")) {
			dprintk("I/O port1: 0x%.4x (0x%.4x) + 0x%.2x\n",
					io->io1.minimum, io->io1.maximum,
					io->io1.address_length);
			/* Type 1 have 2 ioports */
			if (io->io2.minimum) {
				if (request_region(io->io2.minimum,
						io->io2.address_length,
						"Sony Programmable I/O Device")) {
					dprintk("I/O port2: 0x%.4x (0x%.4x) + 0x%.2x\n",
							io->io2.minimum, io->io2.maximum,
							io->io2.address_length);
					spic_dev.cur_ioport = io;
					break;
				}
				else {
					dprintk("Unable to get I/O port2: "
							"0x%.4x (0x%.4x) + 0x%.2x\n",
							io->io2.minimum, io->io2.maximum,
							io->io2.address_length);
					release_region(io->io1.minimum,
							io->io1.address_length);
				}
			}
			else {
				spic_dev.cur_ioport = io;
				break;
			}
		}
	}
	if (!spic_dev.cur_ioport) {
		pr_err("Failed to request_region\n");
		result = -ENODEV;
		goto err_remove_compat;
	}

	/* request IRQ */
	list_for_each_entry_reverse(irq, &spic_dev.interrupts, list) {
		if (!request_irq(irq->irq.interrupts[0], sony_pic_irq,
					0, "sony-laptop", &spic_dev)) {
			dprintk("IRQ: %d - triggering: %d - "
					"polarity: %d - shr: %d\n",
					irq->irq.interrupts[0],
					irq->irq.triggering,
					irq->irq.polarity,
					irq->irq.sharable);
			spic_dev.cur_irq = irq;
			break;
		}
	}
	if (!spic_dev.cur_irq) {
		pr_err("Failed to request_irq\n");
		result = -ENODEV;
		goto err_release_region;
	}

	/* set resource status _SRS */
	result = sony_pic_enable(device, spic_dev.cur_ioport, spic_dev.cur_irq);
	if (result) {
		pr_err("Couldn't enable device\n");
		goto err_free_irq;
	}

	spic_dev.bluetooth_power = -1;
	/* create device attributes */
	result = sony_pf_add();
	if (result)
		goto err_disable_device;

	result = sysfs_create_group(&sony_pf_device->dev.kobj, &spic_attribute_group);
	if (result)
		goto err_remove_pf;

	return 0;

err_remove_pf:
	sony_pf_remove();

err_disable_device:
	sony_pic_disable(device);

err_free_irq:
	free_irq(spic_dev.cur_irq->irq.interrupts[0], &spic_dev);

err_release_region:
	release_region(spic_dev.cur_ioport->io1.minimum,
			spic_dev.cur_ioport->io1.address_length);
	if (spic_dev.cur_ioport->io2.minimum)
		release_region(spic_dev.cur_ioport->io2.minimum,
				spic_dev.cur_ioport->io2.address_length);

err_remove_compat:
	sonypi_compat_exit();

err_remove_input:
	sony_laptop_remove_input();

err_free_resources:
	list_for_each_entry_safe(io, tmp_io, &spic_dev.ioports, list) {
		list_del(&io->list);
		kfree(io);
	}
	list_for_each_entry_safe(irq, tmp_irq, &spic_dev.interrupts, list) {
		list_del(&irq->list);
		kfree(irq);
	}
	spic_dev.cur_ioport = NULL;
	spic_dev.cur_irq = NULL;

	return result;
}

<<<<<<< HEAD
=======
#ifdef CONFIG_PM_SLEEP
>>>>>>> 985b11fa
static int sony_pic_suspend(struct device *dev)
{
	if (sony_pic_disable(to_acpi_device(dev)))
		return -ENXIO;
	return 0;
}

static int sony_pic_resume(struct device *dev)
{
	sony_pic_enable(to_acpi_device(dev),
			spic_dev.cur_ioport, spic_dev.cur_irq);
	return 0;
}
#endif

static SIMPLE_DEV_PM_OPS(sony_pic_pm, sony_pic_suspend, sony_pic_resume);

static SIMPLE_DEV_PM_OPS(sony_pic_pm, sony_pic_suspend, sony_pic_resume);

static const struct acpi_device_id sony_pic_device_ids[] = {
	{SONY_PIC_HID, 0},
	{"", 0},
};

static struct acpi_driver sony_pic_driver = {
	.name = SONY_PIC_DRIVER_NAME,
	.class = SONY_PIC_CLASS,
	.ids = sony_pic_device_ids,
	.owner = THIS_MODULE,
	.ops = {
		.add = sony_pic_add,
		.remove = sony_pic_remove,
		},
	.drv.pm = &sony_pic_pm,
};

static struct dmi_system_id __initdata sonypi_dmi_table[] = {
	{
		.ident = "Sony Vaio",
		.matches = {
			DMI_MATCH(DMI_SYS_VENDOR, "Sony Corporation"),
			DMI_MATCH(DMI_PRODUCT_NAME, "PCG-"),
		},
	},
	{
		.ident = "Sony Vaio",
		.matches = {
			DMI_MATCH(DMI_SYS_VENDOR, "Sony Corporation"),
			DMI_MATCH(DMI_PRODUCT_NAME, "VGN-"),
		},
	},
	{ }
};

static int __init sony_laptop_init(void)
{
	int result;

	if (!no_spic && dmi_check_system(sonypi_dmi_table)) {
		result = acpi_bus_register_driver(&sony_pic_driver);
		if (result) {
			pr_err("Unable to register SPIC driver\n");
			goto out;
		}
		spic_drv_registered = 1;
	}

	result = acpi_bus_register_driver(&sony_nc_driver);
	if (result) {
		pr_err("Unable to register SNC driver\n");
		goto out_unregister_pic;
	}

	return 0;

out_unregister_pic:
	if (spic_drv_registered)
		acpi_bus_unregister_driver(&sony_pic_driver);
out:
	return result;
}

static void __exit sony_laptop_exit(void)
{
	acpi_bus_unregister_driver(&sony_nc_driver);
	if (spic_drv_registered)
		acpi_bus_unregister_driver(&sony_pic_driver);
}

module_init(sony_laptop_init);
module_exit(sony_laptop_exit);<|MERGE_RESOLUTION|>--- conflicted
+++ resolved
@@ -1515,8 +1515,6 @@
 
 static SIMPLE_DEV_PM_OPS(sony_nc_pm, NULL, sony_nc_resume);
 
-static SIMPLE_DEV_PM_OPS(sony_nc_pm, NULL, sony_nc_resume);
-
 static void sony_nc_rfkill_cleanup(void)
 {
 	int i;
@@ -4297,10 +4295,7 @@
 	return result;
 }
 
-<<<<<<< HEAD
-=======
 #ifdef CONFIG_PM_SLEEP
->>>>>>> 985b11fa
 static int sony_pic_suspend(struct device *dev)
 {
 	if (sony_pic_disable(to_acpi_device(dev)))
@@ -4315,8 +4310,6 @@
 	return 0;
 }
 #endif
-
-static SIMPLE_DEV_PM_OPS(sony_pic_pm, sony_pic_suspend, sony_pic_resume);
 
 static SIMPLE_DEV_PM_OPS(sony_pic_pm, sony_pic_suspend, sony_pic_resume);
 
