--- conflicted
+++ resolved
@@ -42,13 +42,11 @@
 #include <xen/page.h>
 #include <xen/xen-ops.h>
 #include <xen/hvc-console.h>
-<<<<<<< HEAD
-
-#include <trace/events/swiotlb.h>
-=======
+
 #include <asm/dma-mapping.h>
 #include <asm/xen/page-coherent.h>
->>>>>>> 15177608
+
+#include <trace/events/swiotlb.h>
 /*
  * Used to do a quick range check in swiotlb_tbl_unmap_single and
  * swiotlb_tbl_sync_single_*, to see if the memory was in fact allocated by this
