--- conflicted
+++ resolved
@@ -371,11 +371,7 @@
 	tristate "Support for serial ports on Intel MID platforms"
 	depends on SERIAL_8250 && PCI
 	select HSU_DMA if SERIAL_8250_DMA
-<<<<<<< HEAD
-	select HSU_DMA_PCI if X86_INTEL_MID
-=======
 	select HSU_DMA_PCI if (HSU_DMA && X86_INTEL_MID)
->>>>>>> 50220dea
 	select RATIONAL
 	help
 	  Selecting this option will enable handling of the extra features
