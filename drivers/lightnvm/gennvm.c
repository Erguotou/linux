--- conflicted
+++ resolved
@@ -75,12 +75,7 @@
 	struct nvm_block *blk;
 	int i;
 
-<<<<<<< HEAD
-	ppa = dev_to_generic_addr(gn->dev, ppa);
-	lun = &gn->luns[(dev->nr_luns * ppa.g.ch) + ppa.g.lun];
-=======
 	lun = &gn->luns[(dev->luns_per_chnl * ppa.g.ch) + ppa.g.lun];
->>>>>>> 50220dea
 
 	for (i = 0; i < nr_blocks; i++) {
 		if (blks[i] == 0)
@@ -191,11 +186,7 @@
 			ppa.g.lun = lun->vlun.id;
 			ppa = generic_to_dev_addr(dev, ppa);
 
-<<<<<<< HEAD
-			ret = dev->ops->get_bb_tbl(dev->q, ppa,
-=======
 			ret = dev->ops->get_bb_tbl(dev, ppa,
->>>>>>> 50220dea
 						dev->blks_per_lun,
 						gennvm_block_bb, gn);
 			if (ret)
@@ -396,11 +387,7 @@
 	if (!dev->ops->set_bb_tbl)
 		return;
 
-<<<<<<< HEAD
-	if (dev->ops->set_bb_tbl(dev->q, rqd, 1))
-=======
 	if (dev->ops->set_bb_tbl(dev, rqd, 1))
->>>>>>> 50220dea
 		return;
 
 	gennvm_addr_to_generic_mode(dev, rqd);
