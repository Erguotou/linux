/*
 * Freescale Vybrid vf610 ADC driver
 *
 * Copyright 2013 Freescale Semiconductor, Inc.
 *
 * This program is free software; you can redistribute it and/or modify
 * it under the terms of the GNU General Public License as published by
 * the Free Software Foundation; either version 2 of the License, or
 * (at your option) any later version.
 *
 * This program is distributed in the hope that it will be useful,
 * but WITHOUT ANY WARRANTY; without even the implied warranty of
 * MERCHANTABILITY or FITNESS FOR A PARTICULAR PURPOSE. See the
 * GNU General Public License for more details.
 *
 *  You should have received a copy of the GNU General Public License
 *  along with this program; if not, write to the Free Software
 *  Foundation, Inc., 675 Mass Ave, Cambridge, MA 02139, USA.
 */

#include <linux/module.h>
#include <linux/platform_device.h>
#include <linux/interrupt.h>
#include <linux/delay.h>
#include <linux/kernel.h>
#include <linux/slab.h>
#include <linux/io.h>
#include <linux/clk.h>
#include <linux/completion.h>
#include <linux/of.h>
#include <linux/of_irq.h>
#include <linux/regulator/consumer.h>
#include <linux/of_platform.h>
#include <linux/err.h>

#include <linux/iio/iio.h>
#include <linux/iio/sysfs.h>
#include <linux/iio/driver.h>

/* This will be the driver name the kernel reports */
#define DRIVER_NAME "vf610-adc"

/* Vybrid/IMX ADC registers */
#define VF610_REG_ADC_HC0		0x00
#define VF610_REG_ADC_HC1		0x04
#define VF610_REG_ADC_HS		0x08
#define VF610_REG_ADC_R0		0x0c
#define VF610_REG_ADC_R1		0x10
#define VF610_REG_ADC_CFG		0x14
#define VF610_REG_ADC_GC		0x18
#define VF610_REG_ADC_GS		0x1c
#define VF610_REG_ADC_CV		0x20
#define VF610_REG_ADC_OFS		0x24
#define VF610_REG_ADC_CAL		0x28
#define VF610_REG_ADC_PCTL		0x30

/* Configuration register field define */
#define VF610_ADC_MODE_BIT8		0x00
#define VF610_ADC_MODE_BIT10		0x04
#define VF610_ADC_MODE_BIT12		0x08
#define VF610_ADC_MODE_MASK		0x0c
#define VF610_ADC_BUSCLK2_SEL		0x01
#define VF610_ADC_ALTCLK_SEL		0x02
#define VF610_ADC_ADACK_SEL		0x03
#define VF610_ADC_ADCCLK_MASK		0x03
#define VF610_ADC_CLK_DIV2		0x20
#define VF610_ADC_CLK_DIV4		0x40
#define VF610_ADC_CLK_DIV8		0x60
#define VF610_ADC_CLK_MASK		0x60
#define VF610_ADC_ADLSMP_LONG		0x10
#define VF610_ADC_ADSTS_SHORT   0x100
#define VF610_ADC_ADSTS_NORMAL  0x200
#define VF610_ADC_ADSTS_LONG    0x300
#define VF610_ADC_ADSTS_MASK		0x300
#define VF610_ADC_ADLPC_EN		0x80
#define VF610_ADC_ADHSC_EN		0x400
#define VF610_ADC_REFSEL_VALT		0x100
#define VF610_ADC_REFSEL_VBG		0x1000
#define VF610_ADC_ADTRG_HARD		0x2000
#define VF610_ADC_AVGS_8		0x4000
#define VF610_ADC_AVGS_16		0x8000
#define VF610_ADC_AVGS_32		0xC000
#define VF610_ADC_AVGS_MASK		0xC000
#define VF610_ADC_OVWREN		0x10000

/* General control register field define */
#define VF610_ADC_ADACKEN		0x1
#define VF610_ADC_DMAEN			0x2
#define VF610_ADC_ACREN			0x4
#define VF610_ADC_ACFGT			0x8
#define VF610_ADC_ACFE			0x10
#define VF610_ADC_AVGEN			0x20
#define VF610_ADC_ADCON			0x40
#define VF610_ADC_CAL			0x80

/* Other field define */
#define VF610_ADC_ADCHC(x)		((x) & 0x1F)
#define VF610_ADC_AIEN			(0x1 << 7)
#define VF610_ADC_CONV_DISABLE		0x1F
#define VF610_ADC_HS_COCO0		0x1
#define VF610_ADC_CALF			0x2
#define VF610_ADC_TIMEOUT		msecs_to_jiffies(100)

#define DEFAULT_SAMPLE_TIME		1000

enum clk_sel {
	VF610_ADCIOC_BUSCLK_SET,
	VF610_ADCIOC_ALTCLK_SET,
	VF610_ADCIOC_ADACK_SET,
};

enum vol_ref {
	VF610_ADCIOC_VR_VREF_SET,
	VF610_ADCIOC_VR_VALT_SET,
	VF610_ADCIOC_VR_VBG_SET,
};

enum average_sel {
	VF610_ADC_SAMPLE_1,
	VF610_ADC_SAMPLE_4,
	VF610_ADC_SAMPLE_8,
	VF610_ADC_SAMPLE_16,
	VF610_ADC_SAMPLE_32,
};

enum conversion_mode_sel {
	VF610_ADC_CONV_NORMAL,
	VF610_ADC_CONV_HIGH_SPEED,
	VF610_ADC_CONV_LOW_POWER,
};

<<<<<<< HEAD
=======
enum lst_adder_sel {
	VF610_ADCK_CYCLES_3,
	VF610_ADCK_CYCLES_5,
	VF610_ADCK_CYCLES_7,
	VF610_ADCK_CYCLES_9,
	VF610_ADCK_CYCLES_13,
	VF610_ADCK_CYCLES_17,
	VF610_ADCK_CYCLES_21,
	VF610_ADCK_CYCLES_25,
};

>>>>>>> 9fe8ecca
struct vf610_adc_feature {
	enum clk_sel	clk_sel;
	enum vol_ref	vol_ref;
	enum conversion_mode_sel conv_mode;

	int	clk_div;
	int     sample_rate;
	int	res_mode;
	u32 lst_adder_index;
	u32 default_sample_time;

	bool	calibration;
	bool	ovwren;
};

struct vf610_adc {
	struct device *dev;
	void __iomem *regs;
	struct clk *clk;

	u32 vref_uv;
	u32 value;
	struct regulator *vref;

	u32 max_adck_rate[3];
	struct vf610_adc_feature adc_feature;

	u32 sample_freq_avail[5];

	struct completion completion;
};

static const u32 vf610_hw_avgs[] = { 1, 4, 8, 16, 32 };
<<<<<<< HEAD
=======
static const u32 vf610_lst_adder[] = { 3, 5, 7, 9, 13, 17, 21, 25 };
>>>>>>> 9fe8ecca

static inline void vf610_adc_calculate_rates(struct vf610_adc *info)
{
	struct vf610_adc_feature *adc_feature = &info->adc_feature;
	unsigned long adck_rate, ipg_rate = clk_get_rate(info->clk);
<<<<<<< HEAD
=======
	u32 adck_period, lst_addr_min;
>>>>>>> 9fe8ecca
	int divisor, i;

	adck_rate = info->max_adck_rate[adc_feature->conv_mode];

	if (adck_rate) {
		/* calculate clk divider which is within specification */
		divisor = ipg_rate / adck_rate;
		adc_feature->clk_div = 1 << fls(divisor + 1);
	} else {
		/* fall-back value using a safe divisor */
		adc_feature->clk_div = 8;
	}
<<<<<<< HEAD
=======

	/*
	 * Determine the long sample time adder value to be used based
	 * on the default minimum sample time provided.
	 */
	adck_period = NSEC_PER_SEC / adck_rate;
	lst_addr_min = adc_feature->default_sample_time / adck_period;
	for (i = 0; i < ARRAY_SIZE(vf610_lst_adder); i++) {
		if (vf610_lst_adder[i] > lst_addr_min) {
			adc_feature->lst_adder_index = i;
			break;
		}
	}
>>>>>>> 9fe8ecca

	/*
	 * Calculate ADC sample frequencies
	 * Sample time unit is ADCK cycles. ADCK clk source is ipg clock,
	 * which is the same as bus clock.
	 *
	 * ADC conversion time = SFCAdder + AverageNum x (BCT + LSTAdder)
	 * SFCAdder: fixed to 6 ADCK cycles
	 * AverageNum: 1, 4, 8, 16, 32 samples for hardware average.
	 * BCT (Base Conversion Time): fixed to 25 ADCK cycles for 12 bit mode
	 * LSTAdder(Long Sample Time): 3, 5, 7, 9, 13, 17, 21, 25 ADCK cycles
	 */
	adck_rate = ipg_rate / info->adc_feature.clk_div;
	for (i = 0; i < ARRAY_SIZE(vf610_hw_avgs); i++)
		info->sample_freq_avail[i] =
			adck_rate / (6 + vf610_hw_avgs[i] *
			 (25 + vf610_lst_adder[adc_feature->lst_adder_index]));
}

static inline void vf610_adc_cfg_init(struct vf610_adc *info)
{
	struct vf610_adc_feature *adc_feature = &info->adc_feature;

	/* set default Configuration for ADC controller */
	adc_feature->clk_sel = VF610_ADCIOC_BUSCLK_SET;
	adc_feature->vol_ref = VF610_ADCIOC_VR_VREF_SET;

	adc_feature->calibration = true;
	adc_feature->ovwren = true;

	adc_feature->res_mode = 12;
	adc_feature->sample_rate = 1;

	adc_feature->conv_mode = VF610_ADC_CONV_LOW_POWER;

	vf610_adc_calculate_rates(info);
}

static void vf610_adc_cfg_post_set(struct vf610_adc *info)
{
	struct vf610_adc_feature *adc_feature = &info->adc_feature;
	int cfg_data = 0;
	int gc_data = 0;

	switch (adc_feature->clk_sel) {
	case VF610_ADCIOC_ALTCLK_SET:
		cfg_data |= VF610_ADC_ALTCLK_SEL;
		break;
	case VF610_ADCIOC_ADACK_SET:
		cfg_data |= VF610_ADC_ADACK_SEL;
		break;
	default:
		break;
	}

	/* low power set for calibration */
	cfg_data |= VF610_ADC_ADLPC_EN;

	/* enable high speed for calibration */
	cfg_data |= VF610_ADC_ADHSC_EN;

	/* voltage reference */
	switch (adc_feature->vol_ref) {
	case VF610_ADCIOC_VR_VREF_SET:
		break;
	case VF610_ADCIOC_VR_VALT_SET:
		cfg_data |= VF610_ADC_REFSEL_VALT;
		break;
	case VF610_ADCIOC_VR_VBG_SET:
		cfg_data |= VF610_ADC_REFSEL_VBG;
		break;
	default:
		dev_err(info->dev, "error voltage reference\n");
	}

	/* data overwrite enable */
	if (adc_feature->ovwren)
		cfg_data |= VF610_ADC_OVWREN;

	writel(cfg_data, info->regs + VF610_REG_ADC_CFG);
	writel(gc_data, info->regs + VF610_REG_ADC_GC);
}

static void vf610_adc_calibration(struct vf610_adc *info)
{
	int adc_gc, hc_cfg;

	if (!info->adc_feature.calibration)
		return;

	/* enable calibration interrupt */
	hc_cfg = VF610_ADC_AIEN | VF610_ADC_CONV_DISABLE;
	writel(hc_cfg, info->regs + VF610_REG_ADC_HC0);

	adc_gc = readl(info->regs + VF610_REG_ADC_GC);
	writel(adc_gc | VF610_ADC_CAL, info->regs + VF610_REG_ADC_GC);

	if (!wait_for_completion_timeout(&info->completion, VF610_ADC_TIMEOUT))
		dev_err(info->dev, "Timeout for adc calibration\n");

	adc_gc = readl(info->regs + VF610_REG_ADC_GS);
	if (adc_gc & VF610_ADC_CALF)
		dev_err(info->dev, "ADC calibration failed\n");

	info->adc_feature.calibration = false;
}

static void vf610_adc_cfg_set(struct vf610_adc *info)
{
	struct vf610_adc_feature *adc_feature = &(info->adc_feature);
	int cfg_data;

	cfg_data = readl(info->regs + VF610_REG_ADC_CFG);

	cfg_data &= ~VF610_ADC_ADLPC_EN;
	if (adc_feature->conv_mode == VF610_ADC_CONV_LOW_POWER)
		cfg_data |= VF610_ADC_ADLPC_EN;

	cfg_data &= ~VF610_ADC_ADHSC_EN;
	if (adc_feature->conv_mode == VF610_ADC_CONV_HIGH_SPEED)
		cfg_data |= VF610_ADC_ADHSC_EN;

	writel(cfg_data, info->regs + VF610_REG_ADC_CFG);
}

static void vf610_adc_sample_set(struct vf610_adc *info)
{
	struct vf610_adc_feature *adc_feature = &(info->adc_feature);
	int cfg_data, gc_data;

	cfg_data = readl(info->regs + VF610_REG_ADC_CFG);
	gc_data = readl(info->regs + VF610_REG_ADC_GC);

	/* resolution mode */
	cfg_data &= ~VF610_ADC_MODE_MASK;
	switch (adc_feature->res_mode) {
	case 8:
		cfg_data |= VF610_ADC_MODE_BIT8;
		break;
	case 10:
		cfg_data |= VF610_ADC_MODE_BIT10;
		break;
	case 12:
		cfg_data |= VF610_ADC_MODE_BIT12;
		break;
	default:
		dev_err(info->dev, "error resolution mode\n");
		break;
	}

	/* clock select and clock divider */
	cfg_data &= ~(VF610_ADC_CLK_MASK | VF610_ADC_ADCCLK_MASK);
	switch (adc_feature->clk_div) {
	case 1:
		break;
	case 2:
		cfg_data |= VF610_ADC_CLK_DIV2;
		break;
	case 4:
		cfg_data |= VF610_ADC_CLK_DIV4;
		break;
	case 8:
		cfg_data |= VF610_ADC_CLK_DIV8;
		break;
	case 16:
		switch (adc_feature->clk_sel) {
		case VF610_ADCIOC_BUSCLK_SET:
			cfg_data |= VF610_ADC_BUSCLK2_SEL | VF610_ADC_CLK_DIV8;
			break;
		default:
			dev_err(info->dev, "error clk divider\n");
			break;
		}
		break;
	}

	/*
	 * Set ADLSMP and ADSTS based on the Long Sample Time Adder value
	 * determined.
	 */
	switch (adc_feature->lst_adder_index) {
	case VF610_ADCK_CYCLES_3:
		break;
	case VF610_ADCK_CYCLES_5:
		cfg_data |= VF610_ADC_ADSTS_SHORT;
		break;
	case VF610_ADCK_CYCLES_7:
		cfg_data |= VF610_ADC_ADSTS_NORMAL;
		break;
	case VF610_ADCK_CYCLES_9:
		cfg_data |= VF610_ADC_ADSTS_LONG;
		break;
	case VF610_ADCK_CYCLES_13:
		cfg_data |= VF610_ADC_ADLSMP_LONG;
		break;
	case VF610_ADCK_CYCLES_17:
		cfg_data |= VF610_ADC_ADLSMP_LONG;
		cfg_data |= VF610_ADC_ADSTS_SHORT;
		break;
	case VF610_ADCK_CYCLES_21:
		cfg_data |= VF610_ADC_ADLSMP_LONG;
		cfg_data |= VF610_ADC_ADSTS_NORMAL;
		break;
	case VF610_ADCK_CYCLES_25:
		cfg_data |= VF610_ADC_ADLSMP_LONG;
		cfg_data |= VF610_ADC_ADSTS_NORMAL;
		break;
	default:
		dev_err(info->dev, "error in sample time select\n");
	}

	/* update hardware average selection */
	cfg_data &= ~VF610_ADC_AVGS_MASK;
	gc_data &= ~VF610_ADC_AVGEN;
	switch (adc_feature->sample_rate) {
	case VF610_ADC_SAMPLE_1:
		break;
	case VF610_ADC_SAMPLE_4:
		gc_data |= VF610_ADC_AVGEN;
		break;
	case VF610_ADC_SAMPLE_8:
		gc_data |= VF610_ADC_AVGEN;
		cfg_data |= VF610_ADC_AVGS_8;
		break;
	case VF610_ADC_SAMPLE_16:
		gc_data |= VF610_ADC_AVGEN;
		cfg_data |= VF610_ADC_AVGS_16;
		break;
	case VF610_ADC_SAMPLE_32:
		gc_data |= VF610_ADC_AVGEN;
		cfg_data |= VF610_ADC_AVGS_32;
		break;
	default:
		dev_err(info->dev,
			"error hardware sample average select\n");
	}

	writel(cfg_data, info->regs + VF610_REG_ADC_CFG);
	writel(gc_data, info->regs + VF610_REG_ADC_GC);
}

static void vf610_adc_hw_init(struct vf610_adc *info)
{
	/* CFG: Feature set */
	vf610_adc_cfg_post_set(info);
	vf610_adc_sample_set(info);

	/* adc calibration */
	vf610_adc_calibration(info);

	/* CFG: power and speed set */
	vf610_adc_cfg_set(info);
}

static int vf610_set_conversion_mode(struct iio_dev *indio_dev,
				     const struct iio_chan_spec *chan,
				     unsigned int mode)
{
	struct vf610_adc *info = iio_priv(indio_dev);

	mutex_lock(&indio_dev->mlock);
	info->adc_feature.conv_mode = mode;
	vf610_adc_calculate_rates(info);
	vf610_adc_hw_init(info);
	mutex_unlock(&indio_dev->mlock);

	return 0;
}

static int vf610_get_conversion_mode(struct iio_dev *indio_dev,
				     const struct iio_chan_spec *chan)
{
	struct vf610_adc *info = iio_priv(indio_dev);

	return info->adc_feature.conv_mode;
}

static const char * const vf610_conv_modes[] = { "normal", "high-speed",
						 "low-power" };

static const struct iio_enum vf610_conversion_mode = {
	.items = vf610_conv_modes,
	.num_items = ARRAY_SIZE(vf610_conv_modes),
	.get = vf610_get_conversion_mode,
	.set = vf610_set_conversion_mode,
};

static const struct iio_chan_spec_ext_info vf610_ext_info[] = {
	IIO_ENUM("conversion_mode", IIO_SHARED_BY_DIR, &vf610_conversion_mode),
	{},
};

#define VF610_ADC_CHAN(_idx, _chan_type) {			\
	.type = (_chan_type),					\
	.indexed = 1,						\
	.channel = (_idx),					\
	.info_mask_separate = BIT(IIO_CHAN_INFO_RAW),		\
	.info_mask_shared_by_type = BIT(IIO_CHAN_INFO_SCALE) |	\
				BIT(IIO_CHAN_INFO_SAMP_FREQ),	\
	.ext_info = vf610_ext_info,				\
}

#define VF610_ADC_TEMPERATURE_CHAN(_idx, _chan_type) {	\
	.type = (_chan_type),	\
	.channel = (_idx),		\
	.info_mask_separate = BIT(IIO_CHAN_INFO_PROCESSED),	\
}

static const struct iio_chan_spec vf610_adc_iio_channels[] = {
	VF610_ADC_CHAN(0, IIO_VOLTAGE),
	VF610_ADC_CHAN(1, IIO_VOLTAGE),
	VF610_ADC_CHAN(2, IIO_VOLTAGE),
	VF610_ADC_CHAN(3, IIO_VOLTAGE),
	VF610_ADC_CHAN(4, IIO_VOLTAGE),
	VF610_ADC_CHAN(5, IIO_VOLTAGE),
	VF610_ADC_CHAN(6, IIO_VOLTAGE),
	VF610_ADC_CHAN(7, IIO_VOLTAGE),
	VF610_ADC_CHAN(8, IIO_VOLTAGE),
	VF610_ADC_CHAN(9, IIO_VOLTAGE),
	VF610_ADC_CHAN(10, IIO_VOLTAGE),
	VF610_ADC_CHAN(11, IIO_VOLTAGE),
	VF610_ADC_CHAN(12, IIO_VOLTAGE),
	VF610_ADC_CHAN(13, IIO_VOLTAGE),
	VF610_ADC_CHAN(14, IIO_VOLTAGE),
	VF610_ADC_CHAN(15, IIO_VOLTAGE),
	VF610_ADC_TEMPERATURE_CHAN(26, IIO_TEMP),
	/* sentinel */
};

static int vf610_adc_read_data(struct vf610_adc *info)
{
	int result;

	result = readl(info->regs + VF610_REG_ADC_R0);

	switch (info->adc_feature.res_mode) {
	case 8:
		result &= 0xFF;
		break;
	case 10:
		result &= 0x3FF;
		break;
	case 12:
		result &= 0xFFF;
		break;
	default:
		break;
	}

	return result;
}

static irqreturn_t vf610_adc_isr(int irq, void *dev_id)
{
	struct vf610_adc *info = (struct vf610_adc *)dev_id;
	int coco;

	coco = readl(info->regs + VF610_REG_ADC_HS);
	if (coco & VF610_ADC_HS_COCO0) {
		info->value = vf610_adc_read_data(info);
		complete(&info->completion);
	}

	return IRQ_HANDLED;
}

static ssize_t vf610_show_samp_freq_avail(struct device *dev,
				struct device_attribute *attr, char *buf)
{
	struct vf610_adc *info = iio_priv(dev_to_iio_dev(dev));
	size_t len = 0;
	int i;

	for (i = 0; i < ARRAY_SIZE(info->sample_freq_avail); i++)
		len += scnprintf(buf + len, PAGE_SIZE - len,
			"%u ", info->sample_freq_avail[i]);

	/* replace trailing space by newline */
	buf[len - 1] = '\n';

	return len;
}

static IIO_DEV_ATTR_SAMP_FREQ_AVAIL(vf610_show_samp_freq_avail);

static struct attribute *vf610_attributes[] = {
	&iio_dev_attr_sampling_frequency_available.dev_attr.attr,
	NULL
};

static const struct attribute_group vf610_attribute_group = {
	.attrs = vf610_attributes,
};

static int vf610_read_raw(struct iio_dev *indio_dev,
			struct iio_chan_spec const *chan,
			int *val,
			int *val2,
			long mask)
{
	struct vf610_adc *info = iio_priv(indio_dev);
	unsigned int hc_cfg;
	long ret;

	switch (mask) {
	case IIO_CHAN_INFO_RAW:
	case IIO_CHAN_INFO_PROCESSED:
		mutex_lock(&indio_dev->mlock);
		reinit_completion(&info->completion);

		hc_cfg = VF610_ADC_ADCHC(chan->channel);
		hc_cfg |= VF610_ADC_AIEN;
		writel(hc_cfg, info->regs + VF610_REG_ADC_HC0);
		ret = wait_for_completion_interruptible_timeout
				(&info->completion, VF610_ADC_TIMEOUT);
		if (ret == 0) {
			mutex_unlock(&indio_dev->mlock);
			return -ETIMEDOUT;
		}
		if (ret < 0) {
			mutex_unlock(&indio_dev->mlock);
			return ret;
		}

		switch (chan->type) {
		case IIO_VOLTAGE:
			*val = info->value;
			break;
		case IIO_TEMP:
			/*
			* Calculate in degree Celsius times 1000
			* Using sensor slope of 1.84 mV/°C and
			* V at 25°C of 696 mV
			*/
			*val = 25000 - ((int)info->value - 864) * 1000000 / 1840;
			break;
		default:
			mutex_unlock(&indio_dev->mlock);
			return -EINVAL;
		}

		mutex_unlock(&indio_dev->mlock);
		return IIO_VAL_INT;

	case IIO_CHAN_INFO_SCALE:
		*val = info->vref_uv / 1000;
		*val2 = info->adc_feature.res_mode;
		return IIO_VAL_FRACTIONAL_LOG2;

	case IIO_CHAN_INFO_SAMP_FREQ:
		*val = info->sample_freq_avail[info->adc_feature.sample_rate];
		*val2 = 0;
		return IIO_VAL_INT;

	default:
		break;
	}

	return -EINVAL;
}

static int vf610_write_raw(struct iio_dev *indio_dev,
			struct iio_chan_spec const *chan,
			int val,
			int val2,
			long mask)
{
	struct vf610_adc *info = iio_priv(indio_dev);
	int i;

	switch (mask) {
		case IIO_CHAN_INFO_SAMP_FREQ:
			for (i = 0;
				i < ARRAY_SIZE(info->sample_freq_avail);
				i++)
				if (val == info->sample_freq_avail[i]) {
					info->adc_feature.sample_rate = i;
					vf610_adc_sample_set(info);
					return 0;
				}
			break;

		default:
			break;
	}

	return -EINVAL;
}

static int vf610_adc_reg_access(struct iio_dev *indio_dev,
			unsigned reg, unsigned writeval,
			unsigned *readval)
{
	struct vf610_adc *info = iio_priv(indio_dev);

	if ((readval == NULL) ||
		((reg % 4) || (reg > VF610_REG_ADC_PCTL)))
		return -EINVAL;

	*readval = readl(info->regs + reg);

	return 0;
}

static const struct iio_info vf610_adc_iio_info = {
	.driver_module = THIS_MODULE,
	.read_raw = &vf610_read_raw,
	.write_raw = &vf610_write_raw,
	.debugfs_reg_access = &vf610_adc_reg_access,
	.attrs = &vf610_attribute_group,
};

static const struct of_device_id vf610_adc_match[] = {
	{ .compatible = "fsl,vf610-adc", },
	{ /* sentinel */ }
};
MODULE_DEVICE_TABLE(of, vf610_adc_match);

static int vf610_adc_probe(struct platform_device *pdev)
{
	struct vf610_adc *info;
	struct iio_dev *indio_dev;
	struct resource *mem;
	int irq;
	int ret;

	indio_dev = devm_iio_device_alloc(&pdev->dev, sizeof(struct vf610_adc));
	if (!indio_dev) {
		dev_err(&pdev->dev, "Failed allocating iio device\n");
		return -ENOMEM;
	}

	info = iio_priv(indio_dev);
	info->dev = &pdev->dev;

	mem = platform_get_resource(pdev, IORESOURCE_MEM, 0);
	info->regs = devm_ioremap_resource(&pdev->dev, mem);
	if (IS_ERR(info->regs))
		return PTR_ERR(info->regs);

	irq = platform_get_irq(pdev, 0);
	if (irq < 0) {
		dev_err(&pdev->dev, "no irq resource?\n");
		return irq;
	}

	ret = devm_request_irq(info->dev, irq,
				vf610_adc_isr, 0,
				dev_name(&pdev->dev), info);
	if (ret < 0) {
		dev_err(&pdev->dev, "failed requesting irq, irq = %d\n", irq);
		return ret;
	}

	info->clk = devm_clk_get(&pdev->dev, "adc");
	if (IS_ERR(info->clk)) {
		dev_err(&pdev->dev, "failed getting clock, err = %ld\n",
						PTR_ERR(info->clk));
		return PTR_ERR(info->clk);
	}

	info->vref = devm_regulator_get(&pdev->dev, "vref");
	if (IS_ERR(info->vref))
		return PTR_ERR(info->vref);

	ret = regulator_enable(info->vref);
	if (ret)
		return ret;

	info->vref_uv = regulator_get_voltage(info->vref);

	of_property_read_u32_array(pdev->dev.of_node, "fsl,adck-max-frequency",
			info->max_adck_rate, 3);

<<<<<<< HEAD
=======
	ret = of_property_read_u32(pdev->dev.of_node, "min-sample-time",
			&info->adc_feature.default_sample_time);
	if (ret)
		info->adc_feature.default_sample_time = DEFAULT_SAMPLE_TIME;

>>>>>>> 9fe8ecca
	platform_set_drvdata(pdev, indio_dev);

	init_completion(&info->completion);

	indio_dev->name = dev_name(&pdev->dev);
	indio_dev->dev.parent = &pdev->dev;
	indio_dev->dev.of_node = pdev->dev.of_node;
	indio_dev->info = &vf610_adc_iio_info;
	indio_dev->modes = INDIO_DIRECT_MODE;
	indio_dev->channels = vf610_adc_iio_channels;
	indio_dev->num_channels = ARRAY_SIZE(vf610_adc_iio_channels);

	ret = clk_prepare_enable(info->clk);
	if (ret) {
		dev_err(&pdev->dev,
			"Could not prepare or enable the clock.\n");
		goto error_adc_clk_enable;
	}

	vf610_adc_cfg_init(info);
	vf610_adc_hw_init(info);

	ret = iio_device_register(indio_dev);
	if (ret) {
		dev_err(&pdev->dev, "Couldn't register the device.\n");
		goto error_iio_device_register;
	}

	return 0;


error_iio_device_register:
	clk_disable_unprepare(info->clk);
error_adc_clk_enable:
	regulator_disable(info->vref);

	return ret;
}

static int vf610_adc_remove(struct platform_device *pdev)
{
	struct iio_dev *indio_dev = platform_get_drvdata(pdev);
	struct vf610_adc *info = iio_priv(indio_dev);

	iio_device_unregister(indio_dev);
	regulator_disable(info->vref);
	clk_disable_unprepare(info->clk);

	return 0;
}

#ifdef CONFIG_PM_SLEEP
static int vf610_adc_suspend(struct device *dev)
{
	struct iio_dev *indio_dev = dev_get_drvdata(dev);
	struct vf610_adc *info = iio_priv(indio_dev);
	int hc_cfg;

	/* ADC controller enters to stop mode */
	hc_cfg = readl(info->regs + VF610_REG_ADC_HC0);
	hc_cfg |= VF610_ADC_CONV_DISABLE;
	writel(hc_cfg, info->regs + VF610_REG_ADC_HC0);

	clk_disable_unprepare(info->clk);
	regulator_disable(info->vref);

	return 0;
}

static int vf610_adc_resume(struct device *dev)
{
	struct iio_dev *indio_dev = dev_get_drvdata(dev);
	struct vf610_adc *info = iio_priv(indio_dev);
	int ret;

	ret = regulator_enable(info->vref);
	if (ret)
		return ret;

	ret = clk_prepare_enable(info->clk);
	if (ret)
		goto disable_reg;

	vf610_adc_hw_init(info);

	return 0;

disable_reg:
	regulator_disable(info->vref);
	return ret;
}
#endif

static SIMPLE_DEV_PM_OPS(vf610_adc_pm_ops, vf610_adc_suspend, vf610_adc_resume);

static struct platform_driver vf610_adc_driver = {
	.probe          = vf610_adc_probe,
	.remove         = vf610_adc_remove,
	.driver         = {
		.name   = DRIVER_NAME,
		.of_match_table = vf610_adc_match,
		.pm     = &vf610_adc_pm_ops,
	},
};

module_platform_driver(vf610_adc_driver);

MODULE_AUTHOR("Fugang Duan <B38611@freescale.com>");
MODULE_DESCRIPTION("Freescale VF610 ADC driver");
MODULE_LICENSE("GPL v2");<|MERGE_RESOLUTION|>--- conflicted
+++ resolved
@@ -129,8 +129,6 @@
 	VF610_ADC_CONV_LOW_POWER,
 };
 
-<<<<<<< HEAD
-=======
 enum lst_adder_sel {
 	VF610_ADCK_CYCLES_3,
 	VF610_ADCK_CYCLES_5,
@@ -142,7 +140,6 @@
 	VF610_ADCK_CYCLES_25,
 };
 
->>>>>>> 9fe8ecca
 struct vf610_adc_feature {
 	enum clk_sel	clk_sel;
 	enum vol_ref	vol_ref;
@@ -176,19 +173,13 @@
 };
 
 static const u32 vf610_hw_avgs[] = { 1, 4, 8, 16, 32 };
-<<<<<<< HEAD
-=======
 static const u32 vf610_lst_adder[] = { 3, 5, 7, 9, 13, 17, 21, 25 };
->>>>>>> 9fe8ecca
 
 static inline void vf610_adc_calculate_rates(struct vf610_adc *info)
 {
 	struct vf610_adc_feature *adc_feature = &info->adc_feature;
 	unsigned long adck_rate, ipg_rate = clk_get_rate(info->clk);
-<<<<<<< HEAD
-=======
 	u32 adck_period, lst_addr_min;
->>>>>>> 9fe8ecca
 	int divisor, i;
 
 	adck_rate = info->max_adck_rate[adc_feature->conv_mode];
@@ -201,8 +192,6 @@
 		/* fall-back value using a safe divisor */
 		adc_feature->clk_div = 8;
 	}
-<<<<<<< HEAD
-=======
 
 	/*
 	 * Determine the long sample time adder value to be used based
@@ -216,7 +205,6 @@
 			break;
 		}
 	}
->>>>>>> 9fe8ecca
 
 	/*
 	 * Calculate ADC sample frequencies
@@ -791,14 +779,11 @@
 	of_property_read_u32_array(pdev->dev.of_node, "fsl,adck-max-frequency",
 			info->max_adck_rate, 3);
 
-<<<<<<< HEAD
-=======
 	ret = of_property_read_u32(pdev->dev.of_node, "min-sample-time",
 			&info->adc_feature.default_sample_time);
 	if (ret)
 		info->adc_feature.default_sample_time = DEFAULT_SAMPLE_TIME;
 
->>>>>>> 9fe8ecca
 	platform_set_drvdata(pdev, indio_dev);
 
 	init_completion(&info->completion);
