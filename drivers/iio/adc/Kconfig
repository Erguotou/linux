#
# ADC drivers
#
# When adding new entries keep the list in alphabetical order

menu "Analog to digital converters"

config AD_SIGMA_DELTA
	tristate
	select IIO_BUFFER
	select IIO_TRIGGERED_BUFFER

config AD7266
	tristate "Analog Devices AD7265/AD7266 ADC driver"
	depends on SPI_MASTER
	select IIO_BUFFER
	select IIO_TRIGGER
	select IIO_TRIGGERED_BUFFER
	help
	  Say yes here to build support for Analog Devices AD7265 and AD7266
	  ADCs.

config AD7291
	tristate "Analog Devices AD7291 ADC driver"
	depends on I2C
	help
	  Say yes here to build support for Analog Devices AD7291
	  8 Channel ADC with temperature sensor.

	  To compile this driver as a module, choose M here: the
	  module will be called ad7291.

config AD7298
	tristate "Analog Devices AD7298 ADC driver"
	depends on SPI
	select IIO_BUFFER
	select IIO_TRIGGERED_BUFFER
	help
	  Say yes here to build support for Analog Devices AD7298
	  8 Channel ADC with temperature sensor.

	  To compile this driver as a module, choose M here: the
	  module will be called ad7298.

config AD7476
	tristate "Analog Devices AD7476 and similar 1-channel ADCs driver"
	depends on SPI
	select IIO_BUFFER
	select IIO_TRIGGERED_BUFFER
	help
	  Say yes here to build support for Analog Devices AD7273, AD7274, AD7276,
	  AD7277, AD7278, AD7475, AD7476, AD7477, AD7478, AD7466, AD7467, AD7468,
	  AD7495, AD7910, AD7920, AD7920 SPI analog to digital converters (ADC).

	  If unsure, say N (but it's safe to say "Y").

	  To compile this driver as a module, choose M here: the
	  module will be called ad7476.

config AD7791
	tristate "Analog Devices AD7791 ADC driver"
	depends on SPI
	select AD_SIGMA_DELTA
	help
	  Say yes here to build support for Analog Devices AD7787, AD7788, AD7789,
	  AD7790 and AD7791 SPI analog to digital converters (ADC). If unsure, say
	  N (but it is safe to say "Y").

	  To compile this driver as a module, choose M here: the module will be
	  called ad7791.

config AD7793
	tristate "Analog Devices AD7793 and similar ADCs driver"
	depends on SPI
	select AD_SIGMA_DELTA
	help
	  Say yes here to build support for Analog Devices AD7785, AD7792, AD7793,
	  AD7794 and AD7795 SPI analog to digital converters (ADC).
	  If unsure, say N (but it's safe to say "Y").

	  To compile this driver as a module, choose M here: the
	  module will be called AD7793.

config AD7887
	tristate "Analog Devices AD7887 ADC driver"
	depends on SPI
	select IIO_BUFFER
	select IIO_TRIGGERED_BUFFER
	help
	  Say yes here to build support for Analog Devices
	  AD7887 SPI analog to digital converter (ADC).
	  If unsure, say N (but it's safe to say "Y").

	  To compile this driver as a module, choose M here: the
	  module will be called ad7887.

config AD7923
	tristate "Analog Devices AD7923 and similar ADCs driver"
	depends on SPI
	select IIO_BUFFER
	select IIO_TRIGGERED_BUFFER
	help
	  Say yes here to build support for Analog Devices
	  AD7904, AD7914, AD7923, AD7924 4 Channel ADCs.

	  To compile this driver as a module, choose M here: the
	  module will be called ad7923.

config AD799X
	tristate "Analog Devices AD799x ADC driver"
	depends on I2C
	select IIO_BUFFER
	select IIO_TRIGGERED_BUFFER
	help
	  Say yes here to build support for Analog Devices:
	  ad7991, ad7995, ad7999, ad7992, ad7993, ad7994, ad7997, ad7998
	  i2c analog to digital converters (ADC). Provides direct access
	  via sysfs.

config AT91_ADC
	tristate "Atmel AT91 ADC"
	depends on ARCH_AT91
	depends on INPUT
	select IIO_BUFFER
	select IIO_TRIGGERED_BUFFER
	select SYSFS
	help
	  Say yes here to build support for Atmel AT91 ADC.

config AXP288_ADC
	tristate "X-Powers AXP288 ADC driver"
	depends on MFD_AXP20X
	help
	  Say yes here to have support for X-Powers power management IC (PMIC) ADC
	  device. Depending on platform configuration, this general purpose ADC can
	  be used for sampling sensors such as thermal resistors.

<<<<<<< HEAD
config CC10001_ADC
	tristate "Cosmic Circuits 10001 ADC driver"
	depends on HAS_IOMEM || HAVE_CLK || REGULATOR
=======
config DA9150_GPADC
	tristate "Dialog DA9150 GPADC driver support"
	depends on MFD_DA9150
	help
	  Say yes here to build support for Dialog DA9150 GPADC.

	  This driver can also be built as a module. If chosen, the module name
	  will be da9150-gpadc.

config CC10001_ADC
	tristate "Cosmic Circuits 10001 ADC driver"
	depends on HAVE_CLK || REGULATOR
	depends on HAS_IOMEM
>>>>>>> 007760cf
	select IIO_BUFFER
	select IIO_TRIGGERED_BUFFER
	help
	  Say yes here to build support for Cosmic Circuits 10001 ADC.

	  This driver can also be built as a module. If so, the module will be
	  called cc10001_adc.

config EXYNOS_ADC
	tristate "Exynos ADC driver support"
	depends on ARCH_EXYNOS || ARCH_S3C24XX || ARCH_S3C64XX || (OF && COMPILE_TEST)
	help
	  Core support for the ADC block found in the Samsung EXYNOS series
	  of SoCs for drivers such as the touchscreen and hwmon to use to share
	  this resource.

config LP8788_ADC
	tristate "LP8788 ADC driver"
	depends on MFD_LP8788
	help
	  Say yes here to build support for TI LP8788 ADC.

config MAX1027
	tristate "Maxim max1027 ADC driver"
	depends on SPI
	select IIO_BUFFER
	select IIO_TRIGGERED_BUFFER
	help
	  Say yes here to build support for Maxim SPI ADC models
	  max1027, max1029 and max1031.

config MAX1363
	tristate "Maxim max1363 ADC driver"
	depends on I2C
	select IIO_BUFFER
	select IIO_TRIGGERED_BUFFER
	help
	  Say yes here to build support for many Maxim i2c analog to digital
	  converters (ADC). (max1361, max1362, max1363, max1364, max1036,
	  max1037, max1038, max1039, max1136, max1136, max1137, max1138,
	  max1139, max1236, max1237, max11238, max1239, max11600, max11601,
	  max11602, max11603, max11604, max11605, max11606, max11607,
	  max11608, max11609, max11610, max11611, max11612, max11613,
	  max11614, max11615, max11616, max11617, max11644, max11645,
	  max11646, max11647) Provides direct access via sysfs and buffered
	  data via the iio dev interface.

config MCP320X
	tristate "Microchip Technology MCP3x01/02/04/08"
	depends on SPI
	help
	  Say yes here to build support for Microchip Technology's
	  MCP3001, MCP3002, MCP3004, MCP3008, MCP3201, MCP3202, MCP3204 or
	  MCP3208 analog to digital converter.

	  This driver can also be built as a module. If so, the module will be
	  called mcp320x.

config MCP3422
	tristate "Microchip Technology MCP3422/3/4/6/7/8 driver"
	depends on I2C
	help
	  Say yes here to build support for Microchip Technology's
	  MCP3422, MCP3423, MCP3424, MCP3426, MCP3427 or MCP3428
	  analog to digital converters.

	  This driver can also be built as a module. If so, the module will be
	  called mcp3422.

config MEN_Z188_ADC
	tristate "MEN 16z188 ADC IP Core support"
	depends on MCB
	help
	  Say yes here to enable support for the MEN 16z188 ADC IP-Core on a MCB
	  carrier.

	  This driver can also be built as a module. If so, the module will be
	  called men_z188_adc.

config NAU7802
	tristate "Nuvoton NAU7802 ADC driver"
	depends on I2C
	help
	  Say yes here to build support for Nuvoton NAU7802 ADC.

	  To compile this driver as a module, choose M here: the
	  module will be called nau7802.

config QCOM_SPMI_IADC
	tristate "Qualcomm SPMI PMIC current ADC"
	depends on SPMI
	select REGMAP_SPMI
	help
	  This is the IIO Current ADC driver for Qualcomm QPNP IADC Chip.

	  The driver supports single mode operation to read from one of two
	  channels (external or internal). Hardware have additional
	  channels internally used for gain and offset calibration.

	  To compile this driver as a module, choose M here: the module will
	  be called qcom-spmi-iadc.

config QCOM_SPMI_VADC
	tristate "Qualcomm SPMI PMIC voltage ADC"
	depends on SPMI
	select REGMAP_SPMI
	help
	  This is the IIO Voltage ADC driver for Qualcomm QPNP VADC Chip.

	  The driver supports multiple channels read. The VADC is a 15-bit
	  sigma-delta ADC. Some of the channels are internally used for
	  calibration.

	  To compile this driver as a module, choose M here: the module will
	  be called qcom-spmi-vadc.

config ROCKCHIP_SARADC
	tristate "Rockchip SARADC driver"
	depends on ARCH_ROCKCHIP || (ARM && COMPILE_TEST)
	help
	  Say yes here to build support for the SARADC found in SoCs from
	  Rockchip.

	  To compile this driver as a module, choose M here: the
	  module will be called rockchip_saradc.

config TI_ADC081C
	tristate "Texas Instruments ADC081C021/027"
	depends on I2C
	help
	  If you say yes here you get support for Texas Instruments ADC081C021
	  and ADC081C027 ADC chips.

	  This driver can also be built as a module. If so, the module will be
	  called ti-adc081c.

config TI_ADC128S052
	tristate "Texas Instruments ADC128S052"
	depends on SPI
	help
	  If you say yes here you get support for Texas Instruments ADC128S052
	  chip.

	  This driver can also be built as a module. If so, the module will be
	  called ti-adc128s052.

config TI_AM335X_ADC
	tristate "TI's AM335X ADC driver"
	depends on MFD_TI_AM335X_TSCADC
	select IIO_BUFFER
	select IIO_KFIFO_BUF
	help
	  Say yes here to build support for Texas Instruments ADC
	  driver which is also a MFD client.

config TWL4030_MADC
	tristate "TWL4030 MADC (Monitoring A/D Converter)"
	depends on TWL4030_CORE
	help
	This driver provides support for Triton TWL4030-MADC. The
	driver supports both RT and SW conversion methods.

	This driver can also be built as a module. If so, the module will be
	called twl4030-madc.

config TWL6030_GPADC
	tristate "TWL6030 GPADC (General Purpose A/D Converter) Support"
	depends on TWL4030_CORE
	default n
	help
	  Say yes here if you want support for the TWL6030/TWL6032 General
	  Purpose A/D Converter. This will add support for battery type
	  detection, battery voltage and temperature measurement, die
	  temperature measurement, system supply voltage, audio accessory,
	  USB ID detection.

	  This driver can also be built as a module. If so, the module will be
	  called twl6030-gpadc.

config VF610_ADC
	tristate "Freescale vf610 ADC driver"
	depends on OF
	help
	  Say yes here to support for Vybrid board analog-to-digital converter.
	  Since the IP is used for i.MX6SLX, the driver also support i.MX6SLX.

	  This driver can also be built as a module. If so, the module will be
	  called vf610_adc.

config VIPERBOARD_ADC
	tristate "Viperboard ADC support"
	depends on MFD_VIPERBOARD && USB
	help
	  Say yes here to access the ADC part of the Nano River
	  Technologies Viperboard.

config XILINX_XADC
	tristate "Xilinx XADC driver"
	depends on ARCH_ZYNQ || MICROBLAZE || COMPILE_TEST
	depends on HAS_IOMEM
	select IIO_BUFFER
	select IIO_TRIGGERED_BUFFER
	help
	  Say yes here to have support for the Xilinx XADC. The driver does support
	  both the ZYNQ interface to the XADC as well as the AXI-XADC interface.

	  The driver can also be build as a module. If so, the module will be called
	  xilinx-xadc.

endmenu<|MERGE_RESOLUTION|>--- conflicted
+++ resolved
@@ -135,11 +135,6 @@
 	  device. Depending on platform configuration, this general purpose ADC can
 	  be used for sampling sensors such as thermal resistors.
 
-<<<<<<< HEAD
-config CC10001_ADC
-	tristate "Cosmic Circuits 10001 ADC driver"
-	depends on HAS_IOMEM || HAVE_CLK || REGULATOR
-=======
 config DA9150_GPADC
 	tristate "Dialog DA9150 GPADC driver support"
 	depends on MFD_DA9150
@@ -153,7 +148,6 @@
 	tristate "Cosmic Circuits 10001 ADC driver"
 	depends on HAVE_CLK || REGULATOR
 	depends on HAS_IOMEM
->>>>>>> 007760cf
 	select IIO_BUFFER
 	select IIO_TRIGGERED_BUFFER
 	help
