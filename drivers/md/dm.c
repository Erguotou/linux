--- conflicted
+++ resolved
@@ -1924,19 +1924,11 @@
 	struct dm_rq_target_io *tio = container_of(work, struct dm_rq_target_io, work);
 	struct request *rq = tio->orig;
 	struct mapped_device *md = tio->md;
-<<<<<<< HEAD
 
 	if (map_request(tio->ti, rq, md) == DM_MAPIO_REQUEUE)
 		dm_requeue_unmapped_original_request(md, rq);
 }
 
-=======
-
-	if (map_request(tio->ti, rq, md) == DM_MAPIO_REQUEUE)
-		dm_requeue_unmapped_original_request(md, rq);
-}
-
->>>>>>> 007760cf
 static void dm_start_request(struct mapped_device *md, struct request *orig)
 {
 	blk_start_request(orig);
@@ -2665,14 +2657,11 @@
 	if (dm_request_based(md))
 		flush_kthread_worker(&md->kworker);
 
-<<<<<<< HEAD
-=======
 	/*
 	 * Take suspend_lock so that presuspend and postsuspend methods
 	 * do not race with internal suspend.
 	 */
 	mutex_lock(&md->suspend_lock);
->>>>>>> 007760cf
 	if (!dm_suspended_md(md)) {
 		dm_table_presuspend_targets(map);
 		dm_table_postsuspend_targets(map);
