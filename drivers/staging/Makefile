# Makefile for staging directory

# fix for build system bug...
obj-$(CONFIG_STAGING)		+= staging.o

obj-y				+= media/
obj-$(CONFIG_SLICOSS)		+= slicoss/
obj-$(CONFIG_PRISM2_USB)	+= wlan-ng/
obj-$(CONFIG_COMEDI)		+= comedi/
obj-$(CONFIG_FB_OLPC_DCON)	+= olpc_dcon/
obj-$(CONFIG_PANEL)		+= panel/
obj-$(CONFIG_RTL8192U)		+= rtl8192u/
obj-$(CONFIG_RTL8192E)		+= rtl8192e/
obj-$(CONFIG_R8712U)		+= rtl8712/
obj-$(CONFIG_R8188EU)		+= rtl8188eu/
obj-$(CONFIG_R8723AU)		+= rtl8723au/
obj-$(CONFIG_RTS5208)		+= rts5208/
obj-$(CONFIG_NETLOGIC_XLR_NET)	+= netlogic/
obj-$(CONFIG_OCTEON_ETHERNET)	+= octeon/
obj-$(CONFIG_OCTEON_USB)	+= octeon-usb/
obj-$(CONFIG_VT6655)		+= vt6655/
obj-$(CONFIG_VT6656)		+= vt6656/
obj-$(CONFIG_VME_BUS)		+= vme/
obj-$(CONFIG_IIO)		+= iio/
obj-$(CONFIG_FB_SM7XX)		+= sm7xxfb/
<<<<<<< HEAD
=======
obj-$(CONFIG_FB_SM7XX)		+= sm750fb/
>>>>>>> 007760cf
obj-$(CONFIG_FB_XGI)		+= xgifb/
obj-$(CONFIG_USB_EMXX)		+= emxx_udc/
obj-$(CONFIG_FT1000)		+= ft1000/
obj-$(CONFIG_SPEAKUP)		+= speakup/
obj-$(CONFIG_TOUCHSCREEN_SYNAPTICS_I2C_RMI4)	+= ste_rmi4/
obj-$(CONFIG_MFD_NVEC)		+= nvec/
obj-$(CONFIG_ANDROID)		+= android/
obj-$(CONFIG_STAGING_BOARD)	+= board/
obj-$(CONFIG_USB_WPAN_HCD)	+= ozwpan/
obj-$(CONFIG_WIMAX_GDM72XX)	+= gdm72xx/
obj-$(CONFIG_LTE_GDM724X)	+= gdm724x/
obj-$(CONFIG_FIREWIRE_SERIAL)	+= fwserial/
obj-$(CONFIG_GOLDFISH)		+= goldfish/
obj-$(CONFIG_LUSTRE_FS)		+= lustre/
obj-$(CONFIG_DGNC)			+= dgnc/
obj-$(CONFIG_DGAP)			+= dgap/
obj-$(CONFIG_MTD_SPINAND_MT29F)	+= mt29f_spinand/
obj-$(CONFIG_GS_FPGABOOT)	+= gs_fpgaboot/
obj-$(CONFIG_CRYPTO_SKEIN)	+= skein/
obj-$(CONFIG_UNISYSSPAR)	+= unisys/
obj-$(CONFIG_COMMON_CLK_XLNX_CLKWZRD)	+= clocking-wizard/
obj-$(CONFIG_FB_TFT)		+= fbtft/
<<<<<<< HEAD
obj-$(CONFIG_I2O)		+= i2o/
=======
obj-$(CONFIG_I2O)		+= i2o/
obj-$(CONFIG_FSL_MC_BUS)	+= fsl-mc/
>>>>>>> 007760cf
<|MERGE_RESOLUTION|>--- conflicted
+++ resolved
@@ -23,10 +23,7 @@
 obj-$(CONFIG_VME_BUS)		+= vme/
 obj-$(CONFIG_IIO)		+= iio/
 obj-$(CONFIG_FB_SM7XX)		+= sm7xxfb/
-<<<<<<< HEAD
-=======
 obj-$(CONFIG_FB_SM7XX)		+= sm750fb/
->>>>>>> 007760cf
 obj-$(CONFIG_FB_XGI)		+= xgifb/
 obj-$(CONFIG_USB_EMXX)		+= emxx_udc/
 obj-$(CONFIG_FT1000)		+= ft1000/
@@ -49,9 +46,5 @@
 obj-$(CONFIG_UNISYSSPAR)	+= unisys/
 obj-$(CONFIG_COMMON_CLK_XLNX_CLKWZRD)	+= clocking-wizard/
 obj-$(CONFIG_FB_TFT)		+= fbtft/
-<<<<<<< HEAD
 obj-$(CONFIG_I2O)		+= i2o/
-=======
-obj-$(CONFIG_I2O)		+= i2o/
-obj-$(CONFIG_FSL_MC_BUS)	+= fsl-mc/
->>>>>>> 007760cf
+obj-$(CONFIG_FSL_MC_BUS)	+= fsl-mc/