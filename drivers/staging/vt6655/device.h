--- conflicted
+++ resolved
@@ -403,10 +403,7 @@
 	unsigned char abyEEPROM[EEP_MAX_CONTEXT_SIZE]; /* unsigned long alignment */
 
 	unsigned short wBeaconInterval;
-<<<<<<< HEAD
-=======
 	u16 wake_up_count;
->>>>>>> 9fe8ecca
 
 	struct work_struct interrupt_work;
 
