--- conflicted
+++ resolved
@@ -131,21 +131,10 @@
 {
 	void __iomem *ch = uislib_ioremap_cache(ch_addr, ch_bytes);
 
-<<<<<<< HEAD
-	if (!ch) {
-		LOGERR("CONTROLVM_BUS_CREATE error: ioremap_cache of channelAddr:%Lx for channelBytes:%llu failed",
-		       (unsigned long long)ch_addr,
-		       (unsigned long long)ch_bytes);
-		return NULL;
-	}
-	if (!SPAR_VBUS_CHANNEL_OK_CLIENT(ch)) {
-		ERRDRV("%s channel cannot be used", __func__);
-=======
 	if (!ch)
 		return NULL;
 
 	if (!SPAR_VBUS_CHANNEL_OK_CLIENT(ch)) {
->>>>>>> 007760cf
 		uislib_iounmap(ch);
 		return NULL;
 	}
@@ -160,11 +149,6 @@
 	size_t size;
 
 	if (max_bus_count == bus_list_count) {
-<<<<<<< HEAD
-		LOGERR("CONTROLVM_BUS_CREATE Failed: max buses:%d already created\n",
-		       max_bus_count);
-=======
->>>>>>> 007760cf
 		POSTCODE_LINUX_3(BUS_CREATE_FAILURE_PC, max_bus_count,
 				 POSTCODE_SEVERITY_ERR);
 		return CONTROLVM_RESP_ERROR_MAX_BUSES;
@@ -181,10 +165,6 @@
 	    (dev_count * sizeof(struct device_info *));
 	bus = kzalloc(size, GFP_ATOMIC);
 	if (!bus) {
-<<<<<<< HEAD
-		LOGERR("CONTROLVM_BUS_CREATE Failed: kmalloc for bus failed.\n");
-=======
->>>>>>> 007760cf
 		POSTCODE_LINUX_3(BUS_CREATE_FAILURE_PC, bus_no,
 				 POSTCODE_SEVERITY_ERR);
 		return CONTROLVM_RESP_ERROR_KMALLOC_FAILED;
@@ -295,24 +275,13 @@
 	}
 
 	if (!bus) {
-<<<<<<< HEAD
-		LOGERR("CONTROLVM_BUS_DESTROY Failed: failed to find bus %d.\n",
-		       bus_no);
-=======
->>>>>>> 007760cf
 		read_unlock(&bus_list_lock);
 		return CONTROLVM_RESP_ERROR_ALREADY_DONE;
 	}
 
 	/* verify that this bus has no devices. */
 	for (i = 0; i < bus->device_count; i++) {
-<<<<<<< HEAD
-		if (bus->device[i] != NULL) {
-			LOGERR("CONTROLVM_BUS_DESTROY Failed: device %i attached to bus %d.",
-			       i, bus_no);
-=======
 		if (bus->device[i]) {
->>>>>>> 007760cf
 			read_unlock(&bus_list_lock);
 			return CONTROLVM_RESP_ERROR_BUS_DEVICE_ATTACHED;
 		}
@@ -326,12 +295,7 @@
 	   with this bus. */
 	cmd.msgtype = GUEST_DEL_VBUS;
 	cmd.del_vbus.bus_no = bus_no;
-<<<<<<< HEAD
-	if (!virt_control_chan_func) {
-		LOGERR("CONTROLVM_BUS_DESTROY Failed: virtpci callback not registered.");
-=======
 	if (!virt_control_chan_func)
->>>>>>> 007760cf
 		return CONTROLVM_RESP_ERROR_VIRTPCI_DRIVER_FAILURE;
 
 	if (!virt_control_chan_func(&cmd))
@@ -374,10 +338,6 @@
 
 	dev = kzalloc(sizeof(*dev), GFP_ATOMIC);
 	if (!dev) {
-<<<<<<< HEAD
-		LOGERR("CONTROLVM_DEVICE_CREATE Failed: kmalloc for dev failed.\n");
-=======
->>>>>>> 007760cf
 		POSTCODE_LINUX_4(DEVICE_CREATE_FAILURE_PC, dev_no, bus_no,
 				 POSTCODE_SEVERITY_ERR);
 		return CONTROLVM_RESP_ERROR_KMALLOC_FAILED;
@@ -401,12 +361,6 @@
 			 */
 			min_size = req_handler->min_channel_bytes;
 		if (min_size > msg->cmd.create_device.channel_bytes) {
-<<<<<<< HEAD
-			LOGERR("CONTROLVM_DEVICE_CREATE Failed: channel size is too small, channel size:0x%lx, required size:0x%lx",
-			       (ulong)msg->cmd.create_device.channel_bytes,
-			       (ulong)min_size);
-=======
->>>>>>> 007760cf
 			POSTCODE_LINUX_4(DEVICE_CREATE_FAILURE_PC, dev_no,
 					 bus_no, POSTCODE_SEVERITY_ERR);
 			result = CONTROLVM_RESP_ERROR_CHANNEL_SIZE_TOO_SMALL;
@@ -416,12 +370,6 @@
 		    uislib_ioremap_cache(dev->channel_addr,
 					 msg->cmd.create_device.channel_bytes);
 		if (!dev->chanptr) {
-<<<<<<< HEAD
-			LOGERR("CONTROLVM_DEVICE_CREATE Failed: ioremap_cache of channelAddr:%Lx for channelBytes:%llu failed",
-			       dev->channel_addr,
-			       msg->cmd.create_device.channel_bytes);
-=======
->>>>>>> 007760cf
 			result = CONTROLVM_RESP_ERROR_IOREMAP_FAILED;
 			POSTCODE_LINUX_4(DEVICE_CREATE_FAILURE_PC, dev_no,
 					 bus_no, POSTCODE_SEVERITY_ERR);
@@ -437,11 +385,6 @@
 			continue;
 		/* make sure the device number is valid */
 		if (dev_no >= bus->device_count) {
-<<<<<<< HEAD
-			LOGERR("CONTROLVM_DEVICE_CREATE Failed: device (%d) >= deviceCount (%d).",
-			       dev_no, bus->device_count);
-=======
->>>>>>> 007760cf
 			result = CONTROLVM_RESP_ERROR_MAX_DEVICES;
 			POSTCODE_LINUX_4(DEVICE_CREATE_FAILURE_PC, dev_no,
 					 bus_no, POSTCODE_SEVERITY_ERR);
@@ -450,11 +393,6 @@
 		}
 		/* make sure this device is not already set */
 		if (bus->device[dev_no]) {
-<<<<<<< HEAD
-			LOGERR("CONTROLVM_DEVICE_CREATE Failed: device %d is already exists.",
-			       dev_no);
-=======
->>>>>>> 007760cf
 			POSTCODE_LINUX_4(DEVICE_CREATE_FAILURE_PC,
 					 dev_no, bus_no,
 					 POSTCODE_SEVERITY_ERR);
@@ -477,11 +415,6 @@
 			wait_for_valid_guid(&((struct channel_header __iomem *)
 					    (dev->chanptr))->chtype);
 			if (!SPAR_VHBA_CHANNEL_OK_CLIENT(dev->chanptr)) {
-<<<<<<< HEAD
-				LOGERR("CONTROLVM_DEVICE_CREATE Failed:[CLIENT]VHBA dev %d chan invalid.",
-				       dev_no);
-=======
->>>>>>> 007760cf
 				POSTCODE_LINUX_4(DEVICE_CREATE_FAILURE_PC,
 						 dev_no, bus_no,
 						 POSTCODE_SEVERITY_ERR);
@@ -499,11 +432,6 @@
 			wait_for_valid_guid(&((struct channel_header __iomem *)
 					    (dev->chanptr))->chtype);
 			if (!SPAR_VNIC_CHANNEL_OK_CLIENT(dev->chanptr)) {
-<<<<<<< HEAD
-				LOGERR("CONTROLVM_DEVICE_CREATE Failed: VNIC[CLIENT] dev %d chan invalid.",
-				       dev_no);
-=======
->>>>>>> 007760cf
 				POSTCODE_LINUX_4(DEVICE_CREATE_FAILURE_PC,
 						 dev_no, bus_no,
 						 POSTCODE_SEVERITY_ERR);
@@ -517,10 +445,6 @@
 			cmd.add_vnic.instance_uuid = dev->instance_uuid;
 			cmd.add_vhba.intr = dev->intr;
 		} else {
-<<<<<<< HEAD
-			LOGERR("CONTROLVM_DEVICE_CREATE Failed: unknown channelTypeGuid.\n");
-=======
->>>>>>> 007760cf
 			POSTCODE_LINUX_4(DEVICE_CREATE_FAILURE_PC, dev_no,
 					 bus_no, POSTCODE_SEVERITY_ERR);
 			result = CONTROLVM_RESP_ERROR_CHANNEL_TYPE_UNKNOWN;
@@ -528,10 +452,6 @@
 		}
 
 		if (!virt_control_chan_func) {
-<<<<<<< HEAD
-			LOGERR("CONTROLVM_DEVICE_CREATE Failed: virtpci callback not registered.");
-=======
->>>>>>> 007760cf
 			POSTCODE_LINUX_4(DEVICE_CREATE_FAILURE_PC, dev_no,
 					 bus_no, POSTCODE_SEVERITY_ERR);
 			result = CONTROLVM_RESP_ERROR_VIRTPCI_DRIVER_FAILURE;
@@ -539,10 +459,6 @@
 		}
 
 		if (!virt_control_chan_func(&cmd)) {
-<<<<<<< HEAD
-			LOGERR("CONTROLVM_DEVICE_CREATE Failed: virtpci GUEST_ADD_[VHBA||VNIC] returned error.");
-=======
->>>>>>> 007760cf
 			POSTCODE_LINUX_4(DEVICE_CREATE_FAILURE_PC, dev_no,
 					 bus_no, POSTCODE_SEVERITY_ERR);
 			result =
@@ -557,11 +473,6 @@
 	}
 	read_unlock(&bus_list_lock);
 
-<<<<<<< HEAD
-	LOGERR("CONTROLVM_DEVICE_CREATE Failed: failed to find bus %d.",
-	       bus_no);
-=======
->>>>>>> 007760cf
 	POSTCODE_LINUX_4(DEVICE_CREATE_FAILURE_PC, dev_no, bus_no,
 			 POSTCODE_SEVERITY_ERR);
 	result = CONTROLVM_RESP_ERROR_BUS_INVALID;
@@ -592,21 +503,11 @@
 		if (bus->bus_no == bus_no) {
 			/* make sure the device number is valid */
 			if (dev_no >= bus->device_count) {
-<<<<<<< HEAD
-				LOGERR("CONTROLVM_DEVICE_CHANGESTATE:pause Failed: device(%d) >= deviceCount(%d).",
-				       dev_no, bus->device_count);
-=======
->>>>>>> 007760cf
 				retval = CONTROLVM_RESP_ERROR_DEVICE_INVALID;
 			} else {
 				/* make sure this device exists */
 				dev = bus->device[dev_no];
 				if (!dev) {
-<<<<<<< HEAD
-					LOGERR("CONTROLVM_DEVICE_CHANGESTATE:pause Failed: device %d does not exist.",
-					       dev_no);
-=======
->>>>>>> 007760cf
 					retval =
 					  CONTROLVM_RESP_ERROR_ALREADY_DONE;
 				}
@@ -614,17 +515,9 @@
 			break;
 		}
 	}
-<<<<<<< HEAD
-	if (!bus) {
-		LOGERR("CONTROLVM_DEVICE_CHANGESTATE:pause Failed: bus %d does not exist",
-		       bus_no);
-		retval = CONTROLVM_RESP_ERROR_BUS_INVALID;
-	}
-=======
 	if (!bus)
 		retval = CONTROLVM_RESP_ERROR_BUS_INVALID;
 
->>>>>>> 007760cf
 	read_unlock(&bus_list_lock);
 	if (retval == CONTROLVM_RESP_SUCCESS) {
 		/* the msg is bound for virtpci; send
@@ -667,21 +560,11 @@
 		if (bus->bus_no == bus_no) {
 			/* make sure the device number is valid */
 			if (dev_no >= bus->device_count) {
-<<<<<<< HEAD
-				LOGERR("CONTROLVM_DEVICE_CHANGESTATE:resume Failed: device(%d) >= deviceCount(%d).",
-				       dev_no, bus->device_count);
-=======
->>>>>>> 007760cf
 				retval = CONTROLVM_RESP_ERROR_DEVICE_INVALID;
 			} else {
 				/* make sure this device exists */
 				dev = bus->device[dev_no];
 				if (!dev) {
-<<<<<<< HEAD
-					LOGERR("CONTROLVM_DEVICE_CHANGESTATE:resume Failed: device %d does not exist.",
-					       dev_no);
-=======
->>>>>>> 007760cf
 					retval =
 					  CONTROLVM_RESP_ERROR_ALREADY_DONE;
 				}
@@ -690,17 +573,9 @@
 		}
 	}
 
-<<<<<<< HEAD
-	if (!bus) {
-		LOGERR("CONTROLVM_DEVICE_CHANGESTATE:resume Failed: bus %d does not exist",
-		       bus_no);
-		retval = CONTROLVM_RESP_ERROR_BUS_INVALID;
-	}
-=======
 	if (!bus)
 		retval = CONTROLVM_RESP_ERROR_BUS_INVALID;
 
->>>>>>> 007760cf
 	read_unlock(&bus_list_lock);
 	/* the msg is bound for virtpci; send
 	 * guest_msgs struct to callback
@@ -739,30 +614,15 @@
 	dev_no = msg->cmd.destroy_device.bus_no;
 
 	read_lock(&bus_list_lock);
-<<<<<<< HEAD
-	LOGINF("destroy_device called for bus_no=%u, dev_no=%u", bus_no,
-	       dev_no);
-=======
->>>>>>> 007760cf
 	for (bus = bus_list; bus; bus = bus->next) {
 		if (bus->bus_no == bus_no) {
 			/* make sure the device number is valid */
 			if (dev_no >= bus->device_count) {
-<<<<<<< HEAD
-				LOGERR("CONTROLVM_DEVICE_DESTROY Failed: device(%d) >= device_count(%d).",
-				       dev_no, bus->device_count);
-=======
->>>>>>> 007760cf
 				retval = CONTROLVM_RESP_ERROR_DEVICE_INVALID;
 			} else {
 				/* make sure this device exists */
 				dev = bus->device[dev_no];
 				if (!dev) {
-<<<<<<< HEAD
-					LOGERR("CONTROLVM_DEVICE_DESTROY Failed: device %d does not exist.",
-					       dev_no);
-=======
->>>>>>> 007760cf
 					retval =
 					     CONTROLVM_RESP_ERROR_ALREADY_DONE;
 				}
@@ -771,16 +631,8 @@
 		}
 	}
 
-<<<<<<< HEAD
-	if (!bus) {
-		LOGERR("CONTROLVM_DEVICE_DESTROY Failed: bus %d does not exist",
-		       bus_no);
-		retval = CONTROLVM_RESP_ERROR_BUS_INVALID;
-	}
-=======
 	if (!bus)
 		retval = CONTROLVM_RESP_ERROR_BUS_INVALID;
->>>>>>> 007760cf
 	read_unlock(&bus_list_lock);
 	if (retval == CONTROLVM_RESP_SUCCESS) {
 		/* the msg is bound for virtpci; send
@@ -799,10 +651,6 @@
 			    CONTROLVM_RESP_ERROR_CHANNEL_TYPE_UNKNOWN;
 		}
 		if (!virt_control_chan_func) {
-<<<<<<< HEAD
-			LOGERR("CONTROLVM_DEVICE_DESTROY Failed: virtpci callback not registered.");
-=======
->>>>>>> 007760cf
 			return
 			    CONTROLVM_RESP_ERROR_VIRTPCI_DRIVER_FAILURE;
 		}
@@ -815,15 +663,8 @@
  * on which accesses the channel and you will get a "unable to handle
  * kernel paging request"
  */
-<<<<<<< HEAD
-		if (dev->polling) {
-			LOGINF("calling uislib_disable_channel_interrupts");
-			uislib_disable_channel_interrupts(bus_no, dev_no);
-		}
-=======
 		if (dev->polling)
 			uislib_disable_channel_interrupts(bus_no, dev_no);
->>>>>>> 007760cf
 		/* unmap the channel memory for the device. */
 		if (!msg->hdr.flags.test_message)
 			uislib_iounmap(dev->chanptr);
@@ -864,12 +705,7 @@
 
 	init_msg_header(&msg, CONTROLVM_BUS_DESTROY, 0, 0);
 	msg.cmd.destroy_bus.bus_no = bus_no;
-<<<<<<< HEAD
-	if (destroy_bus(&msg, NULL) != CONTROLVM_RESP_SUCCESS) {
-		LOGERR("destroy_bus failed. bus_no=0x%x\n", bus_no);
-=======
 	if (destroy_bus(&msg, NULL) != CONTROLVM_RESP_SUCCESS)
->>>>>>> 007760cf
 		return 0;
 	return 1;
 }
@@ -881,13 +717,7 @@
 	init_msg_header(&msg, CONTROLVM_DEVICE_DESTROY, 0, 0);
 	msg.cmd.destroy_device.bus_no = bus_no;
 	msg.cmd.destroy_device.dev_no = dev_no;
-<<<<<<< HEAD
-	if (destroy_device(&msg, NULL) != CONTROLVM_RESP_SUCCESS) {
-		LOGERR("destroy_device failed. bus_no=0x%x dev_no=0x%x\n",
-		       bus_no, dev_no);
-=======
 	if (destroy_device(&msg, NULL) != CONTROLVM_RESP_SUCCESS)
->>>>>>> 007760cf
 		return 0;
 	return 1;
 }
@@ -1010,11 +840,6 @@
 		       sizeof(struct irq_info));
 	msg.cmd.create_device.channel_addr = phys_chan_addr;
 	if (chan_bytes < MIN_IO_CHANNEL_SIZE) {
-<<<<<<< HEAD
-		LOGERR("wrong channel size.chan_bytes = 0x%x IO_CHANNEL_SIZE= 0x%x\n",
-		       chan_bytes, (unsigned int)MIN_IO_CHANNEL_SIZE);
-=======
->>>>>>> 007760cf
 		POSTCODE_LINUX_4(VHBA_CREATE_FAILURE_PC, chan_bytes,
 				 MIN_IO_CHANNEL_SIZE, POSTCODE_SEVERITY_ERR);
 		return 0;
@@ -1070,11 +895,6 @@
 		       sizeof(struct irq_info));
 	msg.cmd.create_device.channel_addr = phys_chan_addr;
 	if (chan_bytes < MIN_IO_CHANNEL_SIZE) {
-<<<<<<< HEAD
-		LOGERR("wrong channel size.chan_bytes = 0x%x IO_CHANNEL_SIZE= 0x%x\n",
-		       chan_bytes, (unsigned int)MIN_IO_CHANNEL_SIZE);
-=======
->>>>>>> 007760cf
 		POSTCODE_LINUX_4(VNIC_CREATE_FAILURE_PC, chan_bytes,
 				 MIN_IO_CHANNEL_SIZE, POSTCODE_SEVERITY_ERR);
 		return 0;
@@ -1232,29 +1052,16 @@
 	int remaining_bytes = PROC_READ_BUFFER_SIZE;
 
 /* *start = buf; */
-<<<<<<< HEAD
-	if (debug_buf == NULL) {
-		DBGINF("debug_buf == NULL; allocating buffer.\n.");
-		debug_buf = vmalloc(PROC_READ_BUFFER_SIZE);
-
-		if (debug_buf == NULL) {
-			LOGERR("failed to allocate buffer to provide proc data.\n");
-=======
 	if (!debug_buf) {
 		debug_buf = vmalloc(PROC_READ_BUFFER_SIZE);
 
 		if (!debug_buf)
->>>>>>> 007760cf
 			return -ENOMEM;
 	}
 
 	temp = debug_buf;
 
 	if ((*offset == 0) || (!debug_buf_valid)) {
-<<<<<<< HEAD
-		DBGINF("calling info_debugfs_read_helper.\n");
-=======
->>>>>>> 007760cf
 		/* if the read fails, then -1 will be returned */
 		total_bytes = info_debugfs_read_helper(&temp, &remaining_bytes);
 		debug_buf_valid = 1;
@@ -1275,23 +1082,9 @@
 	for (bus = bus_list; bus; bus = bus->next) {
 		if (bus->bus_no == bus_no) {
 			/* make sure the device number is valid */
-<<<<<<< HEAD
-			if (dev_no >= bus->device_count) {
-				LOGERR("%s bad bus_no, dev_no=%d,%d",
-				       __func__,
-				       (int)bus_no, (int)dev_no);
-				break;
-			}
-			dev = bus->device[dev_no];
-			if (!dev)
-				LOGERR("%s bad bus_no, dev_no=%d,%d",
-				       __func__,
-				       (int)bus_no, (int)dev_no);
-=======
 			if (dev_no >= bus->device_count)
 				break;
 			dev = bus->device[dev_no];
->>>>>>> 007760cf
 			break;
 		}
 	}
@@ -1378,11 +1171,7 @@
 					}
 				}
 			}
-<<<<<<< HEAD
-			if (incoming_ti.should_stop)
-=======
 			if (kthread_should_stop())
->>>>>>> 007760cf
 				break;
 		}
 		if (new_tail) {
@@ -1399,11 +1188,7 @@
 		* - there is no input waiting on any of the channels
 		* - we have received a signal to stop this thread
 		*/
-<<<<<<< HEAD
-		if (incoming_ti.should_stop)
-=======
 		if (kthread_should_stop())
->>>>>>> 007760cf
 			break;
 		if (en_smart_wakeup == 0xFF)
 			break;
@@ -1425,10 +1210,6 @@
 			idle_cycles = idle_cycles + delta_cycles;
 		}
 	}
-<<<<<<< HEAD
-	DBGINF("exiting.\n");
-=======
->>>>>>> 007760cf
 	complete_and_exit(&incoming_ti.has_stopped, 0);
 }
 
@@ -1439,10 +1220,6 @@
 		return TRUE;
 	if (!uisthread_start(&incoming_ti,
 			     &process_incoming, NULL, "dev_incoming")) {
-<<<<<<< HEAD
-		LOGERR("uisthread_start initialize_incoming_thread ****FAILED");
-=======
->>>>>>> 007760cf
 		return FALSE;
 	}
 	incoming_started = TRUE;
@@ -1463,17 +1240,9 @@
 	struct device_info *dev;
 
 	dev = find_dev(bus_no, dev_no);
-<<<<<<< HEAD
-	if (!dev) {
-		LOGERR("%s busNo=%d, devNo=%d", __func__, (int)(bus_no),
-		       (int)(dev_no));
-		return;
-	}
-=======
 	if (!dev)
 		return;
 
->>>>>>> 007760cf
 	down(&poll_dev_lock);
 	initialize_incoming_thread();
 	dev->interrupt = interrupt;
@@ -1494,16 +1263,8 @@
 	struct device_info *dev;
 
 	dev = find_dev(bus_no, dev_no);
-<<<<<<< HEAD
-	if (!dev) {
-		LOGERR("%s busNo=%d, devNo=%d", __func__, (int)(bus_no),
-		       (int)(dev_no));
-		return;
-	}
-=======
 	if (!dev)
 		return;
->>>>>>> 007760cf
 	down(&poll_dev_lock);
 	list_del(&dev->list_polling_device_channels);
 	dev->polling = FALSE;
@@ -1553,30 +1314,6 @@
 	if (!unisys_spar_platform)
 		return -ENODEV;
 
-<<<<<<< HEAD
-	LOGINF("MONITORAPIS");
-
-	LOGINF("sizeof(struct uiscmdrsp):%lu bytes\n",
-	       (ulong)sizeof(struct uiscmdrsp));
-	LOGINF("sizeof(struct phys_info):%lu\n",
-	       (ulong)sizeof(struct phys_info));
-	LOGINF("sizeof(uiscmdrsp_scsi):%lu\n",
-	       (ulong)sizeof(struct uiscmdrsp_scsi));
-	LOGINF("sizeof(uiscmdrsp_net):%lu\n",
-	       (ulong)sizeof(struct uiscmdrsp_net));
-	LOGINF("sizeof(CONTROLVM_MESSAGE):%lu bytes\n",
-	       (ulong)sizeof(struct controlvm_message));
-	LOGINF("sizeof(struct spar_controlvm_channel_protocol):%lu bytes\n",
-	       (ulong)sizeof(struct spar_controlvm_channel_protocol));
-	LOGINF("sizeof(CHANNEL_HEADER):%lu bytes\n",
-	       (ulong)sizeof(struct channel_header));
-	LOGINF("sizeof(struct spar_io_channel_protocol):%lu bytes\n",
-	       (ulong)sizeof(struct spar_io_channel_protocol));
-	LOGINF("SIZEOF_CMDRSP:%lu bytes\n", SIZEOF_CMDRSP);
-	LOGINF("SIZEOF_PROTOCOL:%lu bytes\n", SIZEOF_PROTOCOL);
-
-=======
->>>>>>> 007760cf
 	/* initialize global pointers to NULL */
 	bus_list = NULL;
 	bus_list_count = 0;
