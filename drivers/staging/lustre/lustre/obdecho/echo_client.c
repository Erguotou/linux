/*
 * GPL HEADER START
 *
 * DO NOT ALTER OR REMOVE COPYRIGHT NOTICES OR THIS FILE HEADER.
 *
 * This program is free software; you can redistribute it and/or modify
 * it under the terms of the GNU General Public License version 2 only,
 * as published by the Free Software Foundation.
 *
 * This program is distributed in the hope that it will be useful, but
 * WITHOUT ANY WARRANTY; without even the implied warranty of
 * MERCHANTABILITY or FITNESS FOR A PARTICULAR PURPOSE.  See the GNU
 * General Public License version 2 for more details (a copy is included
 * in the LICENSE file that accompanied this code).
 *
 * You should have received a copy of the GNU General Public License
 * version 2 along with this program; If not, see
 * http://www.sun.com/software/products/lustre/docs/GPLv2.pdf
 *
 * Please contact Sun Microsystems, Inc., 4150 Network Circle, Santa Clara,
 * CA 95054 USA or visit www.sun.com if you need additional information or
 * have any questions.
 *
 * GPL HEADER END
 */
/*
 * Copyright (c) 2002, 2010, Oracle and/or its affiliates. All rights reserved.
 * Use is subject to license terms.
 *
 * Copyright (c) 2011, 2012, Intel Corporation.
 */
/*
 * This file is part of Lustre, http://www.lustre.org/
 * Lustre is a trademark of Sun Microsystems, Inc.
 */

#define DEBUG_SUBSYSTEM S_ECHO
#include "../../include/linux/libcfs/libcfs.h"

#include "../include/obd.h"
#include "../include/obd_support.h"
#include "../include/obd_class.h"
#include "../include/lustre_debug.h"
#include "../include/lprocfs_status.h"
#include "../include/cl_object.h"
#include "../include/lustre_fid.h"
#include "../include/lustre_acl.h"
#include "../include/lustre_net.h"

#include "echo_internal.h"

/** \defgroup echo_client Echo Client
 * @{
 */

struct echo_device {
	struct cl_device	ed_cl;
	struct echo_client_obd *ed_ec;

	struct cl_site	  ed_site_myself;
	struct cl_site	 *ed_site;
	struct lu_device       *ed_next;
	int		     ed_next_islov;
};

struct echo_object {
	struct cl_object	eo_cl;
	struct cl_object_header eo_hdr;

	struct echo_device     *eo_dev;
	struct list_head	      eo_obj_chain;
	struct lov_stripe_md   *eo_lsm;
	atomic_t	    eo_npages;
	int		     eo_deleted;
};

struct echo_object_conf {
	struct cl_object_conf  eoc_cl;
	struct lov_stripe_md **eoc_md;
};

struct echo_page {
	struct cl_page_slice   ep_cl;
	struct mutex		ep_lock;
	struct page	    *ep_vmpage;
};

struct echo_lock {
	struct cl_lock_slice   el_cl;
	struct list_head	     el_chain;
	struct echo_object    *el_object;
	__u64		  el_cookie;
	atomic_t	   el_refcount;
};

static int echo_client_setup(const struct lu_env *env,
			     struct obd_device *obddev,
			     struct lustre_cfg *lcfg);
static int echo_client_cleanup(struct obd_device *obddev);


/** \defgroup echo_helpers Helper functions
 * @{
 */
static inline struct echo_device *cl2echo_dev(const struct cl_device *dev)
{
	return container_of0(dev, struct echo_device, ed_cl);
}

static inline struct cl_device *echo_dev2cl(struct echo_device *d)
{
	return &d->ed_cl;
}

static inline struct echo_device *obd2echo_dev(const struct obd_device *obd)
{
	return cl2echo_dev(lu2cl_dev(obd->obd_lu_dev));
}

static inline struct cl_object *echo_obj2cl(struct echo_object *eco)
{
	return &eco->eo_cl;
}

static inline struct echo_object *cl2echo_obj(const struct cl_object *o)
{
	return container_of(o, struct echo_object, eo_cl);
}

static inline struct echo_page *cl2echo_page(const struct cl_page_slice *s)
{
	return container_of(s, struct echo_page, ep_cl);
}

static inline struct echo_lock *cl2echo_lock(const struct cl_lock_slice *s)
{
	return container_of(s, struct echo_lock, el_cl);
}

static inline struct cl_lock *echo_lock2cl(const struct echo_lock *ecl)
{
	return ecl->el_cl.cls_lock;
}

static struct lu_context_key echo_thread_key;
static inline struct echo_thread_info *echo_env_info(const struct lu_env *env)
{
	struct echo_thread_info *info;

	info = lu_context_key_get(&env->le_ctx, &echo_thread_key);
	LASSERT(info != NULL);
	return info;
}

static inline
struct echo_object_conf *cl2echo_conf(const struct cl_object_conf *c)
{
	return container_of(c, struct echo_object_conf, eoc_cl);
}

/** @} echo_helpers */

static struct echo_object *cl_echo_object_find(struct echo_device *d,
					       struct lov_stripe_md **lsm);
static int cl_echo_object_put(struct echo_object *eco);
static int cl_echo_enqueue(struct echo_object *eco, u64 start,
			   u64 end, int mode, __u64 *cookie);
static int cl_echo_cancel(struct echo_device *d, __u64 cookie);
static int cl_echo_object_brw(struct echo_object *eco, int rw, u64 offset,
			      struct page **pages, int npages, int async);

static struct echo_thread_info *echo_env_info(const struct lu_env *env);

struct echo_thread_info {
	struct echo_object_conf eti_conf;
	struct lustre_md	eti_md;

	struct cl_2queue	eti_queue;
	struct cl_io	    eti_io;
	struct cl_lock_descr    eti_descr;
	struct lu_fid	   eti_fid;
	struct lu_fid		eti_fid2;
};

/* No session used right now */
struct echo_session_info {
	unsigned long dummy;
};

static struct kmem_cache *echo_lock_kmem;
static struct kmem_cache *echo_object_kmem;
static struct kmem_cache *echo_thread_kmem;
static struct kmem_cache *echo_session_kmem;

static struct lu_kmem_descr echo_caches[] = {
	{
		.ckd_cache = &echo_lock_kmem,
		.ckd_name  = "echo_lock_kmem",
		.ckd_size  = sizeof(struct echo_lock)
	},
	{
		.ckd_cache = &echo_object_kmem,
		.ckd_name  = "echo_object_kmem",
		.ckd_size  = sizeof(struct echo_object)
	},
	{
		.ckd_cache = &echo_thread_kmem,
		.ckd_name  = "echo_thread_kmem",
		.ckd_size  = sizeof(struct echo_thread_info)
	},
	{
		.ckd_cache = &echo_session_kmem,
		.ckd_name  = "echo_session_kmem",
		.ckd_size  = sizeof(struct echo_session_info)
	},
	{
		.ckd_cache = NULL
	}
};

/** \defgroup echo_page Page operations
 *
 * Echo page operations.
 *
 * @{
 */
static struct page *echo_page_vmpage(const struct lu_env *env,
				    const struct cl_page_slice *slice)
{
	return cl2echo_page(slice)->ep_vmpage;
}

static int echo_page_own(const struct lu_env *env,
			 const struct cl_page_slice *slice,
			 struct cl_io *io, int nonblock)
{
	struct echo_page *ep = cl2echo_page(slice);

	if (!nonblock)
		mutex_lock(&ep->ep_lock);
	else if (!mutex_trylock(&ep->ep_lock))
		return -EAGAIN;
	return 0;
}

static void echo_page_disown(const struct lu_env *env,
			     const struct cl_page_slice *slice,
			     struct cl_io *io)
{
	struct echo_page *ep = cl2echo_page(slice);

	LASSERT(mutex_is_locked(&ep->ep_lock));
	mutex_unlock(&ep->ep_lock);
}

static void echo_page_discard(const struct lu_env *env,
			      const struct cl_page_slice *slice,
			      struct cl_io *unused)
{
	cl_page_delete(env, slice->cpl_page);
}

static int echo_page_is_vmlocked(const struct lu_env *env,
				 const struct cl_page_slice *slice)
{
	if (mutex_is_locked(&cl2echo_page(slice)->ep_lock))
		return -EBUSY;
	return -ENODATA;
}

static void echo_page_completion(const struct lu_env *env,
				 const struct cl_page_slice *slice,
				 int ioret)
{
	LASSERT(slice->cpl_page->cp_sync_io != NULL);
}

static void echo_page_fini(const struct lu_env *env,
			   struct cl_page_slice *slice)
{
	struct echo_page *ep    = cl2echo_page(slice);
	struct echo_object *eco = cl2echo_obj(slice->cpl_obj);
	struct page *vmpage      = ep->ep_vmpage;

	atomic_dec(&eco->eo_npages);
	page_cache_release(vmpage);
}

static int echo_page_prep(const struct lu_env *env,
			  const struct cl_page_slice *slice,
			  struct cl_io *unused)
{
	return 0;
}

static int echo_page_print(const struct lu_env *env,
			   const struct cl_page_slice *slice,
			   void *cookie, lu_printer_t printer)
{
	struct echo_page *ep = cl2echo_page(slice);

	(*printer)(env, cookie, LUSTRE_ECHO_CLIENT_NAME"-page@%p %d vm@%p\n",
		   ep, mutex_is_locked(&ep->ep_lock), ep->ep_vmpage);
	return 0;
}

static const struct cl_page_operations echo_page_ops = {
	.cpo_own	   = echo_page_own,
	.cpo_disown	= echo_page_disown,
	.cpo_discard       = echo_page_discard,
	.cpo_vmpage	= echo_page_vmpage,
	.cpo_fini	  = echo_page_fini,
	.cpo_print	 = echo_page_print,
	.cpo_is_vmlocked   = echo_page_is_vmlocked,
	.io = {
		[CRT_READ] = {
			.cpo_prep	= echo_page_prep,
			.cpo_completion  = echo_page_completion,
		},
		[CRT_WRITE] = {
			.cpo_prep	= echo_page_prep,
			.cpo_completion  = echo_page_completion,
		}
	}
};
/** @} echo_page */

/** \defgroup echo_lock Locking
 *
 * echo lock operations
 *
 * @{
 */
static void echo_lock_fini(const struct lu_env *env,
			   struct cl_lock_slice *slice)
{
	struct echo_lock *ecl = cl2echo_lock(slice);

	LASSERT(list_empty(&ecl->el_chain));
	OBD_SLAB_FREE_PTR(ecl, echo_lock_kmem);
}

static void echo_lock_delete(const struct lu_env *env,
			     const struct cl_lock_slice *slice)
{
	struct echo_lock *ecl      = cl2echo_lock(slice);

	LASSERT(list_empty(&ecl->el_chain));
}

static int echo_lock_fits_into(const struct lu_env *env,
			       const struct cl_lock_slice *slice,
			       const struct cl_lock_descr *need,
			       const struct cl_io *unused)
{
	return 1;
}

static struct cl_lock_operations echo_lock_ops = {
	.clo_fini      = echo_lock_fini,
	.clo_delete    = echo_lock_delete,
	.clo_fits_into = echo_lock_fits_into
};

/** @} echo_lock */

/** \defgroup echo_cl_ops cl_object operations
 *
 * operations for cl_object
 *
 * @{
 */
static int echo_page_init(const struct lu_env *env, struct cl_object *obj,
			struct cl_page *page, struct page *vmpage)
{
	struct echo_page *ep = cl_object_page_slice(obj, page);
	struct echo_object *eco = cl2echo_obj(obj);

	ep->ep_vmpage = vmpage;
	page_cache_get(vmpage);
	mutex_init(&ep->ep_lock);
	cl_page_slice_add(page, &ep->ep_cl, obj, &echo_page_ops);
	atomic_inc(&eco->eo_npages);
	return 0;
}

static int echo_io_init(const struct lu_env *env, struct cl_object *obj,
			struct cl_io *io)
{
	return 0;
}

static int echo_lock_init(const struct lu_env *env,
			  struct cl_object *obj, struct cl_lock *lock,
			  const struct cl_io *unused)
{
	struct echo_lock *el;

	OBD_SLAB_ALLOC_PTR_GFP(el, echo_lock_kmem, GFP_NOFS);
	if (el != NULL) {
		cl_lock_slice_add(lock, &el->el_cl, obj, &echo_lock_ops);
		el->el_object = cl2echo_obj(obj);
		INIT_LIST_HEAD(&el->el_chain);
		atomic_set(&el->el_refcount, 0);
	}
	return el == NULL ? -ENOMEM : 0;
}

static int echo_conf_set(const struct lu_env *env, struct cl_object *obj,
			 const struct cl_object_conf *conf)
{
	return 0;
}

static const struct cl_object_operations echo_cl_obj_ops = {
	.coo_page_init = echo_page_init,
	.coo_lock_init = echo_lock_init,
	.coo_io_init   = echo_io_init,
	.coo_conf_set  = echo_conf_set
};
/** @} echo_cl_ops */

/** \defgroup echo_lu_ops lu_object operations
 *
 * operations for echo lu object.
 *
 * @{
 */
static int echo_object_init(const struct lu_env *env, struct lu_object *obj,
			    const struct lu_object_conf *conf)
{
	struct echo_device *ed	 = cl2echo_dev(lu2cl_dev(obj->lo_dev));
	struct echo_client_obd *ec     = ed->ed_ec;
	struct echo_object *eco	= cl2echo_obj(lu2cl(obj));
	const struct cl_object_conf *cconf;
	struct echo_object_conf *econf;

	if (ed->ed_next) {
		struct lu_object  *below;
		struct lu_device  *under;

		under = ed->ed_next;
		below = under->ld_ops->ldo_object_alloc(env, obj->lo_header,
							under);
		if (below == NULL)
			return -ENOMEM;
		lu_object_add(obj, below);
	}

	cconf = lu2cl_conf(conf);
	econf = cl2echo_conf(cconf);

	LASSERT(econf->eoc_md);
	eco->eo_lsm = *econf->eoc_md;
	/* clear the lsm pointer so that it won't get freed. */
	*econf->eoc_md = NULL;

	eco->eo_dev = ed;
	atomic_set(&eco->eo_npages, 0);
	cl_object_page_init(lu2cl(obj), sizeof(struct echo_page));

	spin_lock(&ec->ec_lock);
	list_add_tail(&eco->eo_obj_chain, &ec->ec_objects);
	spin_unlock(&ec->ec_lock);

	return 0;
}

/* taken from osc_unpackmd() */
static int echo_alloc_memmd(struct echo_device *ed,
			    struct lov_stripe_md **lsmp)
{
	int lsm_size;

	/* If export is lov/osc then use their obd method */
	if (ed->ed_next != NULL)
		return obd_alloc_memmd(ed->ed_ec->ec_exp, lsmp);
	/* OFD has no unpackmd method, do everything here */
	lsm_size = lov_stripe_md_size(1);

	LASSERT(*lsmp == NULL);
	*lsmp = kzalloc(lsm_size, GFP_NOFS);
<<<<<<< HEAD
	if (*lsmp == NULL)
		return -ENOMEM;

	(*lsmp)->lsm_oinfo[0] = kzalloc(sizeof(struct lov_oinfo), GFP_NOFS);
	if ((*lsmp)->lsm_oinfo[0] == NULL) {
=======
	if (!*lsmp)
		return -ENOMEM;

	(*lsmp)->lsm_oinfo[0] = kzalloc(sizeof(struct lov_oinfo), GFP_NOFS);
	if (!(*lsmp)->lsm_oinfo[0]) {
>>>>>>> 9fe8ecca
		kfree(*lsmp);
		return -ENOMEM;
	}

	loi_init((*lsmp)->lsm_oinfo[0]);
	(*lsmp)->lsm_maxbytes = LUSTRE_STRIPE_MAXBYTES;
	ostid_set_seq_echo(&(*lsmp)->lsm_oi);

	return lsm_size;
}

static int echo_free_memmd(struct echo_device *ed, struct lov_stripe_md **lsmp)
{
	int lsm_size;

	/* If export is lov/osc then use their obd method */
	if (ed->ed_next != NULL)
		return obd_free_memmd(ed->ed_ec->ec_exp, lsmp);
	/* OFD has no unpackmd method, do everything here */
	lsm_size = lov_stripe_md_size(1);

	LASSERT(*lsmp != NULL);
	kfree((*lsmp)->lsm_oinfo[0]);
	kfree(*lsmp);
	*lsmp = NULL;
	return 0;
}

static void echo_object_free(const struct lu_env *env, struct lu_object *obj)
{
	struct echo_object *eco    = cl2echo_obj(lu2cl(obj));
	struct echo_client_obd *ec = eco->eo_dev->ed_ec;

	LASSERT(atomic_read(&eco->eo_npages) == 0);

	spin_lock(&ec->ec_lock);
	list_del_init(&eco->eo_obj_chain);
	spin_unlock(&ec->ec_lock);

	lu_object_fini(obj);
	lu_object_header_fini(obj->lo_header);

	if (eco->eo_lsm)
		echo_free_memmd(eco->eo_dev, &eco->eo_lsm);
	OBD_SLAB_FREE_PTR(eco, echo_object_kmem);
}

static int echo_object_print(const struct lu_env *env, void *cookie,
			    lu_printer_t p, const struct lu_object *o)
{
	struct echo_object *obj = cl2echo_obj(lu2cl(o));

	return (*p)(env, cookie, "echoclient-object@%p", obj);
}

static const struct lu_object_operations echo_lu_obj_ops = {
	.loo_object_init      = echo_object_init,
	.loo_object_delete    = NULL,
	.loo_object_release   = NULL,
	.loo_object_free      = echo_object_free,
	.loo_object_print     = echo_object_print,
	.loo_object_invariant = NULL
};
/** @} echo_lu_ops */

/** \defgroup echo_lu_dev_ops  lu_device operations
 *
 * Operations for echo lu device.
 *
 * @{
 */
static struct lu_object *echo_object_alloc(const struct lu_env *env,
					   const struct lu_object_header *hdr,
					   struct lu_device *dev)
{
	struct echo_object *eco;
	struct lu_object *obj = NULL;

	/* we're the top dev. */
	LASSERT(hdr == NULL);
	OBD_SLAB_ALLOC_PTR_GFP(eco, echo_object_kmem, GFP_NOFS);
	if (eco != NULL) {
		struct cl_object_header *hdr = &eco->eo_hdr;

		obj = &echo_obj2cl(eco)->co_lu;
		cl_object_header_init(hdr);
		lu_object_init(obj, &hdr->coh_lu, dev);
		lu_object_add_top(&hdr->coh_lu, obj);

		eco->eo_cl.co_ops = &echo_cl_obj_ops;
		obj->lo_ops       = &echo_lu_obj_ops;
	}
	return obj;
}

static struct lu_device_operations echo_device_lu_ops = {
	.ldo_object_alloc   = echo_object_alloc,
};

/** @} echo_lu_dev_ops */

static struct cl_device_operations echo_device_cl_ops = {
};

/** \defgroup echo_init Setup and teardown
 *
 * Init and fini functions for echo client.
 *
 * @{
 */
static int echo_site_init(const struct lu_env *env, struct echo_device *ed)
{
	struct cl_site *site = &ed->ed_site_myself;
	int rc;

	/* initialize site */
	rc = cl_site_init(site, &ed->ed_cl);
	if (rc) {
		CERROR("Cannot initialize site for echo client(%d)\n", rc);
		return rc;
	}

	rc = lu_site_init_finish(&site->cs_lu);
	if (rc)
		return rc;

	ed->ed_site = site;
	return 0;
}

static void echo_site_fini(const struct lu_env *env, struct echo_device *ed)
{
	if (ed->ed_site) {
		cl_site_fini(ed->ed_site);
		ed->ed_site = NULL;
	}
}

static void *echo_thread_key_init(const struct lu_context *ctx,
			  struct lu_context_key *key)
{
	struct echo_thread_info *info;

	OBD_SLAB_ALLOC_PTR_GFP(info, echo_thread_kmem, GFP_NOFS);
	if (info == NULL)
		info = ERR_PTR(-ENOMEM);
	return info;
}

static void echo_thread_key_fini(const struct lu_context *ctx,
			 struct lu_context_key *key, void *data)
{
	struct echo_thread_info *info = data;

	OBD_SLAB_FREE_PTR(info, echo_thread_kmem);
}

static void echo_thread_key_exit(const struct lu_context *ctx,
			 struct lu_context_key *key, void *data)
{
}

static struct lu_context_key echo_thread_key = {
	.lct_tags = LCT_CL_THREAD,
	.lct_init = echo_thread_key_init,
	.lct_fini = echo_thread_key_fini,
	.lct_exit = echo_thread_key_exit
};

static void *echo_session_key_init(const struct lu_context *ctx,
				  struct lu_context_key *key)
{
	struct echo_session_info *session;

	OBD_SLAB_ALLOC_PTR_GFP(session, echo_session_kmem, GFP_NOFS);
	if (session == NULL)
		session = ERR_PTR(-ENOMEM);
	return session;
}

static void echo_session_key_fini(const struct lu_context *ctx,
				 struct lu_context_key *key, void *data)
{
	struct echo_session_info *session = data;

	OBD_SLAB_FREE_PTR(session, echo_session_kmem);
}

static void echo_session_key_exit(const struct lu_context *ctx,
				 struct lu_context_key *key, void *data)
{
}

static struct lu_context_key echo_session_key = {
	.lct_tags = LCT_SESSION,
	.lct_init = echo_session_key_init,
	.lct_fini = echo_session_key_fini,
	.lct_exit = echo_session_key_exit
};

LU_TYPE_INIT_FINI(echo, &echo_thread_key, &echo_session_key);

static struct lu_device *echo_device_alloc(const struct lu_env *env,
					   struct lu_device_type *t,
					   struct lustre_cfg *cfg)
{
	struct lu_device   *next;
	struct echo_device *ed;
	struct cl_device   *cd;
	struct obd_device  *obd = NULL; /* to keep compiler happy */
	struct obd_device  *tgt;
	const char *tgt_type_name;
	int rc;
	int cleanup = 0;

	ed = kzalloc(sizeof(*ed), GFP_NOFS);
<<<<<<< HEAD
	if (ed == NULL) {
=======
	if (!ed) {
>>>>>>> 9fe8ecca
		rc = -ENOMEM;
		goto out;
	}

	cleanup = 1;
	cd = &ed->ed_cl;
	rc = cl_device_init(cd, t);
	if (rc)
		goto out;

	cd->cd_lu_dev.ld_ops = &echo_device_lu_ops;
	cd->cd_ops = &echo_device_cl_ops;

	cleanup = 2;
	obd = class_name2obd(lustre_cfg_string(cfg, 0));
	LASSERT(obd != NULL);
	LASSERT(env != NULL);

	tgt = class_name2obd(lustre_cfg_string(cfg, 1));
	if (tgt == NULL) {
		CERROR("Can not find tgt device %s\n",
			lustre_cfg_string(cfg, 1));
		rc = -ENODEV;
		goto out;
	}

	next = tgt->obd_lu_dev;
	if (!strcmp(tgt->obd_type->typ_name, LUSTRE_MDT_NAME)) {
		CERROR("echo MDT client must be run on server\n");
		rc = -EOPNOTSUPP;
		goto out;
	}

	rc = echo_site_init(env, ed);
	if (rc)
		goto out;

	cleanup = 3;

	rc = echo_client_setup(env, obd, cfg);
	if (rc)
		goto out;

	ed->ed_ec = &obd->u.echo_client;
	cleanup = 4;

	/* if echo client is to be stacked upon ost device, the next is
	 * NULL since ost is not a clio device so far */
	if (next != NULL && !lu_device_is_cl(next))
		next = NULL;

	tgt_type_name = tgt->obd_type->typ_name;
	if (next != NULL) {
		LASSERT(next != NULL);
		if (next->ld_site != NULL) {
			rc = -EBUSY;
			goto out;
		}

		next->ld_site = &ed->ed_site->cs_lu;
		rc = next->ld_type->ldt_ops->ldto_device_init(env, next,
						next->ld_type->ldt_name,
							      NULL);
		if (rc)
			goto out;

		/* Tricky case, I have to determine the obd type since
		 * CLIO uses the different parameters to initialize
		 * objects for lov & osc. */
		if (strcmp(tgt_type_name, LUSTRE_LOV_NAME) == 0)
			ed->ed_next_islov = 1;
		else
			LASSERT(strcmp(tgt_type_name,
				       LUSTRE_OSC_NAME) == 0);
	} else {
		LASSERT(strcmp(tgt_type_name, LUSTRE_OST_NAME) == 0);
	}

	ed->ed_next = next;
	return &cd->cd_lu_dev;
out:
	switch (cleanup) {
	case 4: {
		int rc2;

		rc2 = echo_client_cleanup(obd);
		if (rc2)
			CERROR("Cleanup obd device %s error(%d)\n",
			       obd->obd_name, rc2);
	}

	case 3:
		echo_site_fini(env, ed);
	case 2:
		cl_device_fini(&ed->ed_cl);
	case 1:
		kfree(ed);
	case 0:
	default:
		break;
	}
	return ERR_PTR(rc);
}

static int echo_device_init(const struct lu_env *env, struct lu_device *d,
			  const char *name, struct lu_device *next)
{
	LBUG();
	return 0;
}

static struct lu_device *echo_device_fini(const struct lu_env *env,
					  struct lu_device *d)
{
	struct echo_device *ed = cl2echo_dev(lu2cl_dev(d));
	struct lu_device *next = ed->ed_next;

	while (next)
		next = next->ld_type->ldt_ops->ldto_device_fini(env, next);
	return NULL;
}

static void echo_lock_release(const struct lu_env *env,
			      struct echo_lock *ecl,
			      int still_used)
{
	struct cl_lock *clk = echo_lock2cl(ecl);

	cl_lock_get(clk);
	cl_unuse(env, clk);
	cl_lock_release(env, clk, "ec enqueue", ecl->el_object);
	if (!still_used) {
		cl_lock_mutex_get(env, clk);
		cl_lock_cancel(env, clk);
		cl_lock_delete(env, clk);
		cl_lock_mutex_put(env, clk);
	}
	cl_lock_put(env, clk);
}

static struct lu_device *echo_device_free(const struct lu_env *env,
					  struct lu_device *d)
{
	struct echo_device     *ed   = cl2echo_dev(lu2cl_dev(d));
	struct echo_client_obd *ec   = ed->ed_ec;
	struct echo_object     *eco;
	struct lu_device       *next = ed->ed_next;

	CDEBUG(D_INFO, "echo device:%p is going to be freed, next = %p\n",
	       ed, next);

	lu_site_purge(env, &ed->ed_site->cs_lu, -1);

	/* check if there are objects still alive.
	 * It shouldn't have any object because lu_site_purge would cleanup
	 * all of cached objects. Anyway, probably the echo device is being
	 * parallelly accessed.
	 */
	spin_lock(&ec->ec_lock);
	list_for_each_entry(eco, &ec->ec_objects, eo_obj_chain)
		eco->eo_deleted = 1;
	spin_unlock(&ec->ec_lock);

	/* purge again */
	lu_site_purge(env, &ed->ed_site->cs_lu, -1);

	CDEBUG(D_INFO,
	       "Waiting for the reference of echo object to be dropped\n");

	/* Wait for the last reference to be dropped. */
	spin_lock(&ec->ec_lock);
	while (!list_empty(&ec->ec_objects)) {
		spin_unlock(&ec->ec_lock);
		CERROR("echo_client still has objects at cleanup time, wait for 1 second\n");
		set_current_state(TASK_UNINTERRUPTIBLE);
		schedule_timeout(cfs_time_seconds(1));
		lu_site_purge(env, &ed->ed_site->cs_lu, -1);
		spin_lock(&ec->ec_lock);
	}
	spin_unlock(&ec->ec_lock);

	LASSERT(list_empty(&ec->ec_locks));

	CDEBUG(D_INFO, "No object exists, exiting...\n");

	echo_client_cleanup(d->ld_obd);

	while (next)
		next = next->ld_type->ldt_ops->ldto_device_free(env, next);

	LASSERT(ed->ed_site == lu2cl_site(d->ld_site));
	echo_site_fini(env, ed);
	cl_device_fini(&ed->ed_cl);
	kfree(ed);

	return NULL;
}

static const struct lu_device_type_operations echo_device_type_ops = {
	.ldto_init = echo_type_init,
	.ldto_fini = echo_type_fini,

	.ldto_start = echo_type_start,
	.ldto_stop  = echo_type_stop,

	.ldto_device_alloc = echo_device_alloc,
	.ldto_device_free  = echo_device_free,
	.ldto_device_init  = echo_device_init,
	.ldto_device_fini  = echo_device_fini
};

static struct lu_device_type echo_device_type = {
	.ldt_tags     = LU_DEVICE_CL,
	.ldt_name     = LUSTRE_ECHO_CLIENT_NAME,
	.ldt_ops      = &echo_device_type_ops,
	.ldt_ctx_tags = LCT_CL_THREAD,
};
/** @} echo_init */

/** \defgroup echo_exports Exported operations
 *
 * exporting functions to echo client
 *
 * @{
 */

/* Interfaces to echo client obd device */
static struct echo_object *cl_echo_object_find(struct echo_device *d,
					       struct lov_stripe_md **lsmp)
{
	struct lu_env *env;
	struct echo_thread_info *info;
	struct echo_object_conf *conf;
	struct lov_stripe_md    *lsm;
	struct echo_object *eco;
	struct cl_object   *obj;
	struct lu_fid *fid;
	int refcheck;
	int rc;

	LASSERT(lsmp);
	lsm = *lsmp;
	LASSERT(lsm);
	LASSERTF(ostid_id(&lsm->lsm_oi) != 0, DOSTID"\n", POSTID(&lsm->lsm_oi));
	LASSERTF(ostid_seq(&lsm->lsm_oi) == FID_SEQ_ECHO, DOSTID"\n",
		 POSTID(&lsm->lsm_oi));

	/* Never return an object if the obd is to be freed. */
	if (echo_dev2cl(d)->cd_lu_dev.ld_obd->obd_stopping)
		return ERR_PTR(-ENODEV);

	env = cl_env_get(&refcheck);
	if (IS_ERR(env))
		return (void *)env;

	info = echo_env_info(env);
	conf = &info->eti_conf;
	if (d->ed_next) {
		if (!d->ed_next_islov) {
			struct lov_oinfo *oinfo = lsm->lsm_oinfo[0];

			LASSERT(oinfo != NULL);
			oinfo->loi_oi = lsm->lsm_oi;
			conf->eoc_cl.u.coc_oinfo = oinfo;
		} else {
			struct lustre_md *md;

			md = &info->eti_md;
			memset(md, 0, sizeof(*md));
			md->lsm = lsm;
			conf->eoc_cl.u.coc_md = md;
		}
	}
	conf->eoc_md = lsmp;

	fid  = &info->eti_fid;
	rc = ostid_to_fid(fid, &lsm->lsm_oi, 0);
	if (rc != 0) {
		eco = ERR_PTR(rc);
		goto out;
	}

	/* In the function below, .hs_keycmp resolves to
	 * lu_obj_hop_keycmp() */
	/* coverity[overrun-buffer-val] */
	obj = cl_object_find(env, echo_dev2cl(d), fid, &conf->eoc_cl);
	if (IS_ERR(obj)) {
		eco = (void *)obj;
		goto out;
	}

	eco = cl2echo_obj(obj);
	if (eco->eo_deleted) {
		cl_object_put(env, obj);
		eco = ERR_PTR(-EAGAIN);
	}

out:
	cl_env_put(env, &refcheck);
	return eco;
}

static int cl_echo_object_put(struct echo_object *eco)
{
	struct lu_env *env;
	struct cl_object *obj = echo_obj2cl(eco);
	int refcheck;

	env = cl_env_get(&refcheck);
	if (IS_ERR(env))
		return PTR_ERR(env);

	/* an external function to kill an object? */
	if (eco->eo_deleted) {
		struct lu_object_header *loh = obj->co_lu.lo_header;

		LASSERT(&eco->eo_hdr == luh2coh(loh));
		set_bit(LU_OBJECT_HEARD_BANSHEE, &loh->loh_flags);
	}

	cl_object_put(env, obj);
	cl_env_put(env, &refcheck);
	return 0;
}

static int cl_echo_enqueue0(struct lu_env *env, struct echo_object *eco,
			    u64 start, u64 end, int mode,
			    __u64 *cookie, __u32 enqflags)
{
	struct cl_io *io;
	struct cl_lock *lck;
	struct cl_object *obj;
	struct cl_lock_descr *descr;
	struct echo_thread_info *info;
	int rc = -ENOMEM;

	info = echo_env_info(env);
	io = &info->eti_io;
	descr = &info->eti_descr;
	obj = echo_obj2cl(eco);

	descr->cld_obj   = obj;
	descr->cld_start = cl_index(obj, start);
	descr->cld_end   = cl_index(obj, end);
	descr->cld_mode  = mode == LCK_PW ? CLM_WRITE : CLM_READ;
	descr->cld_enq_flags = enqflags;
	io->ci_obj = obj;

	lck = cl_lock_request(env, io, descr, "ec enqueue", eco);
	if (lck) {
		struct echo_client_obd *ec = eco->eo_dev->ed_ec;
		struct echo_lock *el;

		rc = cl_wait(env, lck);
		if (rc == 0) {
			el = cl2echo_lock(cl_lock_at(lck, &echo_device_type));
			spin_lock(&ec->ec_lock);
			if (list_empty(&el->el_chain)) {
				list_add(&el->el_chain, &ec->ec_locks);
				el->el_cookie = ++ec->ec_unique;
			}
			atomic_inc(&el->el_refcount);
			*cookie = el->el_cookie;
			spin_unlock(&ec->ec_lock);
		} else {
			cl_lock_release(env, lck, "ec enqueue", current);
		}
	}
	return rc;
}

static int cl_echo_enqueue(struct echo_object *eco, u64 start, u64 end,
			   int mode, __u64 *cookie)
{
	struct echo_thread_info *info;
	struct lu_env *env;
	struct cl_io *io;
	int refcheck;
	int result;

	env = cl_env_get(&refcheck);
	if (IS_ERR(env))
		return PTR_ERR(env);

	info = echo_env_info(env);
	io = &info->eti_io;

	io->ci_ignore_layout = 1;
	result = cl_io_init(env, io, CIT_MISC, echo_obj2cl(eco));
	if (result < 0)
		goto out;
	LASSERT(result == 0);

	result = cl_echo_enqueue0(env, eco, start, end, mode, cookie, 0);
	cl_io_fini(env, io);

out:
	cl_env_put(env, &refcheck);
	return result;
}

static int cl_echo_cancel0(struct lu_env *env, struct echo_device *ed,
			   __u64 cookie)
{
	struct echo_client_obd *ec = ed->ed_ec;
	struct echo_lock       *ecl = NULL;
	struct list_head	     *el;
	int found = 0, still_used = 0;

	LASSERT(ec != NULL);
	spin_lock(&ec->ec_lock);
	list_for_each(el, &ec->ec_locks) {
		ecl = list_entry(el, struct echo_lock, el_chain);
		CDEBUG(D_INFO, "ecl: %p, cookie: %#llx\n", ecl, ecl->el_cookie);
		found = (ecl->el_cookie == cookie);
		if (found) {
			if (atomic_dec_and_test(&ecl->el_refcount))
				list_del_init(&ecl->el_chain);
			else
				still_used = 1;
			break;
		}
	}
	spin_unlock(&ec->ec_lock);

	if (!found)
		return -ENOENT;

	echo_lock_release(env, ecl, still_used);
	return 0;
}

static int cl_echo_cancel(struct echo_device *ed, __u64 cookie)
{
	struct lu_env *env;
	int refcheck;
	int rc;

	env = cl_env_get(&refcheck);
	if (IS_ERR(env))
		return PTR_ERR(env);

	rc = cl_echo_cancel0(env, ed, cookie);

	cl_env_put(env, &refcheck);
	return rc;
}

static int cl_echo_async_brw(const struct lu_env *env, struct cl_io *io,
			     enum cl_req_type unused, struct cl_2queue *queue)
{
	struct cl_page *clp;
	struct cl_page *temp;
	int result = 0;

	cl_page_list_for_each_safe(clp, temp, &queue->c2_qin) {
		int rc;

		rc = cl_page_cache_add(env, io, clp, CRT_WRITE);
		if (rc == 0)
			continue;
		result = result ?: rc;
	}
	return result;
}

static int cl_echo_object_brw(struct echo_object *eco, int rw, u64 offset,
			      struct page **pages, int npages, int async)
{
	struct lu_env	   *env;
	struct echo_thread_info *info;
	struct cl_object	*obj = echo_obj2cl(eco);
	struct echo_device      *ed  = eco->eo_dev;
	struct cl_2queue	*queue;
	struct cl_io	    *io;
	struct cl_page	  *clp;
	struct lustre_handle    lh = { 0 };
	int page_size = cl_page_size(obj);
	int refcheck;
	int rc;
	int i;

	LASSERT((offset & ~CFS_PAGE_MASK) == 0);
	LASSERT(ed->ed_next != NULL);
	env = cl_env_get(&refcheck);
	if (IS_ERR(env))
		return PTR_ERR(env);

	info    = echo_env_info(env);
	io      = &info->eti_io;
	queue   = &info->eti_queue;

	cl_2queue_init(queue);

	io->ci_ignore_layout = 1;
	rc = cl_io_init(env, io, CIT_MISC, obj);
	if (rc < 0)
		goto out;
	LASSERT(rc == 0);


	rc = cl_echo_enqueue0(env, eco, offset,
			      offset + npages * PAGE_CACHE_SIZE - 1,
			      rw == READ ? LCK_PR : LCK_PW, &lh.cookie,
			      CEF_NEVER);
	if (rc < 0)
		goto error_lock;

	for (i = 0; i < npages; i++) {
		LASSERT(pages[i]);
		clp = cl_page_find(env, obj, cl_index(obj, offset),
				   pages[i], CPT_TRANSIENT);
		if (IS_ERR(clp)) {
			rc = PTR_ERR(clp);
			break;
		}
		LASSERT(clp->cp_type == CPT_TRANSIENT);

		rc = cl_page_own(env, io, clp);
		if (rc) {
			LASSERT(clp->cp_state == CPS_FREEING);
			cl_page_put(env, clp);
			break;
		}

		cl_2queue_add(queue, clp);

		/* drop the reference count for cl_page_find, so that the page
		 * will be freed in cl_2queue_fini. */
		cl_page_put(env, clp);
		cl_page_clip(env, clp, 0, page_size);

		offset += page_size;
	}

	if (rc == 0) {
		enum cl_req_type typ = rw == READ ? CRT_READ : CRT_WRITE;

		async = async && (typ == CRT_WRITE);
		if (async)
			rc = cl_echo_async_brw(env, io, typ, queue);
		else
			rc = cl_io_submit_sync(env, io, typ, queue, 0);
		CDEBUG(D_INFO, "echo_client %s write returns %d\n",
		       async ? "async" : "sync", rc);
	}

	cl_echo_cancel0(env, ed, lh.cookie);
error_lock:
	cl_2queue_discard(env, io, queue);
	cl_2queue_disown(env, io, queue);
	cl_2queue_fini(env, queue);
	cl_io_fini(env, io);
out:
	cl_env_put(env, &refcheck);
	return rc;
}
/** @} echo_exports */


static u64 last_object_id;

static int
echo_copyout_lsm(struct lov_stripe_md *lsm, void *_ulsm, int ulsm_nob)
{
	struct lov_stripe_md *ulsm = _ulsm;
	int nob, i;

	nob = offsetof(struct lov_stripe_md, lsm_oinfo[lsm->lsm_stripe_count]);
	if (nob > ulsm_nob)
		return -EINVAL;

	if (copy_to_user(ulsm, lsm, sizeof(*ulsm)))
		return -EFAULT;

	for (i = 0; i < lsm->lsm_stripe_count; i++) {
		if (copy_to_user(ulsm->lsm_oinfo[i], lsm->lsm_oinfo[i],
				      sizeof(lsm->lsm_oinfo[0])))
			return -EFAULT;
	}
	return 0;
}

static int
echo_copyin_lsm(struct echo_device *ed, struct lov_stripe_md *lsm,
		 void *ulsm, int ulsm_nob)
{
	struct echo_client_obd *ec = ed->ed_ec;
	int		     i;

	if (ulsm_nob < sizeof(*lsm))
		return -EINVAL;

	if (copy_from_user(lsm, ulsm, sizeof(*lsm)))
		return -EFAULT;

	if (lsm->lsm_stripe_count > ec->ec_nstripes ||
	    lsm->lsm_magic != LOV_MAGIC ||
	    (lsm->lsm_stripe_size & (~CFS_PAGE_MASK)) != 0 ||
	    ((__u64)lsm->lsm_stripe_size * lsm->lsm_stripe_count > ~0UL))
		return -EINVAL;


	for (i = 0; i < lsm->lsm_stripe_count; i++) {
		if (copy_from_user(lsm->lsm_oinfo[i],
				       ((struct lov_stripe_md *)ulsm)-> \
				       lsm_oinfo[i],
				       sizeof(lsm->lsm_oinfo[0])))
			return -EFAULT;
	}
	return 0;
}

static int echo_create_object(const struct lu_env *env, struct echo_device *ed,
			      int on_target, struct obdo *oa, void *ulsm,
			      int ulsm_nob, struct obd_trans_info *oti)
{
	struct echo_object     *eco;
	struct echo_client_obd *ec = ed->ed_ec;
	struct lov_stripe_md   *lsm = NULL;
	int		     rc;
	int		     created = 0;

	if ((oa->o_valid & OBD_MD_FLID) == 0 && /* no obj id */
	    (on_target ||		       /* set_stripe */
	     ec->ec_nstripes != 0)) {	   /* LOV */
		CERROR("No valid oid\n");
		return -EINVAL;
	}

	rc = echo_alloc_memmd(ed, &lsm);
	if (rc < 0) {
		CERROR("Cannot allocate md: rc = %d\n", rc);
		goto failed;
	}

	if (ulsm != NULL) {
		int i, idx;

		rc = echo_copyin_lsm(ed, lsm, ulsm, ulsm_nob);
		if (rc != 0)
			goto failed;

		if (lsm->lsm_stripe_count == 0)
			lsm->lsm_stripe_count = ec->ec_nstripes;

		if (lsm->lsm_stripe_size == 0)
			lsm->lsm_stripe_size = PAGE_CACHE_SIZE;

		idx = cfs_rand();

		/* setup stripes: indices + default ids if required */
		for (i = 0; i < lsm->lsm_stripe_count; i++) {
			if (ostid_id(&lsm->lsm_oinfo[i]->loi_oi) == 0)
				lsm->lsm_oinfo[i]->loi_oi = lsm->lsm_oi;

			lsm->lsm_oinfo[i]->loi_ost_idx =
				(idx + i) % ec->ec_nstripes;
		}
	}

	/* setup object ID here for !on_target and LOV hint */
	if (oa->o_valid & OBD_MD_FLID) {
		LASSERT(oa->o_valid & OBD_MD_FLGROUP);
		lsm->lsm_oi = oa->o_oi;
	}

	if (ostid_id(&lsm->lsm_oi) == 0)
		ostid_set_id(&lsm->lsm_oi, ++last_object_id);

	rc = 0;
	if (on_target) {
		/* Only echo objects are allowed to be created */
		LASSERT((oa->o_valid & OBD_MD_FLGROUP) &&
			(ostid_seq(&oa->o_oi) == FID_SEQ_ECHO));
		rc = obd_create(env, ec->ec_exp, oa, &lsm, oti);
		if (rc != 0) {
			CERROR("Cannot create objects: rc = %d\n", rc);
			goto failed;
		}
		created = 1;
	}

	/* See what object ID we were given */
	oa->o_oi = lsm->lsm_oi;
	oa->o_valid |= OBD_MD_FLID;

	eco = cl_echo_object_find(ed, &lsm);
	if (IS_ERR(eco)) {
		rc = PTR_ERR(eco);
		goto failed;
	}
	cl_echo_object_put(eco);

	CDEBUG(D_INFO, "oa oid "DOSTID"\n", POSTID(&oa->o_oi));

 failed:
	if (created && rc)
		obd_destroy(env, ec->ec_exp, oa, lsm, oti, NULL, NULL);
	if (lsm)
		echo_free_memmd(ed, &lsm);
	if (rc)
		CERROR("create object failed with: rc = %d\n", rc);
	return rc;
}

static int echo_get_object(struct echo_object **ecop, struct echo_device *ed,
			   struct obdo *oa)
{
	struct lov_stripe_md   *lsm = NULL;
	struct echo_object     *eco;
	int		     rc;

	if ((oa->o_valid & OBD_MD_FLID) == 0 || ostid_id(&oa->o_oi) == 0) {
		/* disallow use of object id 0 */
		CERROR("No valid oid\n");
		return -EINVAL;
	}

	rc = echo_alloc_memmd(ed, &lsm);
	if (rc < 0)
		return rc;

	lsm->lsm_oi = oa->o_oi;
	if (!(oa->o_valid & OBD_MD_FLGROUP))
		ostid_set_seq_echo(&lsm->lsm_oi);

	rc = 0;
	eco = cl_echo_object_find(ed, &lsm);
	if (!IS_ERR(eco))
		*ecop = eco;
	else
		rc = PTR_ERR(eco);
	if (lsm)
		echo_free_memmd(ed, &lsm);
	return rc;
}

static void echo_put_object(struct echo_object *eco)
{
	if (cl_echo_object_put(eco))
		CERROR("echo client: drop an object failed");
}

static void
echo_get_stripe_off_id(struct lov_stripe_md *lsm, u64 *offp, u64 *idp)
{
	unsigned long stripe_count;
	unsigned long stripe_size;
	unsigned long width;
	unsigned long woffset;
	int	   stripe_index;
	u64       offset;

	if (lsm->lsm_stripe_count <= 1)
		return;

	offset       = *offp;
	stripe_size  = lsm->lsm_stripe_size;
	stripe_count = lsm->lsm_stripe_count;

	/* width = # bytes in all stripes */
	width = stripe_size * stripe_count;

	/* woffset = offset within a width; offset = whole number of widths */
	woffset = do_div(offset, width);

	stripe_index = woffset / stripe_size;

	*idp = ostid_id(&lsm->lsm_oinfo[stripe_index]->loi_oi);
	*offp = offset * stripe_size + woffset % stripe_size;
}

static void
echo_client_page_debug_setup(struct lov_stripe_md *lsm,
			     struct page *page, int rw, u64 id,
			     u64 offset, u64 count)
{
	char    *addr;
	u64	 stripe_off;
	u64	 stripe_id;
	int      delta;

	/* no partial pages on the client */
	LASSERT(count == PAGE_CACHE_SIZE);

	addr = kmap(page);

	for (delta = 0; delta < PAGE_CACHE_SIZE; delta += OBD_ECHO_BLOCK_SIZE) {
		if (rw == OBD_BRW_WRITE) {
			stripe_off = offset + delta;
			stripe_id = id;
			echo_get_stripe_off_id(lsm, &stripe_off, &stripe_id);
		} else {
			stripe_off = 0xdeadbeef00c0ffeeULL;
			stripe_id = 0xdeadbeef00c0ffeeULL;
		}
		block_debug_setup(addr + delta, OBD_ECHO_BLOCK_SIZE,
				  stripe_off, stripe_id);
	}

	kunmap(page);
}

static int echo_client_page_debug_check(struct lov_stripe_md *lsm,
					struct page *page, u64 id,
					u64 offset, u64 count)
{
	u64	stripe_off;
	u64	stripe_id;
	char   *addr;
	int     delta;
	int     rc;
	int     rc2;

	/* no partial pages on the client */
	LASSERT(count == PAGE_CACHE_SIZE);

	addr = kmap(page);

	for (rc = delta = 0; delta < PAGE_CACHE_SIZE; delta += OBD_ECHO_BLOCK_SIZE) {
		stripe_off = offset + delta;
		stripe_id = id;
		echo_get_stripe_off_id(lsm, &stripe_off, &stripe_id);

		rc2 = block_debug_check("test_brw",
					addr + delta, OBD_ECHO_BLOCK_SIZE,
					stripe_off, stripe_id);
		if (rc2 != 0) {
			CERROR("Error in echo object %#llx\n", id);
			rc = rc2;
		}
	}

	kunmap(page);
	return rc;
}

static int echo_client_kbrw(struct echo_device *ed, int rw, struct obdo *oa,
			    struct echo_object *eco, u64 offset,
			    u64 count, int async,
			    struct obd_trans_info *oti)
{
	struct lov_stripe_md   *lsm = eco->eo_lsm;
	u32	       npages;
	struct brw_page	*pga;
	struct brw_page	*pgp;
	struct page	    **pages;
	u64		 off;
	int		     i;
	int		     rc;
	int		     verify;
	gfp_t		     gfp_mask;
	int		     brw_flags = 0;

	verify = (ostid_id(&oa->o_oi) != ECHO_PERSISTENT_OBJID &&
		  (oa->o_valid & OBD_MD_FLFLAGS) != 0 &&
		  (oa->o_flags & OBD_FL_DEBUG_CHECK) != 0);

	gfp_mask = ((ostid_id(&oa->o_oi) & 2) == 0) ? GFP_IOFS : GFP_HIGHUSER;

	LASSERT(rw == OBD_BRW_WRITE || rw == OBD_BRW_READ);
	LASSERT(lsm != NULL);
	LASSERT(ostid_id(&lsm->lsm_oi) == ostid_id(&oa->o_oi));

	if (count <= 0 ||
	    (count & (~CFS_PAGE_MASK)) != 0)
		return -EINVAL;

	/* XXX think again with misaligned I/O */
	npages = count >> PAGE_CACHE_SHIFT;

	if (rw == OBD_BRW_WRITE)
		brw_flags = OBD_BRW_ASYNC;

	pga = kcalloc(npages, sizeof(*pga), GFP_NOFS);
	if (pga == NULL)
		return -ENOMEM;

	pages = kcalloc(npages, sizeof(*pages), GFP_NOFS);
	if (pages == NULL) {
		kfree(pga);
		return -ENOMEM;
	}

	for (i = 0, pgp = pga, off = offset;
	     i < npages;
	     i++, pgp++, off += PAGE_CACHE_SIZE) {

		LASSERT(pgp->pg == NULL);      /* for cleanup */

		rc = -ENOMEM;
		OBD_PAGE_ALLOC(pgp->pg, gfp_mask);
		if (pgp->pg == NULL)
			goto out;

		pages[i] = pgp->pg;
		pgp->count = PAGE_CACHE_SIZE;
		pgp->off = off;
		pgp->flag = brw_flags;

		if (verify)
			echo_client_page_debug_setup(lsm, pgp->pg, rw,
						     ostid_id(&oa->o_oi), off,
						     pgp->count);
	}

	/* brw mode can only be used at client */
	LASSERT(ed->ed_next != NULL);
	rc = cl_echo_object_brw(eco, rw, offset, pages, npages, async);

 out:
	if (rc != 0 || rw != OBD_BRW_READ)
		verify = 0;

	for (i = 0, pgp = pga; i < npages; i++, pgp++) {
		if (pgp->pg == NULL)
			continue;

		if (verify) {
			int vrc;

			vrc = echo_client_page_debug_check(lsm, pgp->pg,
							   ostid_id(&oa->o_oi),
							   pgp->off, pgp->count);
			if (vrc != 0 && rc == 0)
				rc = vrc;
		}
		OBD_PAGE_FREE(pgp->pg);
	}
	kfree(pga);
	kfree(pages);
	return rc;
}

static int echo_client_prep_commit(const struct lu_env *env,
				   struct obd_export *exp, int rw,
				   struct obdo *oa, struct echo_object *eco,
				   u64 offset, u64 count,
				   u64 batch, struct obd_trans_info *oti,
				   int async)
{
	struct lov_stripe_md *lsm = eco->eo_lsm;
	struct obd_ioobj ioo;
	struct niobuf_local *lnb;
	struct niobuf_remote *rnb;
	u64 off;
	u64 npages, tot_pages;
	int i, ret = 0, brw_flags = 0;

	if (count <= 0 || (count & (~CFS_PAGE_MASK)) != 0 ||
	    (lsm != NULL && ostid_id(&lsm->lsm_oi) != ostid_id(&oa->o_oi)))
		return -EINVAL;

	npages = batch >> PAGE_CACHE_SHIFT;
	tot_pages = count >> PAGE_CACHE_SHIFT;

	lnb = kcalloc(npages, sizeof(struct niobuf_local), GFP_NOFS);
	rnb = kcalloc(npages, sizeof(struct niobuf_remote), GFP_NOFS);

	if (lnb == NULL || rnb == NULL) {
		ret = -ENOMEM;
		goto out;
	}

	if (rw == OBD_BRW_WRITE && async)
		brw_flags |= OBD_BRW_ASYNC;

	obdo_to_ioobj(oa, &ioo);

	off = offset;

	for (; tot_pages; tot_pages -= npages) {
		int lpages;

		if (tot_pages < npages)
			npages = tot_pages;

		for (i = 0; i < npages; i++, off += PAGE_CACHE_SIZE) {
			rnb[i].offset = off;
			rnb[i].len = PAGE_CACHE_SIZE;
			rnb[i].flags = brw_flags;
		}

		ioo.ioo_bufcnt = npages;
		oti->oti_transno = 0;

		lpages = npages;
		ret = obd_preprw(env, rw, exp, oa, 1, &ioo, rnb, &lpages,
				 lnb, oti, NULL);
		if (ret != 0)
			goto out;
		LASSERT(lpages == npages);

		for (i = 0; i < lpages; i++) {
			struct page *page = lnb[i].page;

			/* read past eof? */
			if (page == NULL && lnb[i].rc == 0)
				continue;

			if (async)
				lnb[i].flags |= OBD_BRW_ASYNC;

			if (ostid_id(&oa->o_oi) == ECHO_PERSISTENT_OBJID ||
			    (oa->o_valid & OBD_MD_FLFLAGS) == 0 ||
			    (oa->o_flags & OBD_FL_DEBUG_CHECK) == 0)
				continue;

			if (rw == OBD_BRW_WRITE)
				echo_client_page_debug_setup(lsm, page, rw,
							    ostid_id(&oa->o_oi),
							     rnb[i].offset,
							     rnb[i].len);
			else
				echo_client_page_debug_check(lsm, page,
							    ostid_id(&oa->o_oi),
							     rnb[i].offset,
							     rnb[i].len);
		}

		ret = obd_commitrw(env, rw, exp, oa, 1, &ioo,
				   rnb, npages, lnb, oti, ret);
		if (ret != 0)
			goto out;

		/* Reset oti otherwise it would confuse ldiskfs. */
		memset(oti, 0, sizeof(*oti));

		/* Reuse env context. */
		lu_context_exit((struct lu_context *)&env->le_ctx);
		lu_context_enter((struct lu_context *)&env->le_ctx);
	}

out:
	kfree(lnb);
	kfree(rnb);
	return ret;
}

static int echo_client_brw_ioctl(const struct lu_env *env, int rw,
				 struct obd_export *exp,
				 struct obd_ioctl_data *data,
				 struct obd_trans_info *dummy_oti)
{
	struct obd_device *obd = class_exp2obd(exp);
	struct echo_device *ed = obd2echo_dev(obd);
	struct echo_client_obd *ec = ed->ed_ec;
	struct obdo *oa = &data->ioc_obdo1;
	struct echo_object *eco;
	int rc;
	int async = 1;
	long test_mode;

	LASSERT(oa->o_valid & OBD_MD_FLGROUP);

	rc = echo_get_object(&eco, ed, oa);
	if (rc)
		return rc;

	oa->o_valid &= ~OBD_MD_FLHANDLE;

	/* OFD/obdfilter works only via prep/commit */
	test_mode = (long)data->ioc_pbuf1;
	if (test_mode == 1)
		async = 0;

	if (ed->ed_next == NULL && test_mode != 3) {
		test_mode = 3;
		data->ioc_plen1 = data->ioc_count;
	}

	/* Truncate batch size to maximum */
	if (data->ioc_plen1 > PTLRPC_MAX_BRW_SIZE)
		data->ioc_plen1 = PTLRPC_MAX_BRW_SIZE;

	switch (test_mode) {
	case 1:
		/* fall through */
	case 2:
		rc = echo_client_kbrw(ed, rw, oa,
				      eco, data->ioc_offset,
				      data->ioc_count, async, dummy_oti);
		break;
	case 3:
		rc = echo_client_prep_commit(env, ec->ec_exp, rw, oa,
					     eco, data->ioc_offset,
					     data->ioc_count, data->ioc_plen1,
					     dummy_oti, async);
		break;
	default:
		rc = -EINVAL;
	}
	echo_put_object(eco);
	return rc;
}

static int
echo_client_enqueue(struct obd_export *exp, struct obdo *oa,
		    int mode, u64 offset, u64 nob)
{
	struct echo_device     *ed = obd2echo_dev(exp->exp_obd);
	struct lustre_handle   *ulh = &oa->o_handle;
	struct echo_object     *eco;
	u64		 end;
	int		     rc;

	if (ed->ed_next == NULL)
		return -EOPNOTSUPP;

	if (!(mode == LCK_PR || mode == LCK_PW))
		return -EINVAL;

	if ((offset & (~CFS_PAGE_MASK)) != 0 ||
	    (nob & (~CFS_PAGE_MASK)) != 0)
		return -EINVAL;

	rc = echo_get_object(&eco, ed, oa);
	if (rc != 0)
		return rc;

	end = (nob == 0) ? ((u64) -1) : (offset + nob - 1);
	rc = cl_echo_enqueue(eco, offset, end, mode, &ulh->cookie);
	if (rc == 0) {
		oa->o_valid |= OBD_MD_FLHANDLE;
		CDEBUG(D_INFO, "Cookie is %#llx\n", ulh->cookie);
	}
	echo_put_object(eco);
	return rc;
}

static int
echo_client_cancel(struct obd_export *exp, struct obdo *oa)
{
	struct echo_device *ed     = obd2echo_dev(exp->exp_obd);
	__u64	       cookie = oa->o_handle.cookie;

	if ((oa->o_valid & OBD_MD_FLHANDLE) == 0)
		return -EINVAL;

	CDEBUG(D_INFO, "Cookie is %#llx\n", cookie);
	return cl_echo_cancel(ed, cookie);
}

static int
echo_client_iocontrol(unsigned int cmd, struct obd_export *exp, int len,
		      void *karg, void *uarg)
{
	struct obd_device      *obd = exp->exp_obd;
	struct echo_device     *ed = obd2echo_dev(obd);
	struct echo_client_obd *ec = ed->ed_ec;
	struct echo_object     *eco;
	struct obd_ioctl_data  *data = karg;
	struct obd_trans_info   dummy_oti;
	struct lu_env	  *env;
	struct oti_req_ack_lock *ack_lock;
	struct obdo	    *oa;
	struct lu_fid	   fid;
	int		     rw = OBD_BRW_READ;
	int		     rc = 0;
	int		     i;

	memset(&dummy_oti, 0, sizeof(dummy_oti));

	oa = &data->ioc_obdo1;
	if (!(oa->o_valid & OBD_MD_FLGROUP)) {
		oa->o_valid |= OBD_MD_FLGROUP;
		ostid_set_seq_echo(&oa->o_oi);
	}

	/* This FID is unpacked just for validation at this point */
	rc = ostid_to_fid(&fid, &oa->o_oi, 0);
	if (rc < 0)
		return rc;

	env = kzalloc(sizeof(*env), GFP_NOFS);
<<<<<<< HEAD
	if (env == NULL)
=======
	if (!env)
>>>>>>> 9fe8ecca
		return -ENOMEM;

	rc = lu_env_init(env, LCT_DT_THREAD);
	if (rc) {
		rc = -ENOMEM;
		goto out;
	}

	switch (cmd) {
	case OBD_IOC_CREATE:		    /* may create echo object */
		if (!capable(CFS_CAP_SYS_ADMIN)) {
			rc = -EPERM;
			goto out;
		}

		rc = echo_create_object(env, ed, 1, oa, data->ioc_pbuf1,
					data->ioc_plen1, &dummy_oti);
		goto out;

	case OBD_IOC_DESTROY:
		if (!capable(CFS_CAP_SYS_ADMIN)) {
			rc = -EPERM;
			goto out;
		}

		rc = echo_get_object(&eco, ed, oa);
		if (rc == 0) {
			rc = obd_destroy(env, ec->ec_exp, oa, eco->eo_lsm,
					 &dummy_oti, NULL, NULL);
			if (rc == 0)
				eco->eo_deleted = 1;
			echo_put_object(eco);
		}
		goto out;

	case OBD_IOC_GETATTR:
		rc = echo_get_object(&eco, ed, oa);
		if (rc == 0) {
			struct obd_info oinfo = { { { 0 } } };

			oinfo.oi_md = eco->eo_lsm;
			oinfo.oi_oa = oa;
			rc = obd_getattr(env, ec->ec_exp, &oinfo);
			echo_put_object(eco);
		}
		goto out;

	case OBD_IOC_SETATTR:
		if (!capable(CFS_CAP_SYS_ADMIN)) {
			rc = -EPERM;
			goto out;
		}

		rc = echo_get_object(&eco, ed, oa);
		if (rc == 0) {
			struct obd_info oinfo = { { { 0 } } };

			oinfo.oi_oa = oa;
			oinfo.oi_md = eco->eo_lsm;

			rc = obd_setattr(env, ec->ec_exp, &oinfo, NULL);
			echo_put_object(eco);
		}
		goto out;

	case OBD_IOC_BRW_WRITE:
		if (!capable(CFS_CAP_SYS_ADMIN)) {
			rc = -EPERM;
			goto out;
		}

		rw = OBD_BRW_WRITE;
		/* fall through */
	case OBD_IOC_BRW_READ:
		rc = echo_client_brw_ioctl(env, rw, exp, data, &dummy_oti);
		goto out;

	case ECHO_IOC_GET_STRIPE:
		rc = echo_get_object(&eco, ed, oa);
		if (rc == 0) {
			rc = echo_copyout_lsm(eco->eo_lsm, data->ioc_pbuf1,
					      data->ioc_plen1);
			echo_put_object(eco);
		}
		goto out;

	case ECHO_IOC_SET_STRIPE:
		if (!capable(CFS_CAP_SYS_ADMIN)) {
			rc = -EPERM;
			goto out;
		}

		if (data->ioc_pbuf1 == NULL) {  /* unset */
			rc = echo_get_object(&eco, ed, oa);
			if (rc == 0) {
				eco->eo_deleted = 1;
				echo_put_object(eco);
			}
		} else {
			rc = echo_create_object(env, ed, 0, oa,
						data->ioc_pbuf1,
						data->ioc_plen1, &dummy_oti);
		}
		goto out;

	case ECHO_IOC_ENQUEUE:
		if (!capable(CFS_CAP_SYS_ADMIN)) {
			rc = -EPERM;
			goto out;
		}

		rc = echo_client_enqueue(exp, oa,
					 data->ioc_conn1, /* lock mode */
					 data->ioc_offset,
					 data->ioc_count);/*extent*/
		goto out;

	case ECHO_IOC_CANCEL:
		rc = echo_client_cancel(exp, oa);
		goto out;

	default:
		CERROR("echo_ioctl(): unrecognised ioctl %#x\n", cmd);
		rc = -ENOTTY;
		goto out;
	}

out:
	lu_env_fini(env);
	kfree(env);

	/* XXX this should be in a helper also called by target_send_reply */
	for (ack_lock = dummy_oti.oti_ack_locks, i = 0; i < 4;
	     i++, ack_lock++) {
		if (!ack_lock->mode)
			break;
		ldlm_lock_decref(&ack_lock->lock, ack_lock->mode);
	}

	return rc;
}

static int echo_client_setup(const struct lu_env *env,
			     struct obd_device *obddev, struct lustre_cfg *lcfg)
{
	struct echo_client_obd *ec = &obddev->u.echo_client;
	struct obd_device *tgt;
	struct obd_uuid echo_uuid = { "ECHO_UUID" };
	struct obd_connect_data *ocd = NULL;
	int rc;

	if (lcfg->lcfg_bufcount < 2 || LUSTRE_CFG_BUFLEN(lcfg, 1) < 1) {
		CERROR("requires a TARGET OBD name\n");
		return -EINVAL;
	}

	tgt = class_name2obd(lustre_cfg_string(lcfg, 1));
	if (!tgt || !tgt->obd_attached || !tgt->obd_set_up) {
		CERROR("device not attached or not set up (%s)\n",
		       lustre_cfg_string(lcfg, 1));
		return -EINVAL;
	}

	spin_lock_init(&ec->ec_lock);
	INIT_LIST_HEAD(&ec->ec_objects);
	INIT_LIST_HEAD(&ec->ec_locks);
	ec->ec_unique = 0;
	ec->ec_nstripes = 0;

	ocd = kzalloc(sizeof(*ocd), GFP_NOFS);
<<<<<<< HEAD
	if (ocd == NULL) {
=======
	if (!ocd) {
>>>>>>> 9fe8ecca
		CERROR("Can't alloc ocd connecting to %s\n",
		       lustre_cfg_string(lcfg, 1));
		return -ENOMEM;
	}

	ocd->ocd_connect_flags = OBD_CONNECT_VERSION | OBD_CONNECT_REQPORTAL |
				 OBD_CONNECT_BRW_SIZE |
				 OBD_CONNECT_GRANT | OBD_CONNECT_FULL20 |
				 OBD_CONNECT_64BITHASH | OBD_CONNECT_LVB_TYPE |
				 OBD_CONNECT_FID;
	ocd->ocd_brw_size = DT_MAX_BRW_SIZE;
	ocd->ocd_version = LUSTRE_VERSION_CODE;
	ocd->ocd_group = FID_SEQ_ECHO;

	rc = obd_connect(env, &ec->ec_exp, tgt, &echo_uuid, ocd, NULL);
	if (rc == 0) {
		/* Turn off pinger because it connects to tgt obd directly. */
		spin_lock(&tgt->obd_dev_lock);
		list_del_init(&ec->ec_exp->exp_obd_chain_timed);
		spin_unlock(&tgt->obd_dev_lock);
	}

	kfree(ocd);

	if (rc != 0) {
		CERROR("fail to connect to device %s\n",
		       lustre_cfg_string(lcfg, 1));
		return rc;
	}

	return rc;
}

static int echo_client_cleanup(struct obd_device *obddev)
{
	struct echo_client_obd *ec = &obddev->u.echo_client;
	int rc;

	if (!list_empty(&obddev->obd_exports)) {
		CERROR("still has clients!\n");
		return -EBUSY;
	}

	LASSERT(atomic_read(&ec->ec_exp->exp_refcount) > 0);
	rc = obd_disconnect(ec->ec_exp);
	if (rc != 0)
		CERROR("fail to disconnect device: %d\n", rc);

	return rc;
}

static int echo_client_connect(const struct lu_env *env,
			       struct obd_export **exp,
			       struct obd_device *src, struct obd_uuid *cluuid,
			       struct obd_connect_data *data, void *localdata)
{
	int		rc;
	struct lustre_handle conn = { 0 };

	rc = class_connect(&conn, src, cluuid);
	if (rc == 0) {
		*exp = class_conn2export(&conn);
	}

	return rc;
}

static int echo_client_disconnect(struct obd_export *exp)
{
	int		     rc;

	if (exp == NULL) {
		rc = -EINVAL;
		goto out;
	}

	rc = class_disconnect(exp);
	goto out;
 out:
	return rc;
}

static struct obd_ops echo_client_obd_ops = {
	.o_owner       = THIS_MODULE,
	.o_iocontrol   = echo_client_iocontrol,
	.o_connect     = echo_client_connect,
	.o_disconnect  = echo_client_disconnect
};

static int echo_client_init(void)
{
	int rc;

	rc = lu_kmem_init(echo_caches);
	if (rc == 0) {
		rc = class_register_type(&echo_client_obd_ops, NULL,
					 LUSTRE_ECHO_CLIENT_NAME,
					 &echo_device_type);
		if (rc)
			lu_kmem_fini(echo_caches);
	}
	return rc;
}

static void echo_client_exit(void)
{
	class_unregister_type(LUSTRE_ECHO_CLIENT_NAME);
	lu_kmem_fini(echo_caches);
}

static int __init obdecho_init(void)
{
	LCONSOLE_INFO("Echo OBD driver; http://www.lustre.org/\n");

	LASSERT(PAGE_CACHE_SIZE % OBD_ECHO_BLOCK_SIZE == 0);

	return echo_client_init();
}

static void /*__exit*/ obdecho_exit(void)
{
	echo_client_exit();

}

MODULE_AUTHOR("Sun Microsystems, Inc. <http://www.lustre.org/>");
MODULE_DESCRIPTION("Lustre Testing Echo OBD driver");
MODULE_LICENSE("GPL");
MODULE_VERSION(LUSTRE_VERSION_STRING);

module_init(obdecho_init);
module_exit(obdecho_exit);

/** @} echo_client */<|MERGE_RESOLUTION|>--- conflicted
+++ resolved
@@ -480,19 +480,11 @@
 
 	LASSERT(*lsmp == NULL);
 	*lsmp = kzalloc(lsm_size, GFP_NOFS);
-<<<<<<< HEAD
-	if (*lsmp == NULL)
-		return -ENOMEM;
-
-	(*lsmp)->lsm_oinfo[0] = kzalloc(sizeof(struct lov_oinfo), GFP_NOFS);
-	if ((*lsmp)->lsm_oinfo[0] == NULL) {
-=======
 	if (!*lsmp)
 		return -ENOMEM;
 
 	(*lsmp)->lsm_oinfo[0] = kzalloc(sizeof(struct lov_oinfo), GFP_NOFS);
 	if (!(*lsmp)->lsm_oinfo[0]) {
->>>>>>> 9fe8ecca
 		kfree(*lsmp);
 		return -ENOMEM;
 	}
@@ -709,11 +701,7 @@
 	int cleanup = 0;
 
 	ed = kzalloc(sizeof(*ed), GFP_NOFS);
-<<<<<<< HEAD
-	if (ed == NULL) {
-=======
 	if (!ed) {
->>>>>>> 9fe8ecca
 		rc = -ENOMEM;
 		goto out;
 	}
@@ -1890,11 +1878,7 @@
 		return rc;
 
 	env = kzalloc(sizeof(*env), GFP_NOFS);
-<<<<<<< HEAD
-	if (env == NULL)
-=======
 	if (!env)
->>>>>>> 9fe8ecca
 		return -ENOMEM;
 
 	rc = lu_env_init(env, LCT_DT_THREAD);
@@ -2065,11 +2049,7 @@
 	ec->ec_nstripes = 0;
 
 	ocd = kzalloc(sizeof(*ocd), GFP_NOFS);
-<<<<<<< HEAD
-	if (ocd == NULL) {
-=======
 	if (!ocd) {
->>>>>>> 9fe8ecca
 		CERROR("Can't alloc ocd connecting to %s\n",
 		       lustre_cfg_string(lcfg, 1));
 		return -ENOMEM;
