--- conflicted
+++ resolved
@@ -423,11 +423,7 @@
 
 int class_procfs_init(void)
 {
-<<<<<<< HEAD
-	int rc = 0;
-=======
 	int rc = -ENOMEM;
->>>>>>> 9fe8ecca
 	struct dentry *file;
 
 	lustre_kobj = kobject_create_and_add("lustre", fs_kobj);
