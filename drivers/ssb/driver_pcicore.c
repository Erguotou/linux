--- conflicted
+++ resolved
@@ -359,14 +359,6 @@
 
 	/*
 	 * Accessing PCI config without a proper delay after devices reset (not
-<<<<<<< HEAD
-	 * GPIO reset) was causing reboots on WRT300N v1.0.
-	 * Tested delay 850 us lowered reboot chance to 50-80%, 1000 us fixed it
-	 * completely. Flushing all writes was also tested but with no luck.
-	 */
-	if (pc->dev->bus->chip_id == 0x4704)
-		usleep_range(1000, 2000);
-=======
 	 * GPIO reset) was causing reboots on WRT300N v1.0 (BCM4704).
 	 * Tested delay 850 us lowered reboot chance to 50-80%, 1000 us fixed it
 	 * completely. Flushing all writes was also tested but with no luck.
@@ -374,7 +366,6 @@
 	 * sleep here unconditionally.
 	 */
 	usleep_range(1000, 2000);
->>>>>>> 4b8a8262
 
 	/* Enable PCI bridge BAR0 prefetch and burst */
 	val = PCI_COMMAND_MASTER | PCI_COMMAND_MEMORY;
