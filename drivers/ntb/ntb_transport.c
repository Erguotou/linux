/*
 * This file is provided under a dual BSD/GPLv2 license.  When using or
 *   redistributing this file, you may do so under either license.
 *
 *   GPL LICENSE SUMMARY
 *
 *   Copyright(c) 2012 Intel Corporation. All rights reserved.
 *   Copyright (C) 2015 EMC Corporation. All Rights Reserved.
 *
 *   This program is free software; you can redistribute it and/or modify
 *   it under the terms of version 2 of the GNU General Public License as
 *   published by the Free Software Foundation.
 *
 *   BSD LICENSE
 *
 *   Copyright(c) 2012 Intel Corporation. All rights reserved.
 *   Copyright (C) 2015 EMC Corporation. All Rights Reserved.
 *
 *   Redistribution and use in source and binary forms, with or without
 *   modification, are permitted provided that the following conditions
 *   are met:
 *
 *     * Redistributions of source code must retain the above copyright
 *       notice, this list of conditions and the following disclaimer.
 *     * Redistributions in binary form must reproduce the above copy
 *       notice, this list of conditions and the following disclaimer in
 *       the documentation and/or other materials provided with the
 *       distribution.
 *     * Neither the name of Intel Corporation nor the names of its
 *       contributors may be used to endorse or promote products derived
 *       from this software without specific prior written permission.
 *
 *   THIS SOFTWARE IS PROVIDED BY THE COPYRIGHT HOLDERS AND CONTRIBUTORS
 *   "AS IS" AND ANY EXPRESS OR IMPLIED WARRANTIES, INCLUDING, BUT NOT
 *   LIMITED TO, THE IMPLIED WARRANTIES OF MERCHANTABILITY AND FITNESS FOR
 *   A PARTICULAR PURPOSE ARE DISCLAIMED. IN NO EVENT SHALL THE COPYRIGHT
 *   OWNER OR CONTRIBUTORS BE LIABLE FOR ANY DIRECT, INDIRECT, INCIDENTAL,
 *   SPECIAL, EXEMPLARY, OR CONSEQUENTIAL DAMAGES (INCLUDING, BUT NOT
 *   LIMITED TO, PROCUREMENT OF SUBSTITUTE GOODS OR SERVICES; LOSS OF USE,
 *   DATA, OR PROFITS; OR BUSINESS INTERRUPTION) HOWEVER CAUSED AND ON ANY
 *   THEORY OF LIABILITY, WHETHER IN CONTRACT, STRICT LIABILITY, OR TORT
 *   (INCLUDING NEGLIGENCE OR OTHERWISE) ARISING IN ANY WAY OUT OF THE USE
 *   OF THIS SOFTWARE, EVEN IF ADVISED OF THE POSSIBILITY OF SUCH DAMAGE.
 *
 * PCIe NTB Transport Linux driver
 *
 * Contact Information:
 * Jon Mason <jon.mason@intel.com>
 */
#include <linux/debugfs.h>
#include <linux/delay.h>
#include <linux/dmaengine.h>
#include <linux/dma-mapping.h>
#include <linux/errno.h>
#include <linux/export.h>
#include <linux/interrupt.h>
#include <linux/module.h>
#include <linux/pci.h>
#include <linux/slab.h>
#include <linux/types.h>
#include <linux/uaccess.h>
#include "linux/ntb.h"
#include "linux/ntb_transport.h"

#define NTB_TRANSPORT_VERSION	4
#define NTB_TRANSPORT_VER	"4"
#define NTB_TRANSPORT_NAME	"ntb_transport"
#define NTB_TRANSPORT_DESC	"Software Queue-Pair Transport over NTB"

MODULE_DESCRIPTION(NTB_TRANSPORT_DESC);
MODULE_VERSION(NTB_TRANSPORT_VER);
MODULE_LICENSE("Dual BSD/GPL");
MODULE_AUTHOR("Intel Corporation");

static unsigned long max_mw_size;
module_param(max_mw_size, ulong, 0644);
MODULE_PARM_DESC(max_mw_size, "Limit size of large memory windows");

static unsigned int transport_mtu = 0x10000;
module_param(transport_mtu, uint, 0644);
MODULE_PARM_DESC(transport_mtu, "Maximum size of NTB transport packets");

static unsigned char max_num_clients;
module_param(max_num_clients, byte, 0644);
MODULE_PARM_DESC(max_num_clients, "Maximum number of NTB transport clients");

static unsigned int copy_bytes = 1024;
module_param(copy_bytes, uint, 0644);
MODULE_PARM_DESC(copy_bytes, "Threshold under which NTB will use the CPU to copy instead of DMA");

static bool use_dma;
module_param(use_dma, bool, 0644);
MODULE_PARM_DESC(use_dma, "Use DMA engine to perform large data copy");

static struct dentry *nt_debugfs_dir;

struct ntb_queue_entry {
	/* ntb_queue list reference */
	struct list_head entry;
	/* pointers to data to be transferred */
	void *cb_data;
	void *buf;
	unsigned int len;
	unsigned int flags;

	struct ntb_transport_qp *qp;
	union {
		struct ntb_payload_header __iomem *tx_hdr;
		struct ntb_payload_header *rx_hdr;
	};
	unsigned int index;
};

struct ntb_rx_info {
	unsigned int entry;
};

struct ntb_transport_qp {
	struct ntb_transport_ctx *transport;
	struct ntb_dev *ndev;
	void *cb_data;
	struct dma_chan *dma_chan;

	bool client_ready;
	bool link_is_up;

	u8 qp_num;	/* Only 64 QP's are allowed.  0-63 */
	u64 qp_bit;

	struct ntb_rx_info __iomem *rx_info;
	struct ntb_rx_info *remote_rx_info;

	void (*tx_handler)(struct ntb_transport_qp *qp, void *qp_data,
			   void *data, int len);
	struct list_head tx_free_q;
	spinlock_t ntb_tx_free_q_lock;
	void __iomem *tx_mw;
	dma_addr_t tx_mw_phys;
	unsigned int tx_index;
	unsigned int tx_max_entry;
	unsigned int tx_max_frame;

	void (*rx_handler)(struct ntb_transport_qp *qp, void *qp_data,
			   void *data, int len);
	struct list_head rx_post_q;
	struct list_head rx_pend_q;
	struct list_head rx_free_q;
	/* ntb_rx_q_lock: synchronize access to rx_XXXX_q */
	spinlock_t ntb_rx_q_lock;
	void *rx_buff;
	unsigned int rx_index;
	unsigned int rx_max_entry;
	unsigned int rx_max_frame;
	dma_cookie_t last_cookie;
	struct tasklet_struct rxc_db_work;

	void (*event_handler)(void *data, int status);
	struct delayed_work link_work;
	struct work_struct link_cleanup;

	struct dentry *debugfs_dir;
	struct dentry *debugfs_stats;

	/* Stats */
	u64 rx_bytes;
	u64 rx_pkts;
	u64 rx_ring_empty;
	u64 rx_err_no_buf;
	u64 rx_err_oflow;
	u64 rx_err_ver;
	u64 rx_memcpy;
	u64 rx_async;
	u64 tx_bytes;
	u64 tx_pkts;
	u64 tx_ring_full;
	u64 tx_err_no_buf;
	u64 tx_memcpy;
	u64 tx_async;
};

struct ntb_transport_mw {
	phys_addr_t phys_addr;
	resource_size_t phys_size;
	resource_size_t xlat_align;
	resource_size_t xlat_align_size;
	void __iomem *vbase;
	size_t xlat_size;
	size_t buff_size;
	void *virt_addr;
	dma_addr_t dma_addr;
};

struct ntb_transport_client_dev {
	struct list_head entry;
	struct ntb_transport_ctx *nt;
	struct device dev;
};

struct ntb_transport_ctx {
	struct list_head entry;
	struct list_head client_devs;

	struct ntb_dev *ndev;

	struct ntb_transport_mw *mw_vec;
	struct ntb_transport_qp *qp_vec;
	unsigned int mw_count;
	unsigned int qp_count;
	u64 qp_bitmap;
	u64 qp_bitmap_free;

	bool link_is_up;
	struct delayed_work link_work;
	struct work_struct link_cleanup;

	struct dentry *debugfs_node_dir;
};

enum {
	DESC_DONE_FLAG = BIT(0),
	LINK_DOWN_FLAG = BIT(1),
};

struct ntb_payload_header {
	unsigned int ver;
	unsigned int len;
	unsigned int flags;
};

enum {
	VERSION = 0,
	QP_LINKS,
	NUM_QPS,
	NUM_MWS,
	MW0_SZ_HIGH,
	MW0_SZ_LOW,
	MW1_SZ_HIGH,
	MW1_SZ_LOW,
	MAX_SPAD,
};

#define dev_client_dev(__dev) \
	container_of((__dev), struct ntb_transport_client_dev, dev)

#define drv_client(__drv) \
	container_of((__drv), struct ntb_transport_client, driver)

#define QP_TO_MW(nt, qp)	((qp) % nt->mw_count)
#define NTB_QP_DEF_NUM_ENTRIES	100
#define NTB_LINK_DOWN_TIMEOUT	10

static void ntb_transport_rxc_db(unsigned long data);
static const struct ntb_ctx_ops ntb_transport_ops;
static struct ntb_client ntb_transport_client;

static int ntb_transport_bus_match(struct device *dev,
				   struct device_driver *drv)
{
	return !strncmp(dev_name(dev), drv->name, strlen(drv->name));
}

static int ntb_transport_bus_probe(struct device *dev)
{
	const struct ntb_transport_client *client;
	int rc = -EINVAL;

	get_device(dev);

	client = drv_client(dev->driver);
	rc = client->probe(dev);
	if (rc)
		put_device(dev);

	return rc;
}

static int ntb_transport_bus_remove(struct device *dev)
{
	const struct ntb_transport_client *client;

	client = drv_client(dev->driver);
	client->remove(dev);

	put_device(dev);

	return 0;
}

static struct bus_type ntb_transport_bus = {
	.name = "ntb_transport",
	.match = ntb_transport_bus_match,
	.probe = ntb_transport_bus_probe,
	.remove = ntb_transport_bus_remove,
};

static LIST_HEAD(ntb_transport_list);

static int ntb_bus_init(struct ntb_transport_ctx *nt)
{
	list_add(&nt->entry, &ntb_transport_list);
	return 0;
}

static void ntb_bus_remove(struct ntb_transport_ctx *nt)
{
	struct ntb_transport_client_dev *client_dev, *cd;

	list_for_each_entry_safe(client_dev, cd, &nt->client_devs, entry) {
		dev_err(client_dev->dev.parent, "%s still attached to bus, removing\n",
			dev_name(&client_dev->dev));
		list_del(&client_dev->entry);
		device_unregister(&client_dev->dev);
	}

	list_del(&nt->entry);
}

static void ntb_transport_client_release(struct device *dev)
{
	struct ntb_transport_client_dev *client_dev;

	client_dev = dev_client_dev(dev);
	kfree(client_dev);
}

/**
 * ntb_transport_unregister_client_dev - Unregister NTB client device
 * @device_name: Name of NTB client device
 *
 * Unregister an NTB client device with the NTB transport layer
 */
void ntb_transport_unregister_client_dev(char *device_name)
{
	struct ntb_transport_client_dev *client, *cd;
	struct ntb_transport_ctx *nt;

	list_for_each_entry(nt, &ntb_transport_list, entry)
		list_for_each_entry_safe(client, cd, &nt->client_devs, entry)
			if (!strncmp(dev_name(&client->dev), device_name,
				     strlen(device_name))) {
				list_del(&client->entry);
				device_unregister(&client->dev);
			}
}
EXPORT_SYMBOL_GPL(ntb_transport_unregister_client_dev);

/**
 * ntb_transport_register_client_dev - Register NTB client device
 * @device_name: Name of NTB client device
 *
 * Register an NTB client device with the NTB transport layer
 */
int ntb_transport_register_client_dev(char *device_name)
{
	struct ntb_transport_client_dev *client_dev;
	struct ntb_transport_ctx *nt;
	int node;
	int rc, i = 0;

	if (list_empty(&ntb_transport_list))
		return -ENODEV;

	list_for_each_entry(nt, &ntb_transport_list, entry) {
		struct device *dev;

		node = dev_to_node(&nt->ndev->dev);

		client_dev = kzalloc_node(sizeof(*client_dev),
					  GFP_KERNEL, node);
		if (!client_dev) {
			rc = -ENOMEM;
			goto err;
		}

		dev = &client_dev->dev;

		/* setup and register client devices */
		dev_set_name(dev, "%s%d", device_name, i);
		dev->bus = &ntb_transport_bus;
		dev->release = ntb_transport_client_release;
		dev->parent = &nt->ndev->dev;

		rc = device_register(dev);
		if (rc) {
			kfree(client_dev);
			goto err;
		}

		list_add_tail(&client_dev->entry, &nt->client_devs);
		i++;
	}

	return 0;

err:
	ntb_transport_unregister_client_dev(device_name);

	return rc;
}
EXPORT_SYMBOL_GPL(ntb_transport_register_client_dev);

/**
 * ntb_transport_register_client - Register NTB client driver
 * @drv: NTB client driver to be registered
 *
 * Register an NTB client driver with the NTB transport layer
 *
 * RETURNS: An appropriate -ERRNO error value on error, or zero for success.
 */
int ntb_transport_register_client(struct ntb_transport_client *drv)
{
	drv->driver.bus = &ntb_transport_bus;

	if (list_empty(&ntb_transport_list))
		return -ENODEV;

	return driver_register(&drv->driver);
}
EXPORT_SYMBOL_GPL(ntb_transport_register_client);

/**
 * ntb_transport_unregister_client - Unregister NTB client driver
 * @drv: NTB client driver to be unregistered
 *
 * Unregister an NTB client driver with the NTB transport layer
 *
 * RETURNS: An appropriate -ERRNO error value on error, or zero for success.
 */
void ntb_transport_unregister_client(struct ntb_transport_client *drv)
{
	driver_unregister(&drv->driver);
}
EXPORT_SYMBOL_GPL(ntb_transport_unregister_client);

static ssize_t debugfs_read(struct file *filp, char __user *ubuf, size_t count,
			    loff_t *offp)
{
	struct ntb_transport_qp *qp;
	char *buf;
	ssize_t ret, out_offset, out_count;

	qp = filp->private_data;

	if (!qp || !qp->link_is_up)
		return 0;

	out_count = 1000;

	buf = kmalloc(out_count, GFP_KERNEL);
	if (!buf)
		return -ENOMEM;

	out_offset = 0;
	out_offset += snprintf(buf + out_offset, out_count - out_offset,
			       "NTB QP stats\n");
	out_offset += snprintf(buf + out_offset, out_count - out_offset,
			       "rx_bytes - \t%llu\n", qp->rx_bytes);
	out_offset += snprintf(buf + out_offset, out_count - out_offset,
			       "rx_pkts - \t%llu\n", qp->rx_pkts);
	out_offset += snprintf(buf + out_offset, out_count - out_offset,
			       "rx_memcpy - \t%llu\n", qp->rx_memcpy);
	out_offset += snprintf(buf + out_offset, out_count - out_offset,
			       "rx_async - \t%llu\n", qp->rx_async);
	out_offset += snprintf(buf + out_offset, out_count - out_offset,
			       "rx_ring_empty - %llu\n", qp->rx_ring_empty);
	out_offset += snprintf(buf + out_offset, out_count - out_offset,
			       "rx_err_no_buf - %llu\n", qp->rx_err_no_buf);
	out_offset += snprintf(buf + out_offset, out_count - out_offset,
			       "rx_err_oflow - \t%llu\n", qp->rx_err_oflow);
	out_offset += snprintf(buf + out_offset, out_count - out_offset,
			       "rx_err_ver - \t%llu\n", qp->rx_err_ver);
	out_offset += snprintf(buf + out_offset, out_count - out_offset,
			       "rx_buff - \t%p\n", qp->rx_buff);
	out_offset += snprintf(buf + out_offset, out_count - out_offset,
			       "rx_index - \t%u\n", qp->rx_index);
	out_offset += snprintf(buf + out_offset, out_count - out_offset,
			       "rx_max_entry - \t%u\n", qp->rx_max_entry);

	out_offset += snprintf(buf + out_offset, out_count - out_offset,
			       "tx_bytes - \t%llu\n", qp->tx_bytes);
	out_offset += snprintf(buf + out_offset, out_count - out_offset,
			       "tx_pkts - \t%llu\n", qp->tx_pkts);
	out_offset += snprintf(buf + out_offset, out_count - out_offset,
			       "tx_memcpy - \t%llu\n", qp->tx_memcpy);
	out_offset += snprintf(buf + out_offset, out_count - out_offset,
			       "tx_async - \t%llu\n", qp->tx_async);
	out_offset += snprintf(buf + out_offset, out_count - out_offset,
			       "tx_ring_full - \t%llu\n", qp->tx_ring_full);
	out_offset += snprintf(buf + out_offset, out_count - out_offset,
			       "tx_err_no_buf - %llu\n", qp->tx_err_no_buf);
	out_offset += snprintf(buf + out_offset, out_count - out_offset,
			       "tx_mw - \t%p\n", qp->tx_mw);
	out_offset += snprintf(buf + out_offset, out_count - out_offset,
			       "tx_index - \t%u\n", qp->tx_index);
	out_offset += snprintf(buf + out_offset, out_count - out_offset,
			       "tx_max_entry - \t%u\n", qp->tx_max_entry);

	out_offset += snprintf(buf + out_offset, out_count - out_offset,
			       "\nQP Link %s\n",
			       qp->link_is_up ? "Up" : "Down");
	if (out_offset > out_count)
		out_offset = out_count;

	ret = simple_read_from_buffer(ubuf, count, offp, buf, out_offset);
	kfree(buf);
	return ret;
}

static const struct file_operations ntb_qp_debugfs_stats = {
	.owner = THIS_MODULE,
	.open = simple_open,
	.read = debugfs_read,
};

static void ntb_list_add(spinlock_t *lock, struct list_head *entry,
			 struct list_head *list)
{
	unsigned long flags;

	spin_lock_irqsave(lock, flags);
	list_add_tail(entry, list);
	spin_unlock_irqrestore(lock, flags);
}

static struct ntb_queue_entry *ntb_list_rm(spinlock_t *lock,
					   struct list_head *list)
{
	struct ntb_queue_entry *entry;
	unsigned long flags;

	spin_lock_irqsave(lock, flags);
	if (list_empty(list)) {
		entry = NULL;
		goto out;
	}
	entry = list_first_entry(list, struct ntb_queue_entry, entry);
	list_del(&entry->entry);
out:
	spin_unlock_irqrestore(lock, flags);

	return entry;
}

<<<<<<< HEAD
=======
static struct ntb_queue_entry *ntb_list_mv(spinlock_t *lock,
					   struct list_head *list,
					   struct list_head *to_list)
{
	struct ntb_queue_entry *entry;
	unsigned long flags;

	spin_lock_irqsave(lock, flags);

	if (list_empty(list)) {
		entry = NULL;
	} else {
		entry = list_first_entry(list, struct ntb_queue_entry, entry);
		list_move_tail(&entry->entry, to_list);
	}

	spin_unlock_irqrestore(lock, flags);

	return entry;
}

>>>>>>> 3cb5ff02
static int ntb_transport_setup_qp_mw(struct ntb_transport_ctx *nt,
				     unsigned int qp_num)
{
	struct ntb_transport_qp *qp = &nt->qp_vec[qp_num];
	struct ntb_transport_mw *mw;
	unsigned int rx_size, num_qps_mw;
	unsigned int mw_num, mw_count, qp_count;
	unsigned int i;

	mw_count = nt->mw_count;
	qp_count = nt->qp_count;
<<<<<<< HEAD

	mw_num = QP_TO_MW(nt, qp_num);
	mw = &nt->mw_vec[mw_num];

	if (!mw->virt_addr)
		return -ENOMEM;

=======

	mw_num = QP_TO_MW(nt, qp_num);
	mw = &nt->mw_vec[mw_num];

	if (!mw->virt_addr)
		return -ENOMEM;

>>>>>>> 3cb5ff02
	if (qp_count % mw_count && mw_num + 1 < qp_count / mw_count)
		num_qps_mw = qp_count / mw_count + 1;
	else
		num_qps_mw = qp_count / mw_count;

	rx_size = (unsigned int)mw->xlat_size / num_qps_mw;
	qp->rx_buff = mw->virt_addr + rx_size * qp_num / mw_count;
	rx_size -= sizeof(struct ntb_rx_info);

	qp->remote_rx_info = qp->rx_buff + rx_size;

	/* Due to housekeeping, there must be atleast 2 buffs */
	qp->rx_max_frame = min(transport_mtu, rx_size / 2);
	qp->rx_max_entry = rx_size / qp->rx_max_frame;
	qp->rx_index = 0;

	qp->remote_rx_info->entry = qp->rx_max_entry - 1;

	/* setup the hdr offsets with 0's */
	for (i = 0; i < qp->rx_max_entry; i++) {
		void *offset = (qp->rx_buff + qp->rx_max_frame * (i + 1) -
				sizeof(struct ntb_payload_header));
		memset(offset, 0, sizeof(struct ntb_payload_header));
	}

	qp->rx_pkts = 0;
	qp->tx_pkts = 0;
	qp->tx_index = 0;

	return 0;
}

static void ntb_free_mw(struct ntb_transport_ctx *nt, int num_mw)
{
	struct ntb_transport_mw *mw = &nt->mw_vec[num_mw];
	struct pci_dev *pdev = nt->ndev->pdev;

	if (!mw->virt_addr)
		return;

	ntb_mw_clear_trans(nt->ndev, num_mw);
	dma_free_coherent(&pdev->dev, mw->buff_size,
			  mw->virt_addr, mw->dma_addr);
	mw->xlat_size = 0;
	mw->buff_size = 0;
	mw->virt_addr = NULL;
}

static int ntb_set_mw(struct ntb_transport_ctx *nt, int num_mw,
<<<<<<< HEAD
		      unsigned int size)
{
	struct ntb_transport_mw *mw = &nt->mw_vec[num_mw];
	struct pci_dev *pdev = nt->ndev->pdev;
	unsigned int xlat_size, buff_size;
	int rc;

=======
		      resource_size_t size)
{
	struct ntb_transport_mw *mw = &nt->mw_vec[num_mw];
	struct pci_dev *pdev = nt->ndev->pdev;
	size_t xlat_size, buff_size;
	int rc;

	if (!size)
		return -EINVAL;

>>>>>>> 3cb5ff02
	xlat_size = round_up(size, mw->xlat_align_size);
	buff_size = round_up(size, mw->xlat_align);

	/* No need to re-setup */
	if (mw->xlat_size == xlat_size)
		return 0;

	if (mw->buff_size)
		ntb_free_mw(nt, num_mw);

	/* Alloc memory for receiving data.  Must be aligned */
	mw->xlat_size = xlat_size;
	mw->buff_size = buff_size;

	mw->virt_addr = dma_alloc_coherent(&pdev->dev, buff_size,
					   &mw->dma_addr, GFP_KERNEL);
	if (!mw->virt_addr) {
		mw->xlat_size = 0;
		mw->buff_size = 0;
<<<<<<< HEAD
		dev_err(&pdev->dev, "Unable to alloc MW buff of size %d\n",
=======
		dev_err(&pdev->dev, "Unable to alloc MW buff of size %zu\n",
>>>>>>> 3cb5ff02
			buff_size);
		return -ENOMEM;
	}

	/*
	 * we must ensure that the memory address allocated is BAR size
	 * aligned in order for the XLAT register to take the value. This
	 * is a requirement of the hardware. It is recommended to setup CMA
	 * for BAR sizes equal or greater than 4MB.
	 */
	if (!IS_ALIGNED(mw->dma_addr, mw->xlat_align)) {
		dev_err(&pdev->dev, "DMA memory %pad is not aligned\n",
			&mw->dma_addr);
		ntb_free_mw(nt, num_mw);
		return -ENOMEM;
	}

	/* Notify HW the memory location of the receive buffer */
	rc = ntb_mw_set_trans(nt->ndev, num_mw, mw->dma_addr, mw->xlat_size);
	if (rc) {
		dev_err(&pdev->dev, "Unable to set mw%d translation", num_mw);
		ntb_free_mw(nt, num_mw);
		return -EIO;
	}

	return 0;
}

static void ntb_qp_link_down_reset(struct ntb_transport_qp *qp)
{
	qp->link_is_up = false;

	qp->tx_index = 0;
	qp->rx_index = 0;
	qp->rx_bytes = 0;
	qp->rx_pkts = 0;
	qp->rx_ring_empty = 0;
	qp->rx_err_no_buf = 0;
	qp->rx_err_oflow = 0;
	qp->rx_err_ver = 0;
	qp->rx_memcpy = 0;
	qp->rx_async = 0;
	qp->tx_bytes = 0;
	qp->tx_pkts = 0;
	qp->tx_ring_full = 0;
	qp->tx_err_no_buf = 0;
	qp->tx_memcpy = 0;
	qp->tx_async = 0;
}

static void ntb_qp_link_cleanup(struct ntb_transport_qp *qp)
{
	struct ntb_transport_ctx *nt = qp->transport;
	struct pci_dev *pdev = nt->ndev->pdev;

	dev_info(&pdev->dev, "qp %d: Link Cleanup\n", qp->qp_num);

	cancel_delayed_work_sync(&qp->link_work);
	ntb_qp_link_down_reset(qp);

	if (qp->event_handler)
		qp->event_handler(qp->cb_data, qp->link_is_up);
}

static void ntb_qp_link_cleanup_work(struct work_struct *work)
{
	struct ntb_transport_qp *qp = container_of(work,
						   struct ntb_transport_qp,
						   link_cleanup);
	struct ntb_transport_ctx *nt = qp->transport;

	ntb_qp_link_cleanup(qp);

	if (nt->link_is_up)
		schedule_delayed_work(&qp->link_work,
				      msecs_to_jiffies(NTB_LINK_DOWN_TIMEOUT));
}

static void ntb_qp_link_down(struct ntb_transport_qp *qp)
{
	schedule_work(&qp->link_cleanup);
}

static void ntb_transport_link_cleanup(struct ntb_transport_ctx *nt)
{
	struct ntb_transport_qp *qp;
	u64 qp_bitmap_alloc;
	int i;

	qp_bitmap_alloc = nt->qp_bitmap & ~nt->qp_bitmap_free;

	/* Pass along the info to any clients */
	for (i = 0; i < nt->qp_count; i++)
		if (qp_bitmap_alloc & BIT_ULL(i)) {
			qp = &nt->qp_vec[i];
			ntb_qp_link_cleanup(qp);
			cancel_work_sync(&qp->link_cleanup);
			cancel_delayed_work_sync(&qp->link_work);
		}

	if (!nt->link_is_up)
		cancel_delayed_work_sync(&nt->link_work);

	/* The scratchpad registers keep the values if the remote side
	 * goes down, blast them now to give them a sane value the next
	 * time they are accessed
	 */
	for (i = 0; i < MAX_SPAD; i++)
		ntb_spad_write(nt->ndev, i, 0);
}

static void ntb_transport_link_cleanup_work(struct work_struct *work)
{
	struct ntb_transport_ctx *nt =
		container_of(work, struct ntb_transport_ctx, link_cleanup);

	ntb_transport_link_cleanup(nt);
}

static void ntb_transport_event_callback(void *data)
{
	struct ntb_transport_ctx *nt = data;

	if (ntb_link_is_up(nt->ndev, NULL, NULL) == 1)
		schedule_delayed_work(&nt->link_work, 0);
	else
		schedule_work(&nt->link_cleanup);
}

static void ntb_transport_link_work(struct work_struct *work)
{
	struct ntb_transport_ctx *nt =
		container_of(work, struct ntb_transport_ctx, link_work.work);
	struct ntb_dev *ndev = nt->ndev;
	struct pci_dev *pdev = ndev->pdev;
	resource_size_t size;
	u32 val;
	int rc, i, spad;

	/* send the local info, in the opposite order of the way we read it */
	for (i = 0; i < nt->mw_count; i++) {
		size = nt->mw_vec[i].phys_size;

		if (max_mw_size && size > max_mw_size)
			size = max_mw_size;

		spad = MW0_SZ_HIGH + (i * 2);
		ntb_peer_spad_write(ndev, spad, (u32)(size >> 32));

		spad = MW0_SZ_LOW + (i * 2);
		ntb_peer_spad_write(ndev, spad, (u32)size);
	}

	ntb_peer_spad_write(ndev, NUM_MWS, nt->mw_count);

	ntb_peer_spad_write(ndev, NUM_QPS, nt->qp_count);

	ntb_peer_spad_write(ndev, VERSION, NTB_TRANSPORT_VERSION);

	/* Query the remote side for its info */
	val = ntb_spad_read(ndev, VERSION);
	dev_dbg(&pdev->dev, "Remote version = %d\n", val);
	if (val != NTB_TRANSPORT_VERSION)
		goto out;

	val = ntb_spad_read(ndev, NUM_QPS);
	dev_dbg(&pdev->dev, "Remote max number of qps = %d\n", val);
	if (val != nt->qp_count)
		goto out;

	val = ntb_spad_read(ndev, NUM_MWS);
	dev_dbg(&pdev->dev, "Remote number of mws = %d\n", val);
	if (val != nt->mw_count)
		goto out;

	for (i = 0; i < nt->mw_count; i++) {
		u64 val64;

		val = ntb_spad_read(ndev, MW0_SZ_HIGH + (i * 2));
		val64 = (u64)val << 32;

		val = ntb_spad_read(ndev, MW0_SZ_LOW + (i * 2));
		val64 |= val;

		dev_dbg(&pdev->dev, "Remote MW%d size = %#llx\n", i, val64);

		rc = ntb_set_mw(nt, i, val64);
		if (rc)
			goto out1;
	}

	nt->link_is_up = true;

	for (i = 0; i < nt->qp_count; i++) {
		struct ntb_transport_qp *qp = &nt->qp_vec[i];

		ntb_transport_setup_qp_mw(nt, i);

		if (qp->client_ready)
			schedule_delayed_work(&qp->link_work, 0);
	}

	return;

out1:
	for (i = 0; i < nt->mw_count; i++)
		ntb_free_mw(nt, i);
out:
	if (ntb_link_is_up(ndev, NULL, NULL) == 1)
		schedule_delayed_work(&nt->link_work,
				      msecs_to_jiffies(NTB_LINK_DOWN_TIMEOUT));
}

static void ntb_qp_link_work(struct work_struct *work)
{
	struct ntb_transport_qp *qp = container_of(work,
						   struct ntb_transport_qp,
						   link_work.work);
	struct pci_dev *pdev = qp->ndev->pdev;
	struct ntb_transport_ctx *nt = qp->transport;
	int val;

	WARN_ON(!nt->link_is_up);

	val = ntb_spad_read(nt->ndev, QP_LINKS);

	ntb_peer_spad_write(nt->ndev, QP_LINKS, val | BIT(qp->qp_num));

	/* query remote spad for qp ready bits */
	ntb_peer_spad_read(nt->ndev, QP_LINKS);
	dev_dbg_ratelimited(&pdev->dev, "Remote QP link status = %x\n", val);

	/* See if the remote side is up */
	if (val & BIT(qp->qp_num)) {
		dev_info(&pdev->dev, "qp %d: Link Up\n", qp->qp_num);
		qp->link_is_up = true;

		if (qp->event_handler)
			qp->event_handler(qp->cb_data, qp->link_is_up);
<<<<<<< HEAD
=======

		tasklet_schedule(&qp->rxc_db_work);
>>>>>>> 3cb5ff02
	} else if (nt->link_is_up)
		schedule_delayed_work(&qp->link_work,
				      msecs_to_jiffies(NTB_LINK_DOWN_TIMEOUT));
}

static int ntb_transport_init_queue(struct ntb_transport_ctx *nt,
				    unsigned int qp_num)
{
	struct ntb_transport_qp *qp;
	struct ntb_transport_mw *mw;
	phys_addr_t mw_base;
	resource_size_t mw_size;
	unsigned int num_qps_mw, tx_size;
	unsigned int mw_num, mw_count, qp_count;
	u64 qp_offset;

	mw_count = nt->mw_count;
	qp_count = nt->qp_count;

	mw_num = QP_TO_MW(nt, qp_num);
	mw = &nt->mw_vec[mw_num];

	qp = &nt->qp_vec[qp_num];
	qp->qp_num = qp_num;
	qp->transport = nt;
	qp->ndev = nt->ndev;
	qp->client_ready = false;
	qp->event_handler = NULL;
	ntb_qp_link_down_reset(qp);

	if (qp_count % mw_count && mw_num + 1 < qp_count / mw_count)
		num_qps_mw = qp_count / mw_count + 1;
	else
		num_qps_mw = qp_count / mw_count;

	mw_base = nt->mw_vec[mw_num].phys_addr;
	mw_size = nt->mw_vec[mw_num].phys_size;

	tx_size = (unsigned int)mw_size / num_qps_mw;
	qp_offset = tx_size * qp_num / mw_count;

	qp->tx_mw = nt->mw_vec[mw_num].vbase + qp_offset;
	if (!qp->tx_mw)
		return -EINVAL;

	qp->tx_mw_phys = mw_base + qp_offset;
	if (!qp->tx_mw_phys)
		return -EINVAL;

	tx_size -= sizeof(struct ntb_rx_info);
	qp->rx_info = qp->tx_mw + tx_size;

	/* Due to housekeeping, there must be atleast 2 buffs */
	qp->tx_max_frame = min(transport_mtu, tx_size / 2);
	qp->tx_max_entry = tx_size / qp->tx_max_frame;

<<<<<<< HEAD
	if (nt_debugfs_dir) {
=======
	if (nt->debugfs_node_dir) {
>>>>>>> 3cb5ff02
		char debugfs_name[4];

		snprintf(debugfs_name, 4, "qp%d", qp_num);
		qp->debugfs_dir = debugfs_create_dir(debugfs_name,
<<<<<<< HEAD
						     nt_debugfs_dir);
=======
						     nt->debugfs_node_dir);
>>>>>>> 3cb5ff02

		qp->debugfs_stats = debugfs_create_file("stats", S_IRUSR,
							qp->debugfs_dir, qp,
							&ntb_qp_debugfs_stats);
	} else {
		qp->debugfs_dir = NULL;
		qp->debugfs_stats = NULL;
	}

	INIT_DELAYED_WORK(&qp->link_work, ntb_qp_link_work);
	INIT_WORK(&qp->link_cleanup, ntb_qp_link_cleanup_work);

	spin_lock_init(&qp->ntb_rx_q_lock);
	spin_lock_init(&qp->ntb_tx_free_q_lock);

	INIT_LIST_HEAD(&qp->rx_post_q);
	INIT_LIST_HEAD(&qp->rx_pend_q);
	INIT_LIST_HEAD(&qp->rx_free_q);
	INIT_LIST_HEAD(&qp->tx_free_q);

	tasklet_init(&qp->rxc_db_work, ntb_transport_rxc_db,
		     (unsigned long)qp);

	return 0;
}

static int ntb_transport_probe(struct ntb_client *self, struct ntb_dev *ndev)
{
	struct ntb_transport_ctx *nt;
	struct ntb_transport_mw *mw;
	unsigned int mw_count, qp_count;
	u64 qp_bitmap;
	int node;
	int rc, i;

	if (ntb_db_is_unsafe(ndev))
		dev_dbg(&ndev->dev,
			"doorbell is unsafe, proceed anyway...\n");
	if (ntb_spad_is_unsafe(ndev))
		dev_dbg(&ndev->dev,
			"scratchpad is unsafe, proceed anyway...\n");

	node = dev_to_node(&ndev->dev);

	nt = kzalloc_node(sizeof(*nt), GFP_KERNEL, node);
	if (!nt)
		return -ENOMEM;

	nt->ndev = ndev;

	mw_count = ntb_mw_count(ndev);

	nt->mw_count = mw_count;

	nt->mw_vec = kzalloc_node(mw_count * sizeof(*nt->mw_vec),
				  GFP_KERNEL, node);
	if (!nt->mw_vec) {
		rc = -ENOMEM;
		goto err;
	}

	for (i = 0; i < mw_count; i++) {
		mw = &nt->mw_vec[i];

		rc = ntb_mw_get_range(ndev, i, &mw->phys_addr, &mw->phys_size,
				      &mw->xlat_align, &mw->xlat_align_size);
		if (rc)
			goto err1;

		mw->vbase = ioremap_wc(mw->phys_addr, mw->phys_size);
		if (!mw->vbase) {
			rc = -ENOMEM;
			goto err1;
		}

		mw->buff_size = 0;
		mw->xlat_size = 0;
		mw->virt_addr = NULL;
		mw->dma_addr = 0;
	}

	qp_bitmap = ntb_db_valid_mask(ndev);

	qp_count = ilog2(qp_bitmap);
	if (max_num_clients && max_num_clients < qp_count)
		qp_count = max_num_clients;
	else if (mw_count < qp_count)
		qp_count = mw_count;

	qp_bitmap &= BIT_ULL(qp_count) - 1;

	nt->qp_count = qp_count;
	nt->qp_bitmap = qp_bitmap;
	nt->qp_bitmap_free = qp_bitmap;

	nt->qp_vec = kzalloc_node(qp_count * sizeof(*nt->qp_vec),
				  GFP_KERNEL, node);
	if (!nt->qp_vec) {
		rc = -ENOMEM;
		goto err2;
	}

<<<<<<< HEAD
=======
	if (nt_debugfs_dir) {
		nt->debugfs_node_dir =
			debugfs_create_dir(pci_name(ndev->pdev),
					   nt_debugfs_dir);
	}

>>>>>>> 3cb5ff02
	for (i = 0; i < qp_count; i++) {
		rc = ntb_transport_init_queue(nt, i);
		if (rc)
			goto err3;
	}

	INIT_DELAYED_WORK(&nt->link_work, ntb_transport_link_work);
	INIT_WORK(&nt->link_cleanup, ntb_transport_link_cleanup_work);

	rc = ntb_set_ctx(ndev, nt, &ntb_transport_ops);
	if (rc)
		goto err3;

	INIT_LIST_HEAD(&nt->client_devs);
	rc = ntb_bus_init(nt);
	if (rc)
		goto err4;

	nt->link_is_up = false;
	ntb_link_enable(ndev, NTB_SPEED_AUTO, NTB_WIDTH_AUTO);
	ntb_link_event(ndev);

	return 0;

err4:
	ntb_clear_ctx(ndev);
err3:
	kfree(nt->qp_vec);
err2:
	kfree(nt->mw_vec);
err1:
	while (i--) {
		mw = &nt->mw_vec[i];
		iounmap(mw->vbase);
	}
err:
	kfree(nt);
	return rc;
}

static void ntb_transport_free(struct ntb_client *self, struct ntb_dev *ndev)
{
	struct ntb_transport_ctx *nt = ndev->ctx;
	struct ntb_transport_qp *qp;
	u64 qp_bitmap_alloc;
	int i;

	ntb_transport_link_cleanup(nt);
	cancel_work_sync(&nt->link_cleanup);
	cancel_delayed_work_sync(&nt->link_work);

	qp_bitmap_alloc = nt->qp_bitmap & ~nt->qp_bitmap_free;

	/* verify that all the qp's are freed */
	for (i = 0; i < nt->qp_count; i++) {
		qp = &nt->qp_vec[i];
		if (qp_bitmap_alloc & BIT_ULL(i))
			ntb_transport_free_queue(qp);
		debugfs_remove_recursive(qp->debugfs_dir);
	}

	ntb_link_disable(ndev);
	ntb_clear_ctx(ndev);

	ntb_bus_remove(nt);

	for (i = nt->mw_count; i--; ) {
		ntb_free_mw(nt, i);
		iounmap(nt->mw_vec[i].vbase);
	}

	kfree(nt->qp_vec);
	kfree(nt->mw_vec);
	kfree(nt);
}

static void ntb_complete_rxc(struct ntb_transport_qp *qp)
{
	struct ntb_queue_entry *entry;
	void *cb_data;
	unsigned int len;
	unsigned long irqflags;

<<<<<<< HEAD
	hdr->flags = 0;
=======
	spin_lock_irqsave(&qp->ntb_rx_q_lock, irqflags);

	while (!list_empty(&qp->rx_post_q)) {
		entry = list_first_entry(&qp->rx_post_q,
					 struct ntb_queue_entry, entry);
		if (!(entry->flags & DESC_DONE_FLAG))
			break;

		entry->rx_hdr->flags = 0;
		iowrite32(entry->index, &qp->rx_info->entry);

		cb_data = entry->cb_data;
		len = entry->len;
>>>>>>> 3cb5ff02

		list_move_tail(&entry->entry, &qp->rx_free_q);

		spin_unlock_irqrestore(&qp->ntb_rx_q_lock, irqflags);

		if (qp->rx_handler && qp->client_ready)
			qp->rx_handler(qp, qp->cb_data, cb_data, len);

		spin_lock_irqsave(&qp->ntb_rx_q_lock, irqflags);
	}

	spin_unlock_irqrestore(&qp->ntb_rx_q_lock, irqflags);
}

static void ntb_rx_copy_callback(void *data)
{
	struct ntb_queue_entry *entry = data;

	entry->flags |= DESC_DONE_FLAG;

<<<<<<< HEAD
	if (qp->rx_handler && qp->client_ready)
		qp->rx_handler(qp, qp->cb_data, cb_data, len);
=======
	ntb_complete_rxc(entry->qp);
>>>>>>> 3cb5ff02
}

static void ntb_memcpy_rx(struct ntb_queue_entry *entry, void *offset)
{
	void *buf = entry->buf;
	size_t len = entry->len;

	memcpy(buf, offset, len);

	/* Ensure that the data is fully copied out before clearing the flag */
	wmb();

	ntb_rx_copy_callback(entry);
}

static void ntb_async_rx(struct ntb_queue_entry *entry, void *offset)
{
	struct dma_async_tx_descriptor *txd;
	struct ntb_transport_qp *qp = entry->qp;
	struct dma_chan *chan = qp->dma_chan;
	struct dma_device *device;
	size_t pay_off, buff_off, len;
	struct dmaengine_unmap_data *unmap;
	dma_cookie_t cookie;
	void *buf = entry->buf;

	len = entry->len;

	if (!chan)
		goto err;

	if (len < copy_bytes)
		goto err_wait;

	device = chan->device;
	pay_off = (size_t)offset & ~PAGE_MASK;
	buff_off = (size_t)buf & ~PAGE_MASK;

	if (!is_dma_copy_aligned(device, pay_off, buff_off, len))
		goto err_wait;

	unmap = dmaengine_get_unmap_data(device->dev, 2, GFP_NOWAIT);
	if (!unmap)
		goto err_wait;

	unmap->len = len;
	unmap->addr[0] = dma_map_page(device->dev, virt_to_page(offset),
				      pay_off, len, DMA_TO_DEVICE);
	if (dma_mapping_error(device->dev, unmap->addr[0]))
		goto err_get_unmap;

	unmap->to_cnt = 1;

	unmap->addr[1] = dma_map_page(device->dev, virt_to_page(buf),
				      buff_off, len, DMA_FROM_DEVICE);
	if (dma_mapping_error(device->dev, unmap->addr[1]))
		goto err_get_unmap;

	unmap->from_cnt = 1;

	txd = device->device_prep_dma_memcpy(chan, unmap->addr[1],
					     unmap->addr[0], len,
					     DMA_PREP_INTERRUPT);
	if (!txd)
		goto err_get_unmap;

	txd->callback = ntb_rx_copy_callback;
	txd->callback_param = entry;
	dma_set_unmap(txd, unmap);

	cookie = dmaengine_submit(txd);
	if (dma_submit_error(cookie))
		goto err_set_unmap;

	dmaengine_unmap_put(unmap);

	qp->last_cookie = cookie;

	qp->rx_async++;

	return;

err_set_unmap:
	dmaengine_unmap_put(unmap);
err_get_unmap:
	dmaengine_unmap_put(unmap);
err_wait:
	/* If the callbacks come out of order, the writing of the index to the
	 * last completed will be out of order.  This may result in the
	 * receive stalling forever.
	 */
	dma_sync_wait(chan, qp->last_cookie);
err:
	ntb_memcpy_rx(entry, offset);
	qp->rx_memcpy++;
}

static int ntb_process_rxc(struct ntb_transport_qp *qp)
{
	struct ntb_payload_header *hdr;
	struct ntb_queue_entry *entry;
	void *offset;
	int rc;

	offset = qp->rx_buff + qp->rx_max_frame * qp->rx_index;
	hdr = offset + qp->rx_max_frame - sizeof(struct ntb_payload_header);

	dev_dbg(&qp->ndev->pdev->dev, "qp %d: RX ver %u len %d flags %x\n",
		qp->qp_num, hdr->ver, hdr->len, hdr->flags);

	if (!(hdr->flags & DESC_DONE_FLAG)) {
		dev_dbg(&qp->ndev->pdev->dev, "done flag not set\n");
		qp->rx_ring_empty++;
		return -EAGAIN;
	}

	if (hdr->flags & LINK_DOWN_FLAG) {
		dev_dbg(&qp->ndev->pdev->dev, "link down flag set\n");
		ntb_qp_link_down(qp);
		hdr->flags = 0;
		return -EAGAIN;
	}
<<<<<<< HEAD

	if (hdr->ver != (u32)qp->rx_pkts) {
		dev_dbg(&qp->ndev->pdev->dev,
			"version mismatch, expected %llu - got %u\n",
			qp->rx_pkts, hdr->ver);
		qp->rx_err_ver++;
		return -EIO;
	}

	entry = ntb_list_rm(&qp->ntb_rx_pend_q_lock, &qp->rx_pend_q);
	if (!entry) {
		dev_dbg(&qp->ndev->pdev->dev, "no receive buffer\n");
		qp->rx_err_no_buf++;

		rc = -ENOMEM;
		goto err;
	}

=======

	if (hdr->ver != (u32)qp->rx_pkts) {
		dev_dbg(&qp->ndev->pdev->dev,
			"version mismatch, expected %llu - got %u\n",
			qp->rx_pkts, hdr->ver);
		qp->rx_err_ver++;
		return -EIO;
	}

	entry = ntb_list_mv(&qp->ntb_rx_q_lock, &qp->rx_pend_q, &qp->rx_post_q);
	if (!entry) {
		dev_dbg(&qp->ndev->pdev->dev, "no receive buffer\n");
		qp->rx_err_no_buf++;
		return -EAGAIN;
	}

	entry->rx_hdr = hdr;
	entry->index = qp->rx_index;

>>>>>>> 3cb5ff02
	if (hdr->len > entry->len) {
		dev_dbg(&qp->ndev->pdev->dev,
			"receive buffer overflow! Wanted %d got %d\n",
			hdr->len, entry->len);
		qp->rx_err_oflow++;

<<<<<<< HEAD
		rc = -EIO;
		goto err;
	}

	dev_dbg(&qp->ndev->pdev->dev,
		"RX OK index %u ver %u size %d into buf size %d\n",
		qp->rx_index, hdr->ver, hdr->len, entry->len);

	qp->rx_bytes += hdr->len;
	qp->rx_pkts++;

	entry->index = qp->rx_index;
	entry->rx_hdr = hdr;
=======
		entry->len = -EIO;
		entry->flags |= DESC_DONE_FLAG;

		ntb_complete_rxc(qp);
	} else {
		dev_dbg(&qp->ndev->pdev->dev,
			"RX OK index %u ver %u size %d into buf size %d\n",
			qp->rx_index, hdr->ver, hdr->len, entry->len);
>>>>>>> 3cb5ff02

		qp->rx_bytes += hdr->len;
		qp->rx_pkts++;

		entry->len = hdr->len;

		ntb_async_rx(entry, offset);
	}

	qp->rx_index++;
	qp->rx_index %= qp->rx_max_entry;

	return 0;
<<<<<<< HEAD

err:
	/* FIXME: if this syncrhonous update of the rx_index gets ahead of
	 * asyncrhonous ntb_rx_copy_callback of previous entry, there are three
	 * scenarios:
	 *
	 * 1) The peer might miss this update, but observe the update
	 * from the memcpy completion callback.  In this case, the buffer will
	 * not be freed on the peer to be reused for a different packet.  The
	 * successful rx of a later packet would clear the condition, but the
	 * condition could persist if several rx fail in a row.
	 *
	 * 2) The peer may observe this update before the asyncrhonous copy of
	 * prior packets is completed.  The peer may overwrite the buffers of
	 * the prior packets before they are copied.
	 *
	 * 3) Both: the peer may observe the update, and then observe the index
	 * decrement by the asynchronous completion callback.  Who knows what
	 * badness that will cause.
	 */
	hdr->flags = 0;
	iowrite32(qp->rx_index, &qp->rx_info->entry);

	return rc;
=======
>>>>>>> 3cb5ff02
}

static void ntb_transport_rxc_db(unsigned long data)
{
	struct ntb_transport_qp *qp = (void *)data;
	int rc, i;

	dev_dbg(&qp->ndev->pdev->dev, "%s: doorbell %d received\n",
		__func__, qp->qp_num);

	/* Limit the number of packets processed in a single interrupt to
	 * provide fairness to others
	 */
	for (i = 0; i < qp->rx_max_entry; i++) {
		rc = ntb_process_rxc(qp);
		if (rc)
			break;
	}

	if (i && qp->dma_chan)
		dma_async_issue_pending(qp->dma_chan);

	if (i == qp->rx_max_entry) {
		/* there is more work to do */
		tasklet_schedule(&qp->rxc_db_work);
	} else if (ntb_db_read(qp->ndev) & BIT_ULL(qp->qp_num)) {
		/* the doorbell bit is set: clear it */
		ntb_db_clear(qp->ndev, BIT_ULL(qp->qp_num));
		/* ntb_db_read ensures ntb_db_clear write is committed */
		ntb_db_read(qp->ndev);

		/* an interrupt may have arrived between finishing
		 * ntb_process_rxc and clearing the doorbell bit:
		 * there might be some more work to do.
		 */
		tasklet_schedule(&qp->rxc_db_work);
	}
}

static void ntb_tx_copy_callback(void *data)
{
	struct ntb_queue_entry *entry = data;
	struct ntb_transport_qp *qp = entry->qp;
	struct ntb_payload_header __iomem *hdr = entry->tx_hdr;

	iowrite32(entry->flags | DESC_DONE_FLAG, &hdr->flags);

	ntb_peer_db_set(qp->ndev, BIT_ULL(qp->qp_num));

	/* The entry length can only be zero if the packet is intended to be a
	 * "link down" or similar.  Since no payload is being sent in these
	 * cases, there is nothing to add to the completion queue.
	 */
	if (entry->len > 0) {
		qp->tx_bytes += entry->len;

		if (qp->tx_handler)
			qp->tx_handler(qp, qp->cb_data, entry->cb_data,
				       entry->len);
	}

	ntb_list_add(&qp->ntb_tx_free_q_lock, &entry->entry, &qp->tx_free_q);
}

static void ntb_memcpy_tx(struct ntb_queue_entry *entry, void __iomem *offset)
{
#ifdef ARCH_HAS_NOCACHE_UACCESS
	/*
	 * Using non-temporal mov to improve performance on non-cached
	 * writes, even though we aren't actually copying from user space.
	 */
	__copy_from_user_inatomic_nocache(offset, entry->buf, entry->len);
#else
	memcpy_toio(offset, entry->buf, entry->len);
#endif

	/* Ensure that the data is fully copied out before setting the flags */
	wmb();

	ntb_tx_copy_callback(entry);
}

static void ntb_async_tx(struct ntb_transport_qp *qp,
			 struct ntb_queue_entry *entry)
{
	struct ntb_payload_header __iomem *hdr;
	struct dma_async_tx_descriptor *txd;
	struct dma_chan *chan = qp->dma_chan;
	struct dma_device *device;
	size_t dest_off, buff_off;
	struct dmaengine_unmap_data *unmap;
	dma_addr_t dest;
	dma_cookie_t cookie;
	void __iomem *offset;
	size_t len = entry->len;
	void *buf = entry->buf;

	offset = qp->tx_mw + qp->tx_max_frame * qp->tx_index;
	hdr = offset + qp->tx_max_frame - sizeof(struct ntb_payload_header);
	entry->tx_hdr = hdr;

	iowrite32(entry->len, &hdr->len);
	iowrite32((u32)qp->tx_pkts, &hdr->ver);

	if (!chan)
		goto err;

	if (len < copy_bytes)
		goto err;

	device = chan->device;
	dest = qp->tx_mw_phys + qp->tx_max_frame * qp->tx_index;
	buff_off = (size_t)buf & ~PAGE_MASK;
	dest_off = (size_t)dest & ~PAGE_MASK;

	if (!is_dma_copy_aligned(device, buff_off, dest_off, len))
		goto err;

	unmap = dmaengine_get_unmap_data(device->dev, 1, GFP_NOWAIT);
	if (!unmap)
		goto err;

	unmap->len = len;
	unmap->addr[0] = dma_map_page(device->dev, virt_to_page(buf),
				      buff_off, len, DMA_TO_DEVICE);
	if (dma_mapping_error(device->dev, unmap->addr[0]))
		goto err_get_unmap;

	unmap->to_cnt = 1;

	txd = device->device_prep_dma_memcpy(chan, dest, unmap->addr[0], len,
					     DMA_PREP_INTERRUPT);
	if (!txd)
		goto err_get_unmap;

	txd->callback = ntb_tx_copy_callback;
	txd->callback_param = entry;
	dma_set_unmap(txd, unmap);

	cookie = dmaengine_submit(txd);
	if (dma_submit_error(cookie))
		goto err_set_unmap;

	dmaengine_unmap_put(unmap);

	dma_async_issue_pending(chan);
	qp->tx_async++;

	return;
err_set_unmap:
	dmaengine_unmap_put(unmap);
err_get_unmap:
	dmaengine_unmap_put(unmap);
err:
	ntb_memcpy_tx(entry, offset);
	qp->tx_memcpy++;
}

static int ntb_process_tx(struct ntb_transport_qp *qp,
			  struct ntb_queue_entry *entry)
{
	if (qp->tx_index == qp->remote_rx_info->entry) {
		qp->tx_ring_full++;
		return -EAGAIN;
	}

	if (entry->len > qp->tx_max_frame - sizeof(struct ntb_payload_header)) {
		if (qp->tx_handler)
			qp->tx_handler(qp->cb_data, qp, NULL, -EIO);

		ntb_list_add(&qp->ntb_tx_free_q_lock, &entry->entry,
			     &qp->tx_free_q);
		return 0;
	}

	ntb_async_tx(qp, entry);

	qp->tx_index++;
	qp->tx_index %= qp->tx_max_entry;

	qp->tx_pkts++;

	return 0;
}

static void ntb_send_link_down(struct ntb_transport_qp *qp)
{
	struct pci_dev *pdev = qp->ndev->pdev;
	struct ntb_queue_entry *entry;
	int i, rc;

	if (!qp->link_is_up)
		return;

	dev_info(&pdev->dev, "qp %d: Send Link Down\n", qp->qp_num);

	for (i = 0; i < NTB_LINK_DOWN_TIMEOUT; i++) {
		entry = ntb_list_rm(&qp->ntb_tx_free_q_lock, &qp->tx_free_q);
		if (entry)
			break;
		msleep(100);
	}

	if (!entry)
		return;

	entry->cb_data = NULL;
	entry->buf = NULL;
	entry->len = 0;
	entry->flags = LINK_DOWN_FLAG;

	rc = ntb_process_tx(qp, entry);
	if (rc)
		dev_err(&pdev->dev, "ntb: QP%d unable to send linkdown msg\n",
			qp->qp_num);

	ntb_qp_link_down_reset(qp);
}

static bool ntb_dma_filter_fn(struct dma_chan *chan, void *node)
{
	return dev_to_node(&chan->dev->device) == (int)(unsigned long)node;
}

/**
 * ntb_transport_create_queue - Create a new NTB transport layer queue
 * @rx_handler: receive callback function
 * @tx_handler: transmit callback function
 * @event_handler: event callback function
 *
 * Create a new NTB transport layer queue and provide the queue with a callback
 * routine for both transmit and receive.  The receive callback routine will be
 * used to pass up data when the transport has received it on the queue.   The
 * transmit callback routine will be called when the transport has completed the
 * transmission of the data on the queue and the data is ready to be freed.
 *
 * RETURNS: pointer to newly created ntb_queue, NULL on error.
 */
struct ntb_transport_qp *
ntb_transport_create_queue(void *data, struct device *client_dev,
			   const struct ntb_queue_handlers *handlers)
{
	struct ntb_dev *ndev;
	struct pci_dev *pdev;
	struct ntb_transport_ctx *nt;
	struct ntb_queue_entry *entry;
	struct ntb_transport_qp *qp;
	u64 qp_bit;
	unsigned int free_queue;
	dma_cap_mask_t dma_mask;
	int node;
	int i;

	ndev = dev_ntb(client_dev->parent);
	pdev = ndev->pdev;
	nt = ndev->ctx;

	node = dev_to_node(&ndev->dev);

	free_queue = ffs(nt->qp_bitmap);
	if (!free_queue)
		goto err;

	/* decrement free_queue to make it zero based */
	free_queue--;

	qp = &nt->qp_vec[free_queue];
	qp_bit = BIT_ULL(qp->qp_num);

	nt->qp_bitmap_free &= ~qp_bit;

	qp->cb_data = data;
	qp->rx_handler = handlers->rx_handler;
	qp->tx_handler = handlers->tx_handler;
	qp->event_handler = handlers->event_handler;

	dma_cap_zero(dma_mask);
	dma_cap_set(DMA_MEMCPY, dma_mask);

	if (use_dma) {
		qp->dma_chan = dma_request_channel(dma_mask, ntb_dma_filter_fn,
						   (void *)(unsigned long)node);
		if (!qp->dma_chan)
			dev_info(&pdev->dev, "Unable to allocate DMA channel\n");
	} else {
		qp->dma_chan = NULL;
	}
	dev_dbg(&pdev->dev, "Using %s memcpy\n", qp->dma_chan ? "DMA" : "CPU");

	for (i = 0; i < NTB_QP_DEF_NUM_ENTRIES; i++) {
		entry = kzalloc_node(sizeof(*entry), GFP_ATOMIC, node);
		if (!entry)
			goto err1;

		entry->qp = qp;
		ntb_list_add(&qp->ntb_rx_q_lock, &entry->entry,
			     &qp->rx_free_q);
	}

	for (i = 0; i < NTB_QP_DEF_NUM_ENTRIES; i++) {
		entry = kzalloc_node(sizeof(*entry), GFP_ATOMIC, node);
		if (!entry)
			goto err2;

		entry->qp = qp;
		ntb_list_add(&qp->ntb_tx_free_q_lock, &entry->entry,
			     &qp->tx_free_q);
	}

	ntb_db_clear(qp->ndev, qp_bit);
	ntb_db_clear_mask(qp->ndev, qp_bit);

	dev_info(&pdev->dev, "NTB Transport QP %d created\n", qp->qp_num);

	return qp;

err2:
	while ((entry = ntb_list_rm(&qp->ntb_tx_free_q_lock, &qp->tx_free_q)))
		kfree(entry);
err1:
	while ((entry = ntb_list_rm(&qp->ntb_rx_q_lock, &qp->rx_free_q)))
		kfree(entry);
	if (qp->dma_chan)
		dma_release_channel(qp->dma_chan);
	nt->qp_bitmap_free |= qp_bit;
err:
	return NULL;
}
EXPORT_SYMBOL_GPL(ntb_transport_create_queue);

/**
 * ntb_transport_free_queue - Frees NTB transport queue
 * @qp: NTB queue to be freed
 *
 * Frees NTB transport queue
 */
void ntb_transport_free_queue(struct ntb_transport_qp *qp)
{
	struct ntb_transport_ctx *nt = qp->transport;
	struct pci_dev *pdev;
	struct ntb_queue_entry *entry;
	u64 qp_bit;

	if (!qp)
		return;

	pdev = qp->ndev->pdev;

	if (qp->dma_chan) {
		struct dma_chan *chan = qp->dma_chan;
		/* Putting the dma_chan to NULL will force any new traffic to be
		 * processed by the CPU instead of the DAM engine
		 */
		qp->dma_chan = NULL;

		/* Try to be nice and wait for any queued DMA engine
		 * transactions to process before smashing it with a rock
		 */
		dma_sync_wait(chan, qp->last_cookie);
		dmaengine_terminate_all(chan);
		dma_release_channel(chan);
	}

	qp_bit = BIT_ULL(qp->qp_num);

	ntb_db_set_mask(qp->ndev, qp_bit);
	tasklet_disable(&qp->rxc_db_work);

	cancel_delayed_work_sync(&qp->link_work);

	qp->cb_data = NULL;
	qp->rx_handler = NULL;
	qp->tx_handler = NULL;
	qp->event_handler = NULL;

<<<<<<< HEAD
	while ((entry = ntb_list_rm(&qp->ntb_rx_free_q_lock, &qp->rx_free_q)))
=======
	while ((entry = ntb_list_rm(&qp->ntb_rx_q_lock, &qp->rx_free_q)))
>>>>>>> 3cb5ff02
		kfree(entry);

	while ((entry = ntb_list_rm(&qp->ntb_rx_q_lock, &qp->rx_pend_q))) {
		dev_warn(&pdev->dev, "Freeing item from non-empty rx_pend_q\n");
		kfree(entry);
	}

	while ((entry = ntb_list_rm(&qp->ntb_rx_q_lock, &qp->rx_post_q))) {
		dev_warn(&pdev->dev, "Freeing item from non-empty rx_post_q\n");
		kfree(entry);
	}

	while ((entry = ntb_list_rm(&qp->ntb_tx_free_q_lock, &qp->tx_free_q)))
		kfree(entry);

<<<<<<< HEAD
	nt->qp_bitmap_free |= qp_bit;
=======
	qp->transport->qp_bitmap_free |= qp_bit;
>>>>>>> 3cb5ff02

	dev_info(&pdev->dev, "NTB Transport QP %d freed\n", qp->qp_num);
}
EXPORT_SYMBOL_GPL(ntb_transport_free_queue);

/**
 * ntb_transport_rx_remove - Dequeues enqueued rx packet
 * @qp: NTB queue to be freed
 * @len: pointer to variable to write enqueued buffers length
 *
 * Dequeues unused buffers from receive queue.  Should only be used during
 * shutdown of qp.
 *
 * RETURNS: NULL error value on error, or void* for success.
 */
void *ntb_transport_rx_remove(struct ntb_transport_qp *qp, unsigned int *len)
{
	struct ntb_queue_entry *entry;
	void *buf;

	if (!qp || qp->client_ready)
		return NULL;

	entry = ntb_list_rm(&qp->ntb_rx_q_lock, &qp->rx_pend_q);
	if (!entry)
		return NULL;

	buf = entry->cb_data;
	*len = entry->len;

	ntb_list_add(&qp->ntb_rx_q_lock, &entry->entry, &qp->rx_free_q);

	return buf;
}
EXPORT_SYMBOL_GPL(ntb_transport_rx_remove);

/**
 * ntb_transport_rx_enqueue - Enqueue a new NTB queue entry
 * @qp: NTB transport layer queue the entry is to be enqueued on
 * @cb: per buffer pointer for callback function to use
 * @data: pointer to data buffer that incoming packets will be copied into
 * @len: length of the data buffer
 *
 * Enqueue a new receive buffer onto the transport queue into which a NTB
 * payload can be received into.
 *
 * RETURNS: An appropriate -ERRNO error value on error, or zero for success.
 */
int ntb_transport_rx_enqueue(struct ntb_transport_qp *qp, void *cb, void *data,
			     unsigned int len)
{
	struct ntb_queue_entry *entry;

	if (!qp)
		return -EINVAL;

	entry = ntb_list_rm(&qp->ntb_rx_q_lock, &qp->rx_free_q);
	if (!entry)
		return -ENOMEM;

	entry->cb_data = cb;
	entry->buf = data;
	entry->len = len;
	entry->flags = 0;

	ntb_list_add(&qp->ntb_rx_q_lock, &entry->entry, &qp->rx_pend_q);

	tasklet_schedule(&qp->rxc_db_work);

	return 0;
}
EXPORT_SYMBOL_GPL(ntb_transport_rx_enqueue);

/**
 * ntb_transport_tx_enqueue - Enqueue a new NTB queue entry
 * @qp: NTB transport layer queue the entry is to be enqueued on
 * @cb: per buffer pointer for callback function to use
 * @data: pointer to data buffer that will be sent
 * @len: length of the data buffer
 *
 * Enqueue a new transmit buffer onto the transport queue from which a NTB
 * payload will be transmitted.  This assumes that a lock is being held to
 * serialize access to the qp.
 *
 * RETURNS: An appropriate -ERRNO error value on error, or zero for success.
 */
int ntb_transport_tx_enqueue(struct ntb_transport_qp *qp, void *cb, void *data,
			     unsigned int len)
{
	struct ntb_queue_entry *entry;
	int rc;

	if (!qp || !qp->link_is_up || !len)
		return -EINVAL;

	entry = ntb_list_rm(&qp->ntb_tx_free_q_lock, &qp->tx_free_q);
	if (!entry) {
		qp->tx_err_no_buf++;
		return -ENOMEM;
	}

	entry->cb_data = cb;
	entry->buf = data;
	entry->len = len;
	entry->flags = 0;

	rc = ntb_process_tx(qp, entry);
	if (rc)
		ntb_list_add(&qp->ntb_tx_free_q_lock, &entry->entry,
			     &qp->tx_free_q);

	return rc;
}
EXPORT_SYMBOL_GPL(ntb_transport_tx_enqueue);

/**
 * ntb_transport_link_up - Notify NTB transport of client readiness to use queue
 * @qp: NTB transport layer queue to be enabled
 *
 * Notify NTB transport layer of client readiness to use queue
 */
void ntb_transport_link_up(struct ntb_transport_qp *qp)
{
	if (!qp)
		return;

	qp->client_ready = true;

	if (qp->transport->link_is_up)
		schedule_delayed_work(&qp->link_work, 0);
}
EXPORT_SYMBOL_GPL(ntb_transport_link_up);

/**
 * ntb_transport_link_down - Notify NTB transport to no longer enqueue data
 * @qp: NTB transport layer queue to be disabled
 *
 * Notify NTB transport layer of client's desire to no longer receive data on
 * transport queue specified.  It is the client's responsibility to ensure all
 * entries on queue are purged or otherwise handled appropriately.
 */
void ntb_transport_link_down(struct ntb_transport_qp *qp)
{
	struct pci_dev *pdev;
	int val;

	if (!qp)
		return;

	pdev = qp->ndev->pdev;
	qp->client_ready = false;

	val = ntb_spad_read(qp->ndev, QP_LINKS);

	ntb_peer_spad_write(qp->ndev, QP_LINKS,
			    val & ~BIT(qp->qp_num));

	if (qp->link_is_up)
		ntb_send_link_down(qp);
	else
		cancel_delayed_work_sync(&qp->link_work);
}
EXPORT_SYMBOL_GPL(ntb_transport_link_down);

/**
 * ntb_transport_link_query - Query transport link state
 * @qp: NTB transport layer queue to be queried
 *
 * Query connectivity to the remote system of the NTB transport queue
 *
 * RETURNS: true for link up or false for link down
 */
bool ntb_transport_link_query(struct ntb_transport_qp *qp)
{
	if (!qp)
		return false;

	return qp->link_is_up;
}
EXPORT_SYMBOL_GPL(ntb_transport_link_query);

/**
 * ntb_transport_qp_num - Query the qp number
 * @qp: NTB transport layer queue to be queried
 *
 * Query qp number of the NTB transport queue
 *
 * RETURNS: a zero based number specifying the qp number
 */
unsigned char ntb_transport_qp_num(struct ntb_transport_qp *qp)
{
	if (!qp)
		return 0;

	return qp->qp_num;
}
EXPORT_SYMBOL_GPL(ntb_transport_qp_num);

/**
 * ntb_transport_max_size - Query the max payload size of a qp
 * @qp: NTB transport layer queue to be queried
 *
 * Query the maximum payload size permissible on the given qp
 *
 * RETURNS: the max payload size of a qp
 */
unsigned int ntb_transport_max_size(struct ntb_transport_qp *qp)
{
	unsigned int max;

	if (!qp)
		return 0;

	if (!qp->dma_chan)
		return qp->tx_max_frame - sizeof(struct ntb_payload_header);

	/* If DMA engine usage is possible, try to find the max size for that */
	max = qp->tx_max_frame - sizeof(struct ntb_payload_header);
	max -= max % (1 << qp->dma_chan->device->copy_align);

	return max;
}
EXPORT_SYMBOL_GPL(ntb_transport_max_size);

static void ntb_transport_doorbell_callback(void *data, int vector)
{
	struct ntb_transport_ctx *nt = data;
	struct ntb_transport_qp *qp;
	u64 db_bits;
	unsigned int qp_num;

	db_bits = (nt->qp_bitmap & ~nt->qp_bitmap_free &
		   ntb_db_vector_mask(nt->ndev, vector));

	while (db_bits) {
		qp_num = __ffs(db_bits);
		qp = &nt->qp_vec[qp_num];

		tasklet_schedule(&qp->rxc_db_work);

		db_bits &= ~BIT_ULL(qp_num);
	}
}

static const struct ntb_ctx_ops ntb_transport_ops = {
	.link_event = ntb_transport_event_callback,
	.db_event = ntb_transport_doorbell_callback,
};

static struct ntb_client ntb_transport_client = {
	.ops = {
		.probe = ntb_transport_probe,
		.remove = ntb_transport_free,
	},
};

static int __init ntb_transport_init(void)
{
	int rc;

	pr_info("%s, version %s\n", NTB_TRANSPORT_DESC, NTB_TRANSPORT_VER);

	if (debugfs_initialized())
		nt_debugfs_dir = debugfs_create_dir(KBUILD_MODNAME, NULL);

	rc = bus_register(&ntb_transport_bus);
	if (rc)
		goto err_bus;

	rc = ntb_register_client(&ntb_transport_client);
	if (rc)
		goto err_client;

	return 0;

err_client:
	bus_unregister(&ntb_transport_bus);
err_bus:
	debugfs_remove_recursive(nt_debugfs_dir);
	return rc;
}
module_init(ntb_transport_init);

static void __exit ntb_transport_exit(void)
{
	debugfs_remove_recursive(nt_debugfs_dir);

	ntb_unregister_client(&ntb_transport_client);
	bus_unregister(&ntb_transport_bus);
}
module_exit(ntb_transport_exit);<|MERGE_RESOLUTION|>--- conflicted
+++ resolved
@@ -541,8 +541,6 @@
 	return entry;
 }
 
-<<<<<<< HEAD
-=======
 static struct ntb_queue_entry *ntb_list_mv(spinlock_t *lock,
 					   struct list_head *list,
 					   struct list_head *to_list)
@@ -564,7 +562,6 @@
 	return entry;
 }
 
->>>>>>> 3cb5ff02
 static int ntb_transport_setup_qp_mw(struct ntb_transport_ctx *nt,
 				     unsigned int qp_num)
 {
@@ -576,7 +573,6 @@
 
 	mw_count = nt->mw_count;
 	qp_count = nt->qp_count;
-<<<<<<< HEAD
 
 	mw_num = QP_TO_MW(nt, qp_num);
 	mw = &nt->mw_vec[mw_num];
@@ -584,15 +580,6 @@
 	if (!mw->virt_addr)
 		return -ENOMEM;
 
-=======
-
-	mw_num = QP_TO_MW(nt, qp_num);
-	mw = &nt->mw_vec[mw_num];
-
-	if (!mw->virt_addr)
-		return -ENOMEM;
-
->>>>>>> 3cb5ff02
 	if (qp_count % mw_count && mw_num + 1 < qp_count / mw_count)
 		num_qps_mw = qp_count / mw_count + 1;
 	else
@@ -642,15 +629,6 @@
 }
 
 static int ntb_set_mw(struct ntb_transport_ctx *nt, int num_mw,
-<<<<<<< HEAD
-		      unsigned int size)
-{
-	struct ntb_transport_mw *mw = &nt->mw_vec[num_mw];
-	struct pci_dev *pdev = nt->ndev->pdev;
-	unsigned int xlat_size, buff_size;
-	int rc;
-
-=======
 		      resource_size_t size)
 {
 	struct ntb_transport_mw *mw = &nt->mw_vec[num_mw];
@@ -661,7 +639,6 @@
 	if (!size)
 		return -EINVAL;
 
->>>>>>> 3cb5ff02
 	xlat_size = round_up(size, mw->xlat_align_size);
 	buff_size = round_up(size, mw->xlat_align);
 
@@ -681,11 +658,7 @@
 	if (!mw->virt_addr) {
 		mw->xlat_size = 0;
 		mw->buff_size = 0;
-<<<<<<< HEAD
-		dev_err(&pdev->dev, "Unable to alloc MW buff of size %d\n",
-=======
 		dev_err(&pdev->dev, "Unable to alloc MW buff of size %zu\n",
->>>>>>> 3cb5ff02
 			buff_size);
 		return -ENOMEM;
 	}
@@ -925,11 +898,8 @@
 
 		if (qp->event_handler)
 			qp->event_handler(qp->cb_data, qp->link_is_up);
-<<<<<<< HEAD
-=======
 
 		tasklet_schedule(&qp->rxc_db_work);
->>>>>>> 3cb5ff02
 	} else if (nt->link_is_up)
 		schedule_delayed_work(&qp->link_work,
 				      msecs_to_jiffies(NTB_LINK_DOWN_TIMEOUT));
@@ -986,20 +956,12 @@
 	qp->tx_max_frame = min(transport_mtu, tx_size / 2);
 	qp->tx_max_entry = tx_size / qp->tx_max_frame;
 
-<<<<<<< HEAD
-	if (nt_debugfs_dir) {
-=======
 	if (nt->debugfs_node_dir) {
->>>>>>> 3cb5ff02
 		char debugfs_name[4];
 
 		snprintf(debugfs_name, 4, "qp%d", qp_num);
 		qp->debugfs_dir = debugfs_create_dir(debugfs_name,
-<<<<<<< HEAD
-						     nt_debugfs_dir);
-=======
 						     nt->debugfs_node_dir);
->>>>>>> 3cb5ff02
 
 		qp->debugfs_stats = debugfs_create_file("stats", S_IRUSR,
 							qp->debugfs_dir, qp,
@@ -1102,15 +1064,12 @@
 		goto err2;
 	}
 
-<<<<<<< HEAD
-=======
 	if (nt_debugfs_dir) {
 		nt->debugfs_node_dir =
 			debugfs_create_dir(pci_name(ndev->pdev),
 					   nt_debugfs_dir);
 	}
 
->>>>>>> 3cb5ff02
 	for (i = 0; i < qp_count; i++) {
 		rc = ntb_transport_init_queue(nt, i);
 		if (rc)
@@ -1194,9 +1153,6 @@
 	unsigned int len;
 	unsigned long irqflags;
 
-<<<<<<< HEAD
-	hdr->flags = 0;
-=======
 	spin_lock_irqsave(&qp->ntb_rx_q_lock, irqflags);
 
 	while (!list_empty(&qp->rx_post_q)) {
@@ -1210,7 +1166,6 @@
 
 		cb_data = entry->cb_data;
 		len = entry->len;
->>>>>>> 3cb5ff02
 
 		list_move_tail(&entry->entry, &qp->rx_free_q);
 
@@ -1231,12 +1186,7 @@
 
 	entry->flags |= DESC_DONE_FLAG;
 
-<<<<<<< HEAD
-	if (qp->rx_handler && qp->client_ready)
-		qp->rx_handler(qp, qp->cb_data, cb_data, len);
-=======
 	ntb_complete_rxc(entry->qp);
->>>>>>> 3cb5ff02
 }
 
 static void ntb_memcpy_rx(struct ntb_queue_entry *entry, void *offset)
@@ -1339,7 +1289,6 @@
 	struct ntb_payload_header *hdr;
 	struct ntb_queue_entry *entry;
 	void *offset;
-	int rc;
 
 	offset = qp->rx_buff + qp->rx_max_frame * qp->rx_index;
 	hdr = offset + qp->rx_max_frame - sizeof(struct ntb_payload_header);
@@ -1359,7 +1308,6 @@
 		hdr->flags = 0;
 		return -EAGAIN;
 	}
-<<<<<<< HEAD
 
 	if (hdr->ver != (u32)qp->rx_pkts) {
 		dev_dbg(&qp->ndev->pdev->dev,
@@ -1369,25 +1317,6 @@
 		return -EIO;
 	}
 
-	entry = ntb_list_rm(&qp->ntb_rx_pend_q_lock, &qp->rx_pend_q);
-	if (!entry) {
-		dev_dbg(&qp->ndev->pdev->dev, "no receive buffer\n");
-		qp->rx_err_no_buf++;
-
-		rc = -ENOMEM;
-		goto err;
-	}
-
-=======
-
-	if (hdr->ver != (u32)qp->rx_pkts) {
-		dev_dbg(&qp->ndev->pdev->dev,
-			"version mismatch, expected %llu - got %u\n",
-			qp->rx_pkts, hdr->ver);
-		qp->rx_err_ver++;
-		return -EIO;
-	}
-
 	entry = ntb_list_mv(&qp->ntb_rx_q_lock, &qp->rx_pend_q, &qp->rx_post_q);
 	if (!entry) {
 		dev_dbg(&qp->ndev->pdev->dev, "no receive buffer\n");
@@ -1398,28 +1327,12 @@
 	entry->rx_hdr = hdr;
 	entry->index = qp->rx_index;
 
->>>>>>> 3cb5ff02
 	if (hdr->len > entry->len) {
 		dev_dbg(&qp->ndev->pdev->dev,
 			"receive buffer overflow! Wanted %d got %d\n",
 			hdr->len, entry->len);
 		qp->rx_err_oflow++;
 
-<<<<<<< HEAD
-		rc = -EIO;
-		goto err;
-	}
-
-	dev_dbg(&qp->ndev->pdev->dev,
-		"RX OK index %u ver %u size %d into buf size %d\n",
-		qp->rx_index, hdr->ver, hdr->len, entry->len);
-
-	qp->rx_bytes += hdr->len;
-	qp->rx_pkts++;
-
-	entry->index = qp->rx_index;
-	entry->rx_hdr = hdr;
-=======
 		entry->len = -EIO;
 		entry->flags |= DESC_DONE_FLAG;
 
@@ -1428,7 +1341,6 @@
 		dev_dbg(&qp->ndev->pdev->dev,
 			"RX OK index %u ver %u size %d into buf size %d\n",
 			qp->rx_index, hdr->ver, hdr->len, entry->len);
->>>>>>> 3cb5ff02
 
 		qp->rx_bytes += hdr->len;
 		qp->rx_pkts++;
@@ -1442,33 +1354,6 @@
 	qp->rx_index %= qp->rx_max_entry;
 
 	return 0;
-<<<<<<< HEAD
-
-err:
-	/* FIXME: if this syncrhonous update of the rx_index gets ahead of
-	 * asyncrhonous ntb_rx_copy_callback of previous entry, there are three
-	 * scenarios:
-	 *
-	 * 1) The peer might miss this update, but observe the update
-	 * from the memcpy completion callback.  In this case, the buffer will
-	 * not be freed on the peer to be reused for a different packet.  The
-	 * successful rx of a later packet would clear the condition, but the
-	 * condition could persist if several rx fail in a row.
-	 *
-	 * 2) The peer may observe this update before the asyncrhonous copy of
-	 * prior packets is completed.  The peer may overwrite the buffers of
-	 * the prior packets before they are copied.
-	 *
-	 * 3) Both: the peer may observe the update, and then observe the index
-	 * decrement by the asynchronous completion callback.  Who knows what
-	 * badness that will cause.
-	 */
-	hdr->flags = 0;
-	iowrite32(qp->rx_index, &qp->rx_info->entry);
-
-	return rc;
-=======
->>>>>>> 3cb5ff02
 }
 
 static void ntb_transport_rxc_db(unsigned long data)
@@ -1807,7 +1692,6 @@
  */
 void ntb_transport_free_queue(struct ntb_transport_qp *qp)
 {
-	struct ntb_transport_ctx *nt = qp->transport;
 	struct pci_dev *pdev;
 	struct ntb_queue_entry *entry;
 	u64 qp_bit;
@@ -1844,11 +1728,7 @@
 	qp->tx_handler = NULL;
 	qp->event_handler = NULL;
 
-<<<<<<< HEAD
-	while ((entry = ntb_list_rm(&qp->ntb_rx_free_q_lock, &qp->rx_free_q)))
-=======
 	while ((entry = ntb_list_rm(&qp->ntb_rx_q_lock, &qp->rx_free_q)))
->>>>>>> 3cb5ff02
 		kfree(entry);
 
 	while ((entry = ntb_list_rm(&qp->ntb_rx_q_lock, &qp->rx_pend_q))) {
@@ -1864,11 +1744,7 @@
 	while ((entry = ntb_list_rm(&qp->ntb_tx_free_q_lock, &qp->tx_free_q)))
 		kfree(entry);
 
-<<<<<<< HEAD
-	nt->qp_bitmap_free |= qp_bit;
-=======
 	qp->transport->qp_bitmap_free |= qp_bit;
->>>>>>> 3cb5ff02
 
 	dev_info(&pdev->dev, "NTB Transport QP %d freed\n", qp->qp_num);
 }
