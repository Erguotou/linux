--- conflicted
+++ resolved
@@ -213,11 +213,7 @@
 /**
  * clk_register_genamux - register a genamux clock with the clock framework
  */
-<<<<<<< HEAD
-static struct clk *clk_register_genamux(const char *name,
-=======
 static struct clk * __init clk_register_genamux(const char *name,
->>>>>>> 9fe8ecca
 				const char **parent_names, u8 num_parents,
 				void __iomem *reg,
 				const struct clkgena_divmux_data *muxdata,
