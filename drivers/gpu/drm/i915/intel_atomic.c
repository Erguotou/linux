/*
 * Copyright © 2015 Intel Corporation
 *
 * Permission is hereby granted, free of charge, to any person obtaining a
 * copy of this software and associated documentation files (the "Software"),
 * to deal in the Software without restriction, including without limitation
 * the rights to use, copy, modify, merge, publish, distribute, sublicense,
 * and/or sell copies of the Software, and to permit persons to whom the
 * Software is furnished to do so, subject to the following conditions:
 *
 * The above copyright notice and this permission notice (including the next
 * paragraph) shall be included in all copies or substantial portions of the
 * Software.
 *
 * THE SOFTWARE IS PROVIDED "AS IS", WITHOUT WARRANTY OF ANY KIND, EXPRESS OR
 * IMPLIED, INCLUDING BUT NOT LIMITED TO THE WARRANTIES OF MERCHANTABILITY,
 * FITNESS FOR A PARTICULAR PURPOSE AND NONINFRINGEMENT.  IN NO EVENT SHALL
 * THE AUTHORS OR COPYRIGHT HOLDERS BE LIABLE FOR ANY CLAIM, DAMAGES OR OTHER
 * LIABILITY, WHETHER IN AN ACTION OF CONTRACT, TORT OR OTHERWISE, ARISING
 * FROM, OUT OF OR IN CONNECTION WITH THE SOFTWARE OR THE USE OR OTHER
 * DEALINGS IN THE SOFTWARE.
 */

/**
 * DOC: atomic modeset support
 *
 * The functions here implement the state management and hardware programming
 * dispatch required by the atomic modeset infrastructure.
 * See intel_atomic_plane.c for the plane-specific atomic functionality.
 */

#include <drm/drmP.h>
#include <drm/drm_atomic.h>
#include <drm/drm_atomic_helper.h>
#include <drm/drm_plane_helper.h>
#include "intel_drv.h"


/**
 * intel_atomic_check - validate state object
 * @dev: drm device
 * @state: state to validate
 */
int intel_atomic_check(struct drm_device *dev,
		       struct drm_atomic_state *state)
{
	int nplanes = dev->mode_config.num_total_plane;
	int ncrtcs = dev->mode_config.num_crtc;
	int nconnectors = dev->mode_config.num_connector;
	enum pipe nuclear_pipe = INVALID_PIPE;
	struct intel_crtc *nuclear_crtc = NULL;
	struct intel_crtc_state *crtc_state = NULL;
	int ret;
	int i;
	bool not_nuclear = false;

	/*
	 * FIXME:  At the moment, we only support "nuclear pageflip" on a
	 * single CRTC.  Cross-crtc updates will be added later.
	 */
	for (i = 0; i < nplanes; i++) {
		struct intel_plane *plane = to_intel_plane(state->planes[i]);
		if (!plane)
			continue;

		if (nuclear_pipe == INVALID_PIPE) {
			nuclear_pipe = plane->pipe;
		} else if (nuclear_pipe != plane->pipe) {
			DRM_DEBUG_KMS("i915 only support atomic plane operations on a single CRTC at the moment\n");
			return -EINVAL;
		}
	}

	/*
	 * FIXME:  We only handle planes for now; make sure there are no CRTC's
	 * or connectors involved.
	 */
	state->allow_modeset = false;
	for (i = 0; i < ncrtcs; i++) {
		struct intel_crtc *crtc = to_intel_crtc(state->crtcs[i]);
		if (crtc)
			memset(&crtc->atomic, 0, sizeof(crtc->atomic));
		if (crtc && crtc->pipe != nuclear_pipe)
			not_nuclear = true;
		if (crtc && crtc->pipe == nuclear_pipe) {
			nuclear_crtc = crtc;
			crtc_state = to_intel_crtc_state(state->crtc_states[i]);
		}
	}
	for (i = 0; i < nconnectors; i++)
		if (state->connectors[i] != NULL)
			not_nuclear = true;

	if (not_nuclear) {
		DRM_DEBUG_KMS("i915 only supports atomic plane operations at the moment\n");
		return -EINVAL;
	}

	ret = drm_atomic_helper_check_planes(dev, state);
	if (ret)
		return ret;

	/* FIXME: move to crtc atomic check function once it is ready */
	ret = intel_atomic_setup_scalers(dev, nuclear_crtc, crtc_state);
	if (ret)
		return ret;

	return ret;
}


/**
 * intel_atomic_commit - commit validated state object
 * @dev: DRM device
 * @state: the top-level driver state object
 * @async: asynchronous commit
 *
 * This function commits a top-level state object that has been validated
 * with drm_atomic_helper_check().
 *
 * FIXME:  Atomic modeset support for i915 is not yet complete.  At the moment
 * we can only handle plane-related operations and do not yet support
 * asynchronous commit.
 *
 * RETURNS
 * Zero for success or -errno.
 */
int intel_atomic_commit(struct drm_device *dev,
			struct drm_atomic_state *state,
			bool async)
{
	struct drm_crtc_state *crtc_state;
	struct drm_crtc *crtc;
	int ret, i;

	if (async) {
		DRM_DEBUG_KMS("i915 does not yet support async commit\n");
		return -EINVAL;
	}

	ret = drm_atomic_helper_prepare_planes(dev, state);
	if (ret)
		return ret;

	/* Point of no return */
	drm_atomic_helper_swap_state(dev, state);

	/* swap crtc_scaler_state */
	for_each_crtc_in_state(state, crtc, crtc_state, i) {
		to_intel_crtc(crtc)->config = to_intel_crtc_state(crtc->state);

		if (INTEL_INFO(dev)->gen >= 9)
			skl_detach_scalers(to_intel_crtc(crtc));

		drm_atomic_helper_commit_planes_on_crtc(crtc_state);
	}

<<<<<<< HEAD
	/* swap crtc_scaler_state */
	for (i = 0; i < dev->mode_config.num_crtc; i++) {
		struct drm_crtc *crtc = state->crtcs[i];
		if (!crtc) {
			continue;
		}

		to_intel_crtc(crtc)->config->scaler_state =
			to_intel_crtc_state(state->crtc_states[i])->scaler_state;

		if (INTEL_INFO(dev)->gen >= 9)
			skl_detach_scalers(to_intel_crtc(crtc));
	}

	drm_atomic_helper_commit_planes(dev, state);
=======
>>>>>>> 9fe8ecca
	drm_atomic_helper_wait_for_vblanks(dev, state);
	drm_atomic_helper_cleanup_planes(dev, state);
	drm_atomic_state_free(state);

	return 0;
}

/**
 * intel_connector_atomic_get_property - fetch connector property value
 * @connector: connector to fetch property for
 * @state: state containing the property value
 * @property: property to look up
 * @val: pointer to write property value into
 *
 * The DRM core does not store shadow copies of properties for
 * atomic-capable drivers.  This entrypoint is used to fetch
 * the current value of a driver-specific connector property.
 */
int
intel_connector_atomic_get_property(struct drm_connector *connector,
				    const struct drm_connector_state *state,
				    struct drm_property *property,
				    uint64_t *val)
{
	int i;

	/*
	 * TODO: We only have atomic modeset for planes at the moment, so the
	 * crtc/connector code isn't quite ready yet.  Until it's ready,
	 * continue to look up all property values in the DRM's shadow copy
	 * in obj->properties->values[].
	 *
	 * When the crtc/connector state work matures, this function should
	 * be updated to read the values out of the state structure instead.
	 */
	for (i = 0; i < connector->base.properties->count; i++) {
		if (connector->base.properties->properties[i] == property) {
			*val = connector->base.properties->values[i];
			return 0;
		}
	}

	return -EINVAL;
}

/*
 * intel_crtc_duplicate_state - duplicate crtc state
 * @crtc: drm crtc
 *
 * Allocates and returns a copy of the crtc state (both common and
 * Intel-specific) for the specified crtc.
 *
 * Returns: The newly allocated crtc state, or NULL on failure.
 */
struct drm_crtc_state *
intel_crtc_duplicate_state(struct drm_crtc *crtc)
{
	struct intel_crtc *intel_crtc = to_intel_crtc(crtc);
	struct intel_crtc_state *crtc_state;

	if (WARN_ON(!intel_crtc->config))
		crtc_state = kzalloc(sizeof(*crtc_state), GFP_KERNEL);
	else
		crtc_state = kmemdup(intel_crtc->config,
				     sizeof(*intel_crtc->config), GFP_KERNEL);

	if (!crtc_state)
		return NULL;

	__drm_atomic_helper_crtc_duplicate_state(crtc, &crtc_state->base);

	crtc_state->base.crtc = crtc;

	return &crtc_state->base;
}

/**
 * intel_crtc_destroy_state - destroy crtc state
 * @crtc: drm crtc
 *
 * Destroys the crtc state (both common and Intel-specific) for the
 * specified crtc.
 */
void
intel_crtc_destroy_state(struct drm_crtc *crtc,
			  struct drm_crtc_state *state)
{
	drm_atomic_helper_crtc_destroy_state(crtc, state);
}

/**
 * intel_atomic_setup_scalers() - setup scalers for crtc per staged requests
 * @dev: DRM device
 * @crtc: intel crtc
 * @crtc_state: incoming crtc_state to validate and setup scalers
 *
 * This function sets up scalers based on staged scaling requests for
 * a @crtc and its planes. It is called from crtc level check path. If request
 * is a supportable request, it attaches scalers to requested planes and crtc.
 *
 * This function takes into account the current scaler(s) in use by any planes
 * not being part of this atomic state
 *
 *  Returns:
 *         0 - scalers were setup succesfully
 *         error code - otherwise
 */
int intel_atomic_setup_scalers(struct drm_device *dev,
	struct intel_crtc *intel_crtc,
	struct intel_crtc_state *crtc_state)
{
	struct drm_plane *plane = NULL;
	struct intel_plane *intel_plane;
	struct intel_plane_state *plane_state = NULL;
	struct intel_crtc_scaler_state *scaler_state;
	struct drm_atomic_state *drm_state;
	int num_scalers_need;
	int i, j;

	if (INTEL_INFO(dev)->gen < 9 || !intel_crtc || !crtc_state)
		return 0;

	scaler_state = &crtc_state->scaler_state;
	drm_state = crtc_state->base.state;

	num_scalers_need = hweight32(scaler_state->scaler_users);
	DRM_DEBUG_KMS("crtc_state = %p need = %d avail = %d scaler_users = 0x%x\n",
		crtc_state, num_scalers_need, intel_crtc->num_scalers,
		scaler_state->scaler_users);

	/*
	 * High level flow:
	 * - staged scaler requests are already in scaler_state->scaler_users
	 * - check whether staged scaling requests can be supported
	 * - add planes using scalers that aren't in current transaction
	 * - assign scalers to requested users
	 * - as part of plane commit, scalers will be committed
	 *   (i.e., either attached or detached) to respective planes in hw
	 * - as part of crtc_commit, scaler will be either attached or detached
	 *   to crtc in hw
	 */

	/* fail if required scalers > available scalers */
	if (num_scalers_need > intel_crtc->num_scalers){
		DRM_DEBUG_KMS("Too many scaling requests %d > %d\n",
			num_scalers_need, intel_crtc->num_scalers);
		return -EINVAL;
	}

	/* walkthrough scaler_users bits and start assigning scalers */
	for (i = 0; i < sizeof(scaler_state->scaler_users) * 8; i++) {
		int *scaler_id;

		/* skip if scaler not required */
		if (!(scaler_state->scaler_users & (1 << i)))
			continue;

		if (i == SKL_CRTC_INDEX) {
			/* panel fitter case: assign as a crtc scaler */
			scaler_id = &scaler_state->scaler_id;
		} else {
			if (!drm_state)
				continue;

			/* plane scaler case: assign as a plane scaler */
			/* find the plane that set the bit as scaler_user */
			plane = drm_state->planes[i];

			/*
			 * to enable/disable hq mode, add planes that are using scaler
			 * into this transaction
			 */
			if (!plane) {
				struct drm_plane_state *state;
				plane = drm_plane_from_index(dev, i);
				state = drm_atomic_get_plane_state(drm_state, plane);
				if (IS_ERR(state)) {
					DRM_DEBUG_KMS("Failed to add [PLANE:%d] to drm_state\n",
						plane->base.id);
					return PTR_ERR(state);
				}
			}

			intel_plane = to_intel_plane(plane);

			/* plane on different crtc cannot be a scaler user of this crtc */
			if (WARN_ON(intel_plane->pipe != intel_crtc->pipe)) {
				continue;
			}

			plane_state = to_intel_plane_state(drm_state->plane_states[i]);
			scaler_id = &plane_state->scaler_id;
		}

		if (*scaler_id < 0) {
			/* find a free scaler */
			for (j = 0; j < intel_crtc->num_scalers; j++) {
				if (!scaler_state->scalers[j].in_use) {
					scaler_state->scalers[j].in_use = 1;
					*scaler_id = scaler_state->scalers[j].id;
					DRM_DEBUG_KMS("Attached scaler id %u.%u to %s:%d\n",
						intel_crtc->pipe,
						i == SKL_CRTC_INDEX ? scaler_state->scaler_id :
							plane_state->scaler_id,
						i == SKL_CRTC_INDEX ? "CRTC" : "PLANE",
						i == SKL_CRTC_INDEX ?  intel_crtc->base.base.id :
						plane->base.id);
					break;
				}
			}
		}

		if (WARN_ON(*scaler_id < 0)) {
			DRM_DEBUG_KMS("Cannot find scaler for %s:%d\n",
				i == SKL_CRTC_INDEX ? "CRTC" : "PLANE",
				i == SKL_CRTC_INDEX ? intel_crtc->base.base.id:plane->base.id);
			continue;
		}

		/* set scaler mode */
		if (num_scalers_need == 1 && intel_crtc->pipe != PIPE_C) {
			/*
			 * when only 1 scaler is in use on either pipe A or B,
			 * scaler 0 operates in high quality (HQ) mode.
			 * In this case use scaler 0 to take advantage of HQ mode
			 */
			*scaler_id = 0;
			scaler_state->scalers[0].in_use = 1;
			scaler_state->scalers[0].mode = PS_SCALER_MODE_HQ;
			scaler_state->scalers[1].in_use = 0;
		} else {
			scaler_state->scalers[*scaler_id].mode = PS_SCALER_MODE_DYN;
		}
	}

	return 0;
}<|MERGE_RESOLUTION|>--- conflicted
+++ resolved
@@ -155,24 +155,6 @@
 		drm_atomic_helper_commit_planes_on_crtc(crtc_state);
 	}
 
-<<<<<<< HEAD
-	/* swap crtc_scaler_state */
-	for (i = 0; i < dev->mode_config.num_crtc; i++) {
-		struct drm_crtc *crtc = state->crtcs[i];
-		if (!crtc) {
-			continue;
-		}
-
-		to_intel_crtc(crtc)->config->scaler_state =
-			to_intel_crtc_state(state->crtc_states[i])->scaler_state;
-
-		if (INTEL_INFO(dev)->gen >= 9)
-			skl_detach_scalers(to_intel_crtc(crtc));
-	}
-
-	drm_atomic_helper_commit_planes(dev, state);
-=======
->>>>>>> 9fe8ecca
 	drm_atomic_helper_wait_for_vblanks(dev, state);
 	drm_atomic_helper_cleanup_planes(dev, state);
 	drm_atomic_state_free(state);
