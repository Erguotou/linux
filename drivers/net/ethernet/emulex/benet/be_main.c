/*
 * Copyright (C) 2005 - 2014 Emulex
 * All rights reserved.
 *
 * This program is free software; you can redistribute it and/or
 * modify it under the terms of the GNU General Public License version 2
 * as published by the Free Software Foundation.  The full GNU General
 * Public License is included in this distribution in the file called COPYING.
 *
 * Contact Information:
 * linux-drivers@emulex.com
 *
 * Emulex
 * 3333 Susan Street
 * Costa Mesa, CA 92626
 */

#include <linux/prefetch.h>
#include <linux/module.h>
#include "be.h"
#include "be_cmds.h"
#include <asm/div64.h>
#include <linux/aer.h>
#include <linux/if_bridge.h>
#include <net/busy_poll.h>
#include <net/vxlan.h>

MODULE_VERSION(DRV_VER);
MODULE_DESCRIPTION(DRV_DESC " " DRV_VER);
MODULE_AUTHOR("Emulex Corporation");
MODULE_LICENSE("GPL");

static unsigned int num_vfs;
module_param(num_vfs, uint, S_IRUGO);
MODULE_PARM_DESC(num_vfs, "Number of PCI VFs to initialize");

static ushort rx_frag_size = 2048;
module_param(rx_frag_size, ushort, S_IRUGO);
MODULE_PARM_DESC(rx_frag_size, "Size of a fragment that holds rcvd data.");

static const struct pci_device_id be_dev_ids[] = {
	{ PCI_DEVICE(BE_VENDOR_ID, BE_DEVICE_ID1) },
	{ PCI_DEVICE(BE_VENDOR_ID, BE_DEVICE_ID2) },
	{ PCI_DEVICE(BE_VENDOR_ID, OC_DEVICE_ID1) },
	{ PCI_DEVICE(BE_VENDOR_ID, OC_DEVICE_ID2) },
	{ PCI_DEVICE(EMULEX_VENDOR_ID, OC_DEVICE_ID3)},
	{ PCI_DEVICE(EMULEX_VENDOR_ID, OC_DEVICE_ID4)},
	{ PCI_DEVICE(EMULEX_VENDOR_ID, OC_DEVICE_ID5)},
	{ PCI_DEVICE(EMULEX_VENDOR_ID, OC_DEVICE_ID6)},
	{ 0 }
};
MODULE_DEVICE_TABLE(pci, be_dev_ids);
/* UE Status Low CSR */
static const char * const ue_status_low_desc[] = {
	"CEV",
	"CTX",
	"DBUF",
	"ERX",
	"Host",
	"MPU",
	"NDMA",
	"PTC ",
	"RDMA ",
	"RXF ",
	"RXIPS ",
	"RXULP0 ",
	"RXULP1 ",
	"RXULP2 ",
	"TIM ",
	"TPOST ",
	"TPRE ",
	"TXIPS ",
	"TXULP0 ",
	"TXULP1 ",
	"UC ",
	"WDMA ",
	"TXULP2 ",
	"HOST1 ",
	"P0_OB_LINK ",
	"P1_OB_LINK ",
	"HOST_GPIO ",
	"MBOX ",
	"ERX2 ",
	"SPARE ",
	"JTAG ",
	"MPU_INTPEND "
};

/* UE Status High CSR */
static const char * const ue_status_hi_desc[] = {
	"LPCMEMHOST",
	"MGMT_MAC",
	"PCS0ONLINE",
	"MPU_IRAM",
	"PCS1ONLINE",
	"PCTL0",
	"PCTL1",
	"PMEM",
	"RR",
	"TXPB",
	"RXPP",
	"XAUI",
	"TXP",
	"ARM",
	"IPC",
	"HOST2",
	"HOST3",
	"HOST4",
	"HOST5",
	"HOST6",
	"HOST7",
	"ECRC",
	"Poison TLP",
	"NETC",
	"PERIPH",
	"LLTXULP",
	"D2P",
	"RCON",
	"LDMA",
	"LLTXP",
	"LLTXPB",
	"Unknown"
};

static void be_queue_free(struct be_adapter *adapter, struct be_queue_info *q)
{
	struct be_dma_mem *mem = &q->dma_mem;

	if (mem->va) {
		dma_free_coherent(&adapter->pdev->dev, mem->size, mem->va,
				  mem->dma);
		mem->va = NULL;
	}
}

static int be_queue_alloc(struct be_adapter *adapter, struct be_queue_info *q,
			  u16 len, u16 entry_size)
{
	struct be_dma_mem *mem = &q->dma_mem;

	memset(q, 0, sizeof(*q));
	q->len = len;
	q->entry_size = entry_size;
	mem->size = len * entry_size;
	mem->va = dma_zalloc_coherent(&adapter->pdev->dev, mem->size, &mem->dma,
				      GFP_KERNEL);
	if (!mem->va)
		return -ENOMEM;
	return 0;
}

static void be_reg_intr_set(struct be_adapter *adapter, bool enable)
{
	u32 reg, enabled;

	pci_read_config_dword(adapter->pdev, PCICFG_MEMBAR_CTRL_INT_CTRL_OFFSET,
			      &reg);
	enabled = reg & MEMBAR_CTRL_INT_CTRL_HOSTINTR_MASK;

	if (!enabled && enable)
		reg |= MEMBAR_CTRL_INT_CTRL_HOSTINTR_MASK;
	else if (enabled && !enable)
		reg &= ~MEMBAR_CTRL_INT_CTRL_HOSTINTR_MASK;
	else
		return;

	pci_write_config_dword(adapter->pdev,
			       PCICFG_MEMBAR_CTRL_INT_CTRL_OFFSET, reg);
}

static void be_intr_set(struct be_adapter *adapter, bool enable)
{
	int status = 0;

	/* On lancer interrupts can't be controlled via this register */
	if (lancer_chip(adapter))
		return;

	if (adapter->eeh_error)
		return;

	status = be_cmd_intr_set(adapter, enable);
	if (status)
		be_reg_intr_set(adapter, enable);
}

static void be_rxq_notify(struct be_adapter *adapter, u16 qid, u16 posted)
{
	u32 val = 0;

	val |= qid & DB_RQ_RING_ID_MASK;
	val |= posted << DB_RQ_NUM_POSTED_SHIFT;

	wmb();
	iowrite32(val, adapter->db + DB_RQ_OFFSET);
}

static void be_txq_notify(struct be_adapter *adapter, struct be_tx_obj *txo,
			  u16 posted)
{
	u32 val = 0;

	val |= txo->q.id & DB_TXULP_RING_ID_MASK;
	val |= (posted & DB_TXULP_NUM_POSTED_MASK) << DB_TXULP_NUM_POSTED_SHIFT;

	wmb();
	iowrite32(val, adapter->db + txo->db_offset);
}

static void be_eq_notify(struct be_adapter *adapter, u16 qid,
			 bool arm, bool clear_int, u16 num_popped)
{
	u32 val = 0;

	val |= qid & DB_EQ_RING_ID_MASK;
	val |= ((qid & DB_EQ_RING_ID_EXT_MASK) << DB_EQ_RING_ID_EXT_MASK_SHIFT);

	if (adapter->eeh_error)
		return;

	if (arm)
		val |= 1 << DB_EQ_REARM_SHIFT;
	if (clear_int)
		val |= 1 << DB_EQ_CLR_SHIFT;
	val |= 1 << DB_EQ_EVNT_SHIFT;
	val |= num_popped << DB_EQ_NUM_POPPED_SHIFT;
	iowrite32(val, adapter->db + DB_EQ_OFFSET);
}

void be_cq_notify(struct be_adapter *adapter, u16 qid, bool arm, u16 num_popped)
{
	u32 val = 0;

	val |= qid & DB_CQ_RING_ID_MASK;
	val |= ((qid & DB_CQ_RING_ID_EXT_MASK) <<
			DB_CQ_RING_ID_EXT_MASK_SHIFT);

	if (adapter->eeh_error)
		return;

	if (arm)
		val |= 1 << DB_CQ_REARM_SHIFT;
	val |= num_popped << DB_CQ_NUM_POPPED_SHIFT;
	iowrite32(val, adapter->db + DB_CQ_OFFSET);
}

static int be_mac_addr_set(struct net_device *netdev, void *p)
{
	struct be_adapter *adapter = netdev_priv(netdev);
	struct device *dev = &adapter->pdev->dev;
	struct sockaddr *addr = p;
	int status;
	u8 mac[ETH_ALEN];
	u32 old_pmac_id = adapter->pmac_id[0], curr_pmac_id = 0;

	if (!is_valid_ether_addr(addr->sa_data))
		return -EADDRNOTAVAIL;

	/* Proceed further only if, User provided MAC is different
	 * from active MAC
	 */
	if (ether_addr_equal(addr->sa_data, netdev->dev_addr))
		return 0;

	/* The PMAC_ADD cmd may fail if the VF doesn't have FILTMGMT
	 * privilege or if PF did not provision the new MAC address.
	 * On BE3, this cmd will always fail if the VF doesn't have the
	 * FILTMGMT privilege. This failure is OK, only if the PF programmed
	 * the MAC for the VF.
	 */
	status = be_cmd_pmac_add(adapter, (u8 *)addr->sa_data,
				 adapter->if_handle, &adapter->pmac_id[0], 0);
	if (!status) {
		curr_pmac_id = adapter->pmac_id[0];

		/* Delete the old programmed MAC. This call may fail if the
		 * old MAC was already deleted by the PF driver.
		 */
		if (adapter->pmac_id[0] != old_pmac_id)
			be_cmd_pmac_del(adapter, adapter->if_handle,
					old_pmac_id, 0);
	}

	/* Decide if the new MAC is successfully activated only after
	 * querying the FW
	 */
	status = be_cmd_get_active_mac(adapter, curr_pmac_id, mac,
				       adapter->if_handle, true, 0);
	if (status)
		goto err;

	/* The MAC change did not happen, either due to lack of privilege
	 * or PF didn't pre-provision.
	 */
	if (!ether_addr_equal(addr->sa_data, mac)) {
		status = -EPERM;
		goto err;
	}

	memcpy(netdev->dev_addr, addr->sa_data, netdev->addr_len);
	dev_info(dev, "MAC address changed to %pM\n", mac);
	return 0;
err:
	dev_warn(dev, "MAC address change to %pM failed\n", addr->sa_data);
	return status;
}

/* BE2 supports only v0 cmd */
static void *hw_stats_from_cmd(struct be_adapter *adapter)
{
	if (BE2_chip(adapter)) {
		struct be_cmd_resp_get_stats_v0 *cmd = adapter->stats_cmd.va;

		return &cmd->hw_stats;
	} else if (BE3_chip(adapter)) {
		struct be_cmd_resp_get_stats_v1 *cmd = adapter->stats_cmd.va;

		return &cmd->hw_stats;
	} else {
		struct be_cmd_resp_get_stats_v2 *cmd = adapter->stats_cmd.va;

		return &cmd->hw_stats;
	}
}

/* BE2 supports only v0 cmd */
static void *be_erx_stats_from_cmd(struct be_adapter *adapter)
{
	if (BE2_chip(adapter)) {
		struct be_hw_stats_v0 *hw_stats = hw_stats_from_cmd(adapter);

		return &hw_stats->erx;
	} else if (BE3_chip(adapter)) {
		struct be_hw_stats_v1 *hw_stats = hw_stats_from_cmd(adapter);

		return &hw_stats->erx;
	} else {
		struct be_hw_stats_v2 *hw_stats = hw_stats_from_cmd(adapter);

		return &hw_stats->erx;
	}
}

static void populate_be_v0_stats(struct be_adapter *adapter)
{
	struct be_hw_stats_v0 *hw_stats = hw_stats_from_cmd(adapter);
	struct be_pmem_stats *pmem_sts = &hw_stats->pmem;
	struct be_rxf_stats_v0 *rxf_stats = &hw_stats->rxf;
	struct be_port_rxf_stats_v0 *port_stats =
					&rxf_stats->port[adapter->port_num];
	struct be_drv_stats *drvs = &adapter->drv_stats;

	be_dws_le_to_cpu(hw_stats, sizeof(*hw_stats));
	drvs->rx_pause_frames = port_stats->rx_pause_frames;
	drvs->rx_crc_errors = port_stats->rx_crc_errors;
	drvs->rx_control_frames = port_stats->rx_control_frames;
	drvs->rx_in_range_errors = port_stats->rx_in_range_errors;
	drvs->rx_frame_too_long = port_stats->rx_frame_too_long;
	drvs->rx_dropped_runt = port_stats->rx_dropped_runt;
	drvs->rx_ip_checksum_errs = port_stats->rx_ip_checksum_errs;
	drvs->rx_tcp_checksum_errs = port_stats->rx_tcp_checksum_errs;
	drvs->rx_udp_checksum_errs = port_stats->rx_udp_checksum_errs;
	drvs->rxpp_fifo_overflow_drop = port_stats->rx_fifo_overflow;
	drvs->rx_dropped_tcp_length = port_stats->rx_dropped_tcp_length;
	drvs->rx_dropped_too_small = port_stats->rx_dropped_too_small;
	drvs->rx_dropped_too_short = port_stats->rx_dropped_too_short;
	drvs->rx_out_range_errors = port_stats->rx_out_range_errors;
	drvs->rx_input_fifo_overflow_drop = port_stats->rx_input_fifo_overflow;
	drvs->rx_dropped_header_too_small =
		port_stats->rx_dropped_header_too_small;
	drvs->rx_address_filtered =
					port_stats->rx_address_filtered +
					port_stats->rx_vlan_filtered;
	drvs->rx_alignment_symbol_errors =
		port_stats->rx_alignment_symbol_errors;

	drvs->tx_pauseframes = port_stats->tx_pauseframes;
	drvs->tx_controlframes = port_stats->tx_controlframes;

	if (adapter->port_num)
		drvs->jabber_events = rxf_stats->port1_jabber_events;
	else
		drvs->jabber_events = rxf_stats->port0_jabber_events;
	drvs->rx_drops_no_pbuf = rxf_stats->rx_drops_no_pbuf;
	drvs->rx_drops_no_erx_descr = rxf_stats->rx_drops_no_erx_descr;
	drvs->forwarded_packets = rxf_stats->forwarded_packets;
	drvs->rx_drops_mtu = rxf_stats->rx_drops_mtu;
	drvs->rx_drops_no_tpre_descr = rxf_stats->rx_drops_no_tpre_descr;
	drvs->rx_drops_too_many_frags = rxf_stats->rx_drops_too_many_frags;
	adapter->drv_stats.eth_red_drops = pmem_sts->eth_red_drops;
}

static void populate_be_v1_stats(struct be_adapter *adapter)
{
	struct be_hw_stats_v1 *hw_stats = hw_stats_from_cmd(adapter);
	struct be_pmem_stats *pmem_sts = &hw_stats->pmem;
	struct be_rxf_stats_v1 *rxf_stats = &hw_stats->rxf;
	struct be_port_rxf_stats_v1 *port_stats =
					&rxf_stats->port[adapter->port_num];
	struct be_drv_stats *drvs = &adapter->drv_stats;

	be_dws_le_to_cpu(hw_stats, sizeof(*hw_stats));
	drvs->pmem_fifo_overflow_drop = port_stats->pmem_fifo_overflow_drop;
	drvs->rx_priority_pause_frames = port_stats->rx_priority_pause_frames;
	drvs->rx_pause_frames = port_stats->rx_pause_frames;
	drvs->rx_crc_errors = port_stats->rx_crc_errors;
	drvs->rx_control_frames = port_stats->rx_control_frames;
	drvs->rx_in_range_errors = port_stats->rx_in_range_errors;
	drvs->rx_frame_too_long = port_stats->rx_frame_too_long;
	drvs->rx_dropped_runt = port_stats->rx_dropped_runt;
	drvs->rx_ip_checksum_errs = port_stats->rx_ip_checksum_errs;
	drvs->rx_tcp_checksum_errs = port_stats->rx_tcp_checksum_errs;
	drvs->rx_udp_checksum_errs = port_stats->rx_udp_checksum_errs;
	drvs->rx_dropped_tcp_length = port_stats->rx_dropped_tcp_length;
	drvs->rx_dropped_too_small = port_stats->rx_dropped_too_small;
	drvs->rx_dropped_too_short = port_stats->rx_dropped_too_short;
	drvs->rx_out_range_errors = port_stats->rx_out_range_errors;
	drvs->rx_dropped_header_too_small =
		port_stats->rx_dropped_header_too_small;
	drvs->rx_input_fifo_overflow_drop =
		port_stats->rx_input_fifo_overflow_drop;
	drvs->rx_address_filtered = port_stats->rx_address_filtered;
	drvs->rx_alignment_symbol_errors =
		port_stats->rx_alignment_symbol_errors;
	drvs->rxpp_fifo_overflow_drop = port_stats->rxpp_fifo_overflow_drop;
	drvs->tx_pauseframes = port_stats->tx_pauseframes;
	drvs->tx_controlframes = port_stats->tx_controlframes;
	drvs->tx_priority_pauseframes = port_stats->tx_priority_pauseframes;
	drvs->jabber_events = port_stats->jabber_events;
	drvs->rx_drops_no_pbuf = rxf_stats->rx_drops_no_pbuf;
	drvs->rx_drops_no_erx_descr = rxf_stats->rx_drops_no_erx_descr;
	drvs->forwarded_packets = rxf_stats->forwarded_packets;
	drvs->rx_drops_mtu = rxf_stats->rx_drops_mtu;
	drvs->rx_drops_no_tpre_descr = rxf_stats->rx_drops_no_tpre_descr;
	drvs->rx_drops_too_many_frags = rxf_stats->rx_drops_too_many_frags;
	adapter->drv_stats.eth_red_drops = pmem_sts->eth_red_drops;
}

static void populate_be_v2_stats(struct be_adapter *adapter)
{
	struct be_hw_stats_v2 *hw_stats = hw_stats_from_cmd(adapter);
	struct be_pmem_stats *pmem_sts = &hw_stats->pmem;
	struct be_rxf_stats_v2 *rxf_stats = &hw_stats->rxf;
	struct be_port_rxf_stats_v2 *port_stats =
					&rxf_stats->port[adapter->port_num];
	struct be_drv_stats *drvs = &adapter->drv_stats;

	be_dws_le_to_cpu(hw_stats, sizeof(*hw_stats));
	drvs->pmem_fifo_overflow_drop = port_stats->pmem_fifo_overflow_drop;
	drvs->rx_priority_pause_frames = port_stats->rx_priority_pause_frames;
	drvs->rx_pause_frames = port_stats->rx_pause_frames;
	drvs->rx_crc_errors = port_stats->rx_crc_errors;
	drvs->rx_control_frames = port_stats->rx_control_frames;
	drvs->rx_in_range_errors = port_stats->rx_in_range_errors;
	drvs->rx_frame_too_long = port_stats->rx_frame_too_long;
	drvs->rx_dropped_runt = port_stats->rx_dropped_runt;
	drvs->rx_ip_checksum_errs = port_stats->rx_ip_checksum_errs;
	drvs->rx_tcp_checksum_errs = port_stats->rx_tcp_checksum_errs;
	drvs->rx_udp_checksum_errs = port_stats->rx_udp_checksum_errs;
	drvs->rx_dropped_tcp_length = port_stats->rx_dropped_tcp_length;
	drvs->rx_dropped_too_small = port_stats->rx_dropped_too_small;
	drvs->rx_dropped_too_short = port_stats->rx_dropped_too_short;
	drvs->rx_out_range_errors = port_stats->rx_out_range_errors;
	drvs->rx_dropped_header_too_small =
		port_stats->rx_dropped_header_too_small;
	drvs->rx_input_fifo_overflow_drop =
		port_stats->rx_input_fifo_overflow_drop;
	drvs->rx_address_filtered = port_stats->rx_address_filtered;
	drvs->rx_alignment_symbol_errors =
		port_stats->rx_alignment_symbol_errors;
	drvs->rxpp_fifo_overflow_drop = port_stats->rxpp_fifo_overflow_drop;
	drvs->tx_pauseframes = port_stats->tx_pauseframes;
	drvs->tx_controlframes = port_stats->tx_controlframes;
	drvs->tx_priority_pauseframes = port_stats->tx_priority_pauseframes;
	drvs->jabber_events = port_stats->jabber_events;
	drvs->rx_drops_no_pbuf = rxf_stats->rx_drops_no_pbuf;
	drvs->rx_drops_no_erx_descr = rxf_stats->rx_drops_no_erx_descr;
	drvs->forwarded_packets = rxf_stats->forwarded_packets;
	drvs->rx_drops_mtu = rxf_stats->rx_drops_mtu;
	drvs->rx_drops_no_tpre_descr = rxf_stats->rx_drops_no_tpre_descr;
	drvs->rx_drops_too_many_frags = rxf_stats->rx_drops_too_many_frags;
	adapter->drv_stats.eth_red_drops = pmem_sts->eth_red_drops;
	if (be_roce_supported(adapter)) {
		drvs->rx_roce_bytes_lsd = port_stats->roce_bytes_received_lsd;
		drvs->rx_roce_bytes_msd = port_stats->roce_bytes_received_msd;
		drvs->rx_roce_frames = port_stats->roce_frames_received;
		drvs->roce_drops_crc = port_stats->roce_drops_crc;
		drvs->roce_drops_payload_len =
			port_stats->roce_drops_payload_len;
	}
}

static void populate_lancer_stats(struct be_adapter *adapter)
{
	struct be_drv_stats *drvs = &adapter->drv_stats;
	struct lancer_pport_stats *pport_stats = pport_stats_from_cmd(adapter);

	be_dws_le_to_cpu(pport_stats, sizeof(*pport_stats));
	drvs->rx_pause_frames = pport_stats->rx_pause_frames_lo;
	drvs->rx_crc_errors = pport_stats->rx_crc_errors_lo;
	drvs->rx_control_frames = pport_stats->rx_control_frames_lo;
	drvs->rx_in_range_errors = pport_stats->rx_in_range_errors;
	drvs->rx_frame_too_long = pport_stats->rx_frames_too_long_lo;
	drvs->rx_dropped_runt = pport_stats->rx_dropped_runt;
	drvs->rx_ip_checksum_errs = pport_stats->rx_ip_checksum_errors;
	drvs->rx_tcp_checksum_errs = pport_stats->rx_tcp_checksum_errors;
	drvs->rx_udp_checksum_errs = pport_stats->rx_udp_checksum_errors;
	drvs->rx_dropped_tcp_length =
				pport_stats->rx_dropped_invalid_tcp_length;
	drvs->rx_dropped_too_small = pport_stats->rx_dropped_too_small;
	drvs->rx_dropped_too_short = pport_stats->rx_dropped_too_short;
	drvs->rx_out_range_errors = pport_stats->rx_out_of_range_errors;
	drvs->rx_dropped_header_too_small =
				pport_stats->rx_dropped_header_too_small;
	drvs->rx_input_fifo_overflow_drop = pport_stats->rx_fifo_overflow;
	drvs->rx_address_filtered =
					pport_stats->rx_address_filtered +
					pport_stats->rx_vlan_filtered;
	drvs->rx_alignment_symbol_errors = pport_stats->rx_symbol_errors_lo;
	drvs->rxpp_fifo_overflow_drop = pport_stats->rx_fifo_overflow;
	drvs->tx_pauseframes = pport_stats->tx_pause_frames_lo;
	drvs->tx_controlframes = pport_stats->tx_control_frames_lo;
	drvs->jabber_events = pport_stats->rx_jabbers;
	drvs->forwarded_packets = pport_stats->num_forwards_lo;
	drvs->rx_drops_mtu = pport_stats->rx_drops_mtu_lo;
	drvs->rx_drops_too_many_frags =
				pport_stats->rx_drops_too_many_frags_lo;
}

static void accumulate_16bit_val(u32 *acc, u16 val)
{
#define lo(x)			(x & 0xFFFF)
#define hi(x)			(x & 0xFFFF0000)
	bool wrapped = val < lo(*acc);
	u32 newacc = hi(*acc) + val;

	if (wrapped)
		newacc += 65536;
	ACCESS_ONCE(*acc) = newacc;
}

static void populate_erx_stats(struct be_adapter *adapter,
			       struct be_rx_obj *rxo, u32 erx_stat)
{
	if (!BEx_chip(adapter))
		rx_stats(rxo)->rx_drops_no_frags = erx_stat;
	else
		/* below erx HW counter can actually wrap around after
		 * 65535. Driver accumulates a 32-bit value
		 */
		accumulate_16bit_val(&rx_stats(rxo)->rx_drops_no_frags,
				     (u16)erx_stat);
}

void be_parse_stats(struct be_adapter *adapter)
{
	struct be_erx_stats_v2 *erx = be_erx_stats_from_cmd(adapter);
	struct be_rx_obj *rxo;
	int i;
	u32 erx_stat;

	if (lancer_chip(adapter)) {
		populate_lancer_stats(adapter);
	} else {
		if (BE2_chip(adapter))
			populate_be_v0_stats(adapter);
		else if (BE3_chip(adapter))
			/* for BE3 */
			populate_be_v1_stats(adapter);
		else
			populate_be_v2_stats(adapter);

		/* erx_v2 is longer than v0, v1. use v2 for v0, v1 access */
		for_all_rx_queues(adapter, rxo, i) {
			erx_stat = erx->rx_drops_no_fragments[rxo->q.id];
			populate_erx_stats(adapter, rxo, erx_stat);
		}
	}
}

static struct rtnl_link_stats64 *be_get_stats64(struct net_device *netdev,
						struct rtnl_link_stats64 *stats)
{
	struct be_adapter *adapter = netdev_priv(netdev);
	struct be_drv_stats *drvs = &adapter->drv_stats;
	struct be_rx_obj *rxo;
	struct be_tx_obj *txo;
	u64 pkts, bytes;
	unsigned int start;
	int i;

	for_all_rx_queues(adapter, rxo, i) {
		const struct be_rx_stats *rx_stats = rx_stats(rxo);

		do {
			start = u64_stats_fetch_begin_irq(&rx_stats->sync);
			pkts = rx_stats(rxo)->rx_pkts;
			bytes = rx_stats(rxo)->rx_bytes;
		} while (u64_stats_fetch_retry_irq(&rx_stats->sync, start));
		stats->rx_packets += pkts;
		stats->rx_bytes += bytes;
		stats->multicast += rx_stats(rxo)->rx_mcast_pkts;
		stats->rx_dropped += rx_stats(rxo)->rx_drops_no_skbs +
					rx_stats(rxo)->rx_drops_no_frags;
	}

	for_all_tx_queues(adapter, txo, i) {
		const struct be_tx_stats *tx_stats = tx_stats(txo);

		do {
			start = u64_stats_fetch_begin_irq(&tx_stats->sync);
			pkts = tx_stats(txo)->tx_pkts;
			bytes = tx_stats(txo)->tx_bytes;
		} while (u64_stats_fetch_retry_irq(&tx_stats->sync, start));
		stats->tx_packets += pkts;
		stats->tx_bytes += bytes;
	}

	/* bad pkts received */
	stats->rx_errors = drvs->rx_crc_errors +
		drvs->rx_alignment_symbol_errors +
		drvs->rx_in_range_errors +
		drvs->rx_out_range_errors +
		drvs->rx_frame_too_long +
		drvs->rx_dropped_too_small +
		drvs->rx_dropped_too_short +
		drvs->rx_dropped_header_too_small +
		drvs->rx_dropped_tcp_length +
		drvs->rx_dropped_runt;

	/* detailed rx errors */
	stats->rx_length_errors = drvs->rx_in_range_errors +
		drvs->rx_out_range_errors +
		drvs->rx_frame_too_long;

	stats->rx_crc_errors = drvs->rx_crc_errors;

	/* frame alignment errors */
	stats->rx_frame_errors = drvs->rx_alignment_symbol_errors;

	/* receiver fifo overrun */
	/* drops_no_pbuf is no per i/f, it's per BE card */
	stats->rx_fifo_errors = drvs->rxpp_fifo_overflow_drop +
				drvs->rx_input_fifo_overflow_drop +
				drvs->rx_drops_no_pbuf;
	return stats;
}

void be_link_status_update(struct be_adapter *adapter, u8 link_status)
{
	struct net_device *netdev = adapter->netdev;

	if (!(adapter->flags & BE_FLAGS_LINK_STATUS_INIT)) {
		netif_carrier_off(netdev);
		adapter->flags |= BE_FLAGS_LINK_STATUS_INIT;
	}

	if (link_status)
		netif_carrier_on(netdev);
	else
		netif_carrier_off(netdev);
}

static void be_tx_stats_update(struct be_tx_obj *txo, struct sk_buff *skb)
{
	struct be_tx_stats *stats = tx_stats(txo);

	u64_stats_update_begin(&stats->sync);
	stats->tx_reqs++;
	stats->tx_bytes += skb->len;
	stats->tx_pkts += (skb_shinfo(skb)->gso_segs ? : 1);
	u64_stats_update_end(&stats->sync);
}

/* Returns number of WRBs needed for the skb */
static u32 skb_wrb_cnt(struct sk_buff *skb)
{
	/* +1 for the header wrb */
	return 1 + (skb_headlen(skb) ? 1 : 0) + skb_shinfo(skb)->nr_frags;
}

static inline void wrb_fill(struct be_eth_wrb *wrb, u64 addr, int len)
{
	wrb->frag_pa_hi = cpu_to_le32(upper_32_bits(addr));
	wrb->frag_pa_lo = cpu_to_le32(lower_32_bits(addr));
	wrb->frag_len = cpu_to_le32(len & ETH_WRB_FRAG_LEN_MASK);
	wrb->rsvd0 = 0;
}

/* A dummy wrb is just all zeros. Using a separate routine for dummy-wrb
 * to avoid the swap and shift/mask operations in wrb_fill().
 */
static inline void wrb_fill_dummy(struct be_eth_wrb *wrb)
{
	wrb->frag_pa_hi = 0;
	wrb->frag_pa_lo = 0;
	wrb->frag_len = 0;
	wrb->rsvd0 = 0;
}

static inline u16 be_get_tx_vlan_tag(struct be_adapter *adapter,
				     struct sk_buff *skb)
{
	u8 vlan_prio;
	u16 vlan_tag;

	vlan_tag = skb_vlan_tag_get(skb);
	vlan_prio = (vlan_tag & VLAN_PRIO_MASK) >> VLAN_PRIO_SHIFT;
	/* If vlan priority provided by OS is NOT in available bmap */
	if (!(adapter->vlan_prio_bmap & (1 << vlan_prio)))
		vlan_tag = (vlan_tag & ~VLAN_PRIO_MASK) |
				adapter->recommended_prio;

	return vlan_tag;
}

/* Used only for IP tunnel packets */
static u16 skb_inner_ip_proto(struct sk_buff *skb)
{
	return (inner_ip_hdr(skb)->version == 4) ?
		inner_ip_hdr(skb)->protocol : inner_ipv6_hdr(skb)->nexthdr;
}

static u16 skb_ip_proto(struct sk_buff *skb)
{
	return (ip_hdr(skb)->version == 4) ?
		ip_hdr(skb)->protocol : ipv6_hdr(skb)->nexthdr;
}

static void wrb_fill_hdr(struct be_adapter *adapter, struct be_eth_hdr_wrb *hdr,
			 struct sk_buff *skb, u32 wrb_cnt, u32 len,
			 bool skip_hw_vlan)
{
	u16 vlan_tag, proto;

	memset(hdr, 0, sizeof(*hdr));

	SET_TX_WRB_HDR_BITS(crc, hdr, 1);

	if (skb_is_gso(skb)) {
		SET_TX_WRB_HDR_BITS(lso, hdr, 1);
		SET_TX_WRB_HDR_BITS(lso_mss, hdr, skb_shinfo(skb)->gso_size);
		if (skb_is_gso_v6(skb) && !lancer_chip(adapter))
			SET_TX_WRB_HDR_BITS(lso6, hdr, 1);
	} else if (skb->ip_summed == CHECKSUM_PARTIAL) {
		if (skb->encapsulation) {
			SET_TX_WRB_HDR_BITS(ipcs, hdr, 1);
			proto = skb_inner_ip_proto(skb);
		} else {
			proto = skb_ip_proto(skb);
		}
		if (proto == IPPROTO_TCP)
			SET_TX_WRB_HDR_BITS(tcpcs, hdr, 1);
		else if (proto == IPPROTO_UDP)
			SET_TX_WRB_HDR_BITS(udpcs, hdr, 1);
	}

	if (skb_vlan_tag_present(skb)) {
		SET_TX_WRB_HDR_BITS(vlan, hdr, 1);
		vlan_tag = be_get_tx_vlan_tag(adapter, skb);
		SET_TX_WRB_HDR_BITS(vlan_tag, hdr, vlan_tag);
	}

	SET_TX_WRB_HDR_BITS(num_wrb, hdr, wrb_cnt);
	SET_TX_WRB_HDR_BITS(len, hdr, len);

	/* Hack to skip HW VLAN tagging needs evt = 1, compl = 0
	 * When this hack is not needed, the evt bit is set while ringing DB
	 */
	if (skip_hw_vlan)
		SET_TX_WRB_HDR_BITS(event, hdr, 1);
}

static void unmap_tx_frag(struct device *dev, struct be_eth_wrb *wrb,
			  bool unmap_single)
{
	dma_addr_t dma;
	u32 frag_len = le32_to_cpu(wrb->frag_len);


	dma = (u64)le32_to_cpu(wrb->frag_pa_hi) << 32 |
		(u64)le32_to_cpu(wrb->frag_pa_lo);
	if (frag_len) {
		if (unmap_single)
			dma_unmap_single(dev, dma, frag_len, DMA_TO_DEVICE);
		else
			dma_unmap_page(dev, dma, frag_len, DMA_TO_DEVICE);
	}
}

/* Returns the number of WRBs used up by the skb */
static u32 be_xmit_enqueue(struct be_adapter *adapter, struct be_tx_obj *txo,
			   struct sk_buff *skb, bool skip_hw_vlan)
{
	u32 i, copied = 0, wrb_cnt = skb_wrb_cnt(skb);
	struct device *dev = &adapter->pdev->dev;
	struct be_queue_info *txq = &txo->q;
	struct be_eth_hdr_wrb *hdr;
	bool map_single = false;
	struct be_eth_wrb *wrb;
	dma_addr_t busaddr;
	u16 head = txq->head;

	hdr = queue_head_node(txq);
	wrb_fill_hdr(adapter, hdr, skb, wrb_cnt, skb->len, skip_hw_vlan);
	be_dws_cpu_to_le(hdr, sizeof(*hdr));

	queue_head_inc(txq);

	if (skb->len > skb->data_len) {
		int len = skb_headlen(skb);

		busaddr = dma_map_single(dev, skb->data, len, DMA_TO_DEVICE);
		if (dma_mapping_error(dev, busaddr))
			goto dma_err;
		map_single = true;
		wrb = queue_head_node(txq);
		wrb_fill(wrb, busaddr, len);
		queue_head_inc(txq);
		copied += len;
	}

	for (i = 0; i < skb_shinfo(skb)->nr_frags; i++) {
		const struct skb_frag_struct *frag = &skb_shinfo(skb)->frags[i];

		busaddr = skb_frag_dma_map(dev, frag, 0,
					   skb_frag_size(frag), DMA_TO_DEVICE);
		if (dma_mapping_error(dev, busaddr))
			goto dma_err;
		wrb = queue_head_node(txq);
		wrb_fill(wrb, busaddr, skb_frag_size(frag));
		queue_head_inc(txq);
		copied += skb_frag_size(frag);
	}

	BUG_ON(txo->sent_skb_list[head]);
	txo->sent_skb_list[head] = skb;
	txo->last_req_hdr = head;
	atomic_add(wrb_cnt, &txq->used);
	txo->last_req_wrb_cnt = wrb_cnt;
	txo->pend_wrb_cnt += wrb_cnt;

	be_tx_stats_update(txo, skb);
	return wrb_cnt;

dma_err:
	/* Bring the queue back to the state it was in before this
	 * routine was invoked.
	 */
	txq->head = head;
	/* skip the first wrb (hdr); it's not mapped */
	queue_head_inc(txq);
	while (copied) {
		wrb = queue_head_node(txq);
		unmap_tx_frag(dev, wrb, map_single);
		map_single = false;
		copied -= le32_to_cpu(wrb->frag_len);
		adapter->drv_stats.dma_map_errors++;
		queue_head_inc(txq);
	}
	txq->head = head;
	return 0;
}

static inline int qnq_async_evt_rcvd(struct be_adapter *adapter)
{
	return adapter->flags & BE_FLAGS_QNQ_ASYNC_EVT_RCVD;
}

static struct sk_buff *be_insert_vlan_in_pkt(struct be_adapter *adapter,
					     struct sk_buff *skb,
					     bool *skip_hw_vlan)
{
	u16 vlan_tag = 0;

	skb = skb_share_check(skb, GFP_ATOMIC);
	if (unlikely(!skb))
		return skb;

	if (skb_vlan_tag_present(skb))
		vlan_tag = be_get_tx_vlan_tag(adapter, skb);

	if (qnq_async_evt_rcvd(adapter) && adapter->pvid) {
		if (!vlan_tag)
			vlan_tag = adapter->pvid;
		/* f/w workaround to set skip_hw_vlan = 1, informs the F/W to
		 * skip VLAN insertion
		 */
		if (skip_hw_vlan)
			*skip_hw_vlan = true;
	}

	if (vlan_tag) {
		skb = vlan_insert_tag_set_proto(skb, htons(ETH_P_8021Q),
						vlan_tag);
		if (unlikely(!skb))
			return skb;
		skb->vlan_tci = 0;
	}

	/* Insert the outer VLAN, if any */
	if (adapter->qnq_vid) {
		vlan_tag = adapter->qnq_vid;
		skb = vlan_insert_tag_set_proto(skb, htons(ETH_P_8021Q),
						vlan_tag);
		if (unlikely(!skb))
			return skb;
		if (skip_hw_vlan)
			*skip_hw_vlan = true;
	}

	return skb;
}

static bool be_ipv6_exthdr_check(struct sk_buff *skb)
{
	struct ethhdr *eh = (struct ethhdr *)skb->data;
	u16 offset = ETH_HLEN;

	if (eh->h_proto == htons(ETH_P_IPV6)) {
		struct ipv6hdr *ip6h = (struct ipv6hdr *)(skb->data + offset);

		offset += sizeof(struct ipv6hdr);
		if (ip6h->nexthdr != NEXTHDR_TCP &&
		    ip6h->nexthdr != NEXTHDR_UDP) {
			struct ipv6_opt_hdr *ehdr =
				(struct ipv6_opt_hdr *)(skb->data + offset);

			/* offending pkt: 2nd byte following IPv6 hdr is 0xff */
			if (ehdr->hdrlen == 0xff)
				return true;
		}
	}
	return false;
}

static int be_vlan_tag_tx_chk(struct be_adapter *adapter, struct sk_buff *skb)
{
	return skb_vlan_tag_present(skb) || adapter->pvid || adapter->qnq_vid;
}

static int be_ipv6_tx_stall_chk(struct be_adapter *adapter, struct sk_buff *skb)
{
	return BE3_chip(adapter) && be_ipv6_exthdr_check(skb);
}

static struct sk_buff *be_lancer_xmit_workarounds(struct be_adapter *adapter,
						  struct sk_buff *skb,
						  bool *skip_hw_vlan)
{
	struct vlan_ethhdr *veh = (struct vlan_ethhdr *)skb->data;
	unsigned int eth_hdr_len;
	struct iphdr *ip;

	/* For padded packets, BE HW modifies tot_len field in IP header
	 * incorrecly when VLAN tag is inserted by HW.
	 * For padded packets, Lancer computes incorrect checksum.
	 */
	eth_hdr_len = ntohs(skb->protocol) == ETH_P_8021Q ?
						VLAN_ETH_HLEN : ETH_HLEN;
	if (skb->len <= 60 &&
	    (lancer_chip(adapter) || skb_vlan_tag_present(skb)) &&
	    is_ipv4_pkt(skb)) {
		ip = (struct iphdr *)ip_hdr(skb);
		pskb_trim(skb, eth_hdr_len + ntohs(ip->tot_len));
	}

	/* If vlan tag is already inlined in the packet, skip HW VLAN
	 * tagging in pvid-tagging mode
	 */
	if (be_pvid_tagging_enabled(adapter) &&
	    veh->h_vlan_proto == htons(ETH_P_8021Q))
		*skip_hw_vlan = true;

	/* HW has a bug wherein it will calculate CSUM for VLAN
	 * pkts even though it is disabled.
	 * Manually insert VLAN in pkt.
	 */
	if (skb->ip_summed != CHECKSUM_PARTIAL &&
	    skb_vlan_tag_present(skb)) {
		skb = be_insert_vlan_in_pkt(adapter, skb, skip_hw_vlan);
		if (unlikely(!skb))
			goto err;
	}

	/* HW may lockup when VLAN HW tagging is requested on
	 * certain ipv6 packets. Drop such pkts if the HW workaround to
	 * skip HW tagging is not enabled by FW.
	 */
	if (unlikely(be_ipv6_tx_stall_chk(adapter, skb) &&
		     (adapter->pvid || adapter->qnq_vid) &&
		     !qnq_async_evt_rcvd(adapter)))
		goto tx_drop;

	/* Manual VLAN tag insertion to prevent:
	 * ASIC lockup when the ASIC inserts VLAN tag into
	 * certain ipv6 packets. Insert VLAN tags in driver,
	 * and set event, completion, vlan bits accordingly
	 * in the Tx WRB.
	 */
	if (be_ipv6_tx_stall_chk(adapter, skb) &&
	    be_vlan_tag_tx_chk(adapter, skb)) {
		skb = be_insert_vlan_in_pkt(adapter, skb, skip_hw_vlan);
		if (unlikely(!skb))
			goto err;
	}

	return skb;
tx_drop:
	dev_kfree_skb_any(skb);
err:
	return NULL;
}

static struct sk_buff *be_xmit_workarounds(struct be_adapter *adapter,
					   struct sk_buff *skb,
					   bool *skip_hw_vlan)
{
	/* Lancer, SH-R ASICs have a bug wherein Packets that are 32 bytes or
	 * less may cause a transmit stall on that port. So the work-around is
	 * to pad short packets (<= 32 bytes) to a 36-byte length.
	 */
	if (unlikely(!BEx_chip(adapter) && skb->len <= 32)) {
		if (skb_put_padto(skb, 36))
			return NULL;
	}

	if (BEx_chip(adapter) || lancer_chip(adapter)) {
		skb = be_lancer_xmit_workarounds(adapter, skb, skip_hw_vlan);
		if (!skb)
			return NULL;
	}

	return skb;
}

static void be_xmit_flush(struct be_adapter *adapter, struct be_tx_obj *txo)
{
	struct be_queue_info *txq = &txo->q;
	struct be_eth_hdr_wrb *hdr = queue_index_node(txq, txo->last_req_hdr);

	/* Mark the last request eventable if it hasn't been marked already */
	if (!(hdr->dw[2] & cpu_to_le32(TX_HDR_WRB_EVT)))
		hdr->dw[2] |= cpu_to_le32(TX_HDR_WRB_EVT | TX_HDR_WRB_COMPL);

	/* compose a dummy wrb if there are odd set of wrbs to notify */
	if (!lancer_chip(adapter) && (txo->pend_wrb_cnt & 1)) {
		wrb_fill_dummy(queue_head_node(txq));
		queue_head_inc(txq);
		atomic_inc(&txq->used);
		txo->pend_wrb_cnt++;
		hdr->dw[2] &= ~cpu_to_le32(TX_HDR_WRB_NUM_MASK <<
					   TX_HDR_WRB_NUM_SHIFT);
		hdr->dw[2] |= cpu_to_le32((txo->last_req_wrb_cnt + 1) <<
					  TX_HDR_WRB_NUM_SHIFT);
	}
	be_txq_notify(adapter, txo, txo->pend_wrb_cnt);
	txo->pend_wrb_cnt = 0;
}

static netdev_tx_t be_xmit(struct sk_buff *skb, struct net_device *netdev)
{
	bool skip_hw_vlan = false, flush = !skb->xmit_more;
	struct be_adapter *adapter = netdev_priv(netdev);
	u16 q_idx = skb_get_queue_mapping(skb);
	struct be_tx_obj *txo = &adapter->tx_obj[q_idx];
	struct be_queue_info *txq = &txo->q;
	u16 wrb_cnt;

	skb = be_xmit_workarounds(adapter, skb, &skip_hw_vlan);
	if (unlikely(!skb))
		goto drop;

	wrb_cnt = be_xmit_enqueue(adapter, txo, skb, skip_hw_vlan);
	if (unlikely(!wrb_cnt)) {
		dev_kfree_skb_any(skb);
		goto drop;
	}

	if ((atomic_read(&txq->used) + BE_MAX_TX_FRAG_COUNT) >= txq->len) {
		netif_stop_subqueue(netdev, q_idx);
		tx_stats(txo)->tx_stops++;
	}

	if (flush || __netif_subqueue_stopped(netdev, q_idx))
		be_xmit_flush(adapter, txo);

	return NETDEV_TX_OK;
drop:
	tx_stats(txo)->tx_drv_drops++;
	/* Flush the already enqueued tx requests */
	if (flush && txo->pend_wrb_cnt)
		be_xmit_flush(adapter, txo);

	return NETDEV_TX_OK;
}

static int be_change_mtu(struct net_device *netdev, int new_mtu)
{
	struct be_adapter *adapter = netdev_priv(netdev);
	struct device *dev = &adapter->pdev->dev;

	if (new_mtu < BE_MIN_MTU || new_mtu > BE_MAX_MTU) {
		dev_info(dev, "MTU must be between %d and %d bytes\n",
			 BE_MIN_MTU, BE_MAX_MTU);
		return -EINVAL;
	}

	dev_info(dev, "MTU changed from %d to %d bytes\n",
		 netdev->mtu, new_mtu);
	netdev->mtu = new_mtu;
	return 0;
}

static inline bool be_in_all_promisc(struct be_adapter *adapter)
{
	return (adapter->if_flags & BE_IF_FLAGS_ALL_PROMISCUOUS) ==
			BE_IF_FLAGS_ALL_PROMISCUOUS;
}

static int be_set_vlan_promisc(struct be_adapter *adapter)
{
	struct device *dev = &adapter->pdev->dev;
	int status;

	if (adapter->if_flags & BE_IF_FLAGS_VLAN_PROMISCUOUS)
		return 0;

	status = be_cmd_rx_filter(adapter, BE_IF_FLAGS_VLAN_PROMISCUOUS, ON);
	if (!status) {
		dev_info(dev, "Enabled VLAN promiscuous mode\n");
		adapter->if_flags |= BE_IF_FLAGS_VLAN_PROMISCUOUS;
	} else {
		dev_err(dev, "Failed to enable VLAN promiscuous mode\n");
	}
	return status;
}

static int be_clear_vlan_promisc(struct be_adapter *adapter)
{
	struct device *dev = &adapter->pdev->dev;
	int status;

	status = be_cmd_rx_filter(adapter, BE_IF_FLAGS_VLAN_PROMISCUOUS, OFF);
	if (!status) {
		dev_info(dev, "Disabling VLAN promiscuous mode\n");
		adapter->if_flags &= ~BE_IF_FLAGS_VLAN_PROMISCUOUS;
	}
	return status;
}

/*
 * A max of 64 (BE_NUM_VLANS_SUPPORTED) vlans can be configured in BE.
 * If the user configures more, place BE in vlan promiscuous mode.
 */
static int be_vid_config(struct be_adapter *adapter)
{
	struct device *dev = &adapter->pdev->dev;
	u16 vids[BE_NUM_VLANS_SUPPORTED];
	u16 num = 0, i = 0;
	int status = 0;

	/* No need to further configure vids if in promiscuous mode */
	if (be_in_all_promisc(adapter))
		return 0;

	if (adapter->vlans_added > be_max_vlans(adapter))
		return be_set_vlan_promisc(adapter);

	/* Construct VLAN Table to give to HW */
	for_each_set_bit(i, adapter->vids, VLAN_N_VID)
		vids[num++] = cpu_to_le16(i);

	status = be_cmd_vlan_config(adapter, adapter->if_handle, vids, num, 0);
	if (status) {
		dev_err(dev, "Setting HW VLAN filtering failed\n");
		/* Set to VLAN promisc mode as setting VLAN filter failed */
		if (addl_status(status) ==
				MCC_ADDL_STATUS_INSUFFICIENT_RESOURCES)
			return be_set_vlan_promisc(adapter);
	} else if (adapter->if_flags & BE_IF_FLAGS_VLAN_PROMISCUOUS) {
		status = be_clear_vlan_promisc(adapter);
	}
	return status;
}

static int be_vlan_add_vid(struct net_device *netdev, __be16 proto, u16 vid)
{
	struct be_adapter *adapter = netdev_priv(netdev);
	int status = 0;

	/* Packets with VID 0 are always received by Lancer by default */
	if (lancer_chip(adapter) && vid == 0)
		return status;

	if (test_bit(vid, adapter->vids))
		return status;

	set_bit(vid, adapter->vids);
	adapter->vlans_added++;

	status = be_vid_config(adapter);
	if (status) {
		adapter->vlans_added--;
		clear_bit(vid, adapter->vids);
	}

	return status;
}

static int be_vlan_rem_vid(struct net_device *netdev, __be16 proto, u16 vid)
{
	struct be_adapter *adapter = netdev_priv(netdev);

	/* Packets with VID 0 are always received by Lancer by default */
	if (lancer_chip(adapter) && vid == 0)
		return 0;

	clear_bit(vid, adapter->vids);
	adapter->vlans_added--;

	return be_vid_config(adapter);
}

static void be_clear_all_promisc(struct be_adapter *adapter)
{
	be_cmd_rx_filter(adapter, BE_IF_FLAGS_ALL_PROMISCUOUS, OFF);
	adapter->if_flags &= ~BE_IF_FLAGS_ALL_PROMISCUOUS;
}

static void be_set_all_promisc(struct be_adapter *adapter)
{
	be_cmd_rx_filter(adapter, BE_IF_FLAGS_ALL_PROMISCUOUS, ON);
	adapter->if_flags |= BE_IF_FLAGS_ALL_PROMISCUOUS;
}

static void be_set_mc_promisc(struct be_adapter *adapter)
{
	int status;

	if (adapter->if_flags & BE_IF_FLAGS_MCAST_PROMISCUOUS)
		return;

	status = be_cmd_rx_filter(adapter, BE_IF_FLAGS_MCAST_PROMISCUOUS, ON);
	if (!status)
		adapter->if_flags |= BE_IF_FLAGS_MCAST_PROMISCUOUS;
}

static void be_set_mc_list(struct be_adapter *adapter)
{
	int status;

	status = be_cmd_rx_filter(adapter, BE_IF_FLAGS_MULTICAST, ON);
	if (!status)
		adapter->if_flags &= ~BE_IF_FLAGS_MCAST_PROMISCUOUS;
	else
		be_set_mc_promisc(adapter);
}

static void be_set_uc_list(struct be_adapter *adapter)
{
	struct netdev_hw_addr *ha;
	int i = 1; /* First slot is claimed by the Primary MAC */

	for (; adapter->uc_macs > 0; adapter->uc_macs--, i++)
		be_cmd_pmac_del(adapter, adapter->if_handle,
				adapter->pmac_id[i], 0);

	if (netdev_uc_count(adapter->netdev) > be_max_uc(adapter)) {
		be_set_all_promisc(adapter);
		return;
	}

	netdev_for_each_uc_addr(ha, adapter->netdev) {
		adapter->uc_macs++; /* First slot is for Primary MAC */
		be_cmd_pmac_add(adapter, (u8 *)ha->addr, adapter->if_handle,
				&adapter->pmac_id[adapter->uc_macs], 0);
	}
}

static void be_clear_uc_list(struct be_adapter *adapter)
{
	int i;

	for (i = 1; i < (adapter->uc_macs + 1); i++)
		be_cmd_pmac_del(adapter, adapter->if_handle,
				adapter->pmac_id[i], 0);
	adapter->uc_macs = 0;
}

static void be_set_rx_mode(struct net_device *netdev)
{
	struct be_adapter *adapter = netdev_priv(netdev);

	if (netdev->flags & IFF_PROMISC) {
		be_set_all_promisc(adapter);
		return;
	}

	/* Interface was previously in promiscuous mode; disable it */
	if (be_in_all_promisc(adapter)) {
		be_clear_all_promisc(adapter);
		if (adapter->vlans_added)
			be_vid_config(adapter);
	}

	/* Enable multicast promisc if num configured exceeds what we support */
	if (netdev->flags & IFF_ALLMULTI ||
	    netdev_mc_count(netdev) > be_max_mc(adapter)) {
		be_set_mc_promisc(adapter);
		return;
	}

	if (netdev_uc_count(netdev) != adapter->uc_macs)
		be_set_uc_list(adapter);

	be_set_mc_list(adapter);
}

static int be_set_vf_mac(struct net_device *netdev, int vf, u8 *mac)
{
	struct be_adapter *adapter = netdev_priv(netdev);
	struct be_vf_cfg *vf_cfg = &adapter->vf_cfg[vf];
	int status;

	if (!sriov_enabled(adapter))
		return -EPERM;

	if (!is_valid_ether_addr(mac) || vf >= adapter->num_vfs)
		return -EINVAL;

	/* Proceed further only if user provided MAC is different
	 * from active MAC
	 */
	if (ether_addr_equal(mac, vf_cfg->mac_addr))
		return 0;

	if (BEx_chip(adapter)) {
		be_cmd_pmac_del(adapter, vf_cfg->if_handle, vf_cfg->pmac_id,
				vf + 1);

		status = be_cmd_pmac_add(adapter, mac, vf_cfg->if_handle,
					 &vf_cfg->pmac_id, vf + 1);
	} else {
		status = be_cmd_set_mac(adapter, mac, vf_cfg->if_handle,
					vf + 1);
	}

	if (status) {
		dev_err(&adapter->pdev->dev, "MAC %pM set on VF %d Failed: %#x",
			mac, vf, status);
		return be_cmd_status(status);
	}

	ether_addr_copy(vf_cfg->mac_addr, mac);

	return 0;
}

static int be_get_vf_config(struct net_device *netdev, int vf,
			    struct ifla_vf_info *vi)
{
	struct be_adapter *adapter = netdev_priv(netdev);
	struct be_vf_cfg *vf_cfg = &adapter->vf_cfg[vf];

	if (!sriov_enabled(adapter))
		return -EPERM;

	if (vf >= adapter->num_vfs)
		return -EINVAL;

	vi->vf = vf;
	vi->max_tx_rate = vf_cfg->tx_rate;
	vi->min_tx_rate = 0;
	vi->vlan = vf_cfg->vlan_tag & VLAN_VID_MASK;
	vi->qos = vf_cfg->vlan_tag >> VLAN_PRIO_SHIFT;
	memcpy(&vi->mac, vf_cfg->mac_addr, ETH_ALEN);
	vi->linkstate = adapter->vf_cfg[vf].plink_tracking;

	return 0;
}

static int be_set_vf_tvt(struct be_adapter *adapter, int vf, u16 vlan)
{
	struct be_vf_cfg *vf_cfg = &adapter->vf_cfg[vf];
	u16 vids[BE_NUM_VLANS_SUPPORTED];
	int vf_if_id = vf_cfg->if_handle;
	int status;

	/* Enable Transparent VLAN Tagging */
	status = be_cmd_set_hsw_config(adapter, vlan, vf + 1, vf_if_id, 0);
	if (status)
		return status;

	/* Clear pre-programmed VLAN filters on VF if any, if TVT is enabled */
	vids[0] = 0;
	status = be_cmd_vlan_config(adapter, vf_if_id, vids, 1, vf + 1);
	if (!status)
		dev_info(&adapter->pdev->dev,
			 "Cleared guest VLANs on VF%d", vf);

	/* After TVT is enabled, disallow VFs to program VLAN filters */
	if (vf_cfg->privileges & BE_PRIV_FILTMGMT) {
		status = be_cmd_set_fn_privileges(adapter, vf_cfg->privileges &
						  ~BE_PRIV_FILTMGMT, vf + 1);
		if (!status)
			vf_cfg->privileges &= ~BE_PRIV_FILTMGMT;
	}
	return 0;
}

static int be_clear_vf_tvt(struct be_adapter *adapter, int vf)
{
	struct be_vf_cfg *vf_cfg = &adapter->vf_cfg[vf];
	struct device *dev = &adapter->pdev->dev;
	int status;

	/* Reset Transparent VLAN Tagging. */
	status = be_cmd_set_hsw_config(adapter, BE_RESET_VLAN_TAG_ID, vf + 1,
				       vf_cfg->if_handle, 0);
	if (status)
		return status;

	/* Allow VFs to program VLAN filtering */
	if (!(vf_cfg->privileges & BE_PRIV_FILTMGMT)) {
		status = be_cmd_set_fn_privileges(adapter, vf_cfg->privileges |
						  BE_PRIV_FILTMGMT, vf + 1);
		if (!status) {
			vf_cfg->privileges |= BE_PRIV_FILTMGMT;
			dev_info(dev, "VF%d: FILTMGMT priv enabled", vf);
		}
	}

	dev_info(dev,
		 "Disable/re-enable i/f in VM to clear Transparent VLAN tag");
	return 0;
}

static int be_set_vf_vlan(struct net_device *netdev, int vf, u16 vlan, u8 qos)
{
	struct be_adapter *adapter = netdev_priv(netdev);
	struct be_vf_cfg *vf_cfg = &adapter->vf_cfg[vf];
	int status;

	if (!sriov_enabled(adapter))
		return -EPERM;

	if (vf >= adapter->num_vfs || vlan > 4095 || qos > 7)
		return -EINVAL;

	if (vlan || qos) {
		vlan |= qos << VLAN_PRIO_SHIFT;
		status = be_set_vf_tvt(adapter, vf, vlan);
	} else {
		status = be_clear_vf_tvt(adapter, vf);
	}

	if (status) {
		dev_err(&adapter->pdev->dev,
			"VLAN %d config on VF %d failed : %#x\n", vlan, vf,
			status);
		return be_cmd_status(status);
	}

	vf_cfg->vlan_tag = vlan;
	return 0;
}

static int be_set_vf_tx_rate(struct net_device *netdev, int vf,
			     int min_tx_rate, int max_tx_rate)
{
	struct be_adapter *adapter = netdev_priv(netdev);
	struct device *dev = &adapter->pdev->dev;
	int percent_rate, status = 0;
	u16 link_speed = 0;
	u8 link_status;

	if (!sriov_enabled(adapter))
		return -EPERM;

	if (vf >= adapter->num_vfs)
		return -EINVAL;

	if (min_tx_rate)
		return -EINVAL;

	if (!max_tx_rate)
		goto config_qos;

	status = be_cmd_link_status_query(adapter, &link_speed,
					  &link_status, 0);
	if (status)
		goto err;

	if (!link_status) {
		dev_err(dev, "TX-rate setting not allowed when link is down\n");
		status = -ENETDOWN;
		goto err;
	}

	if (max_tx_rate < 100 || max_tx_rate > link_speed) {
		dev_err(dev, "TX-rate must be between 100 and %d Mbps\n",
			link_speed);
		status = -EINVAL;
		goto err;
	}

	/* On Skyhawk the QOS setting must be done only as a % value */
	percent_rate = link_speed / 100;
	if (skyhawk_chip(adapter) && (max_tx_rate % percent_rate)) {
		dev_err(dev, "TX-rate must be a multiple of %d Mbps\n",
			percent_rate);
		status = -EINVAL;
		goto err;
	}

config_qos:
	status = be_cmd_config_qos(adapter, max_tx_rate, link_speed, vf + 1);
	if (status)
		goto err;

	adapter->vf_cfg[vf].tx_rate = max_tx_rate;
	return 0;

err:
	dev_err(dev, "TX-rate setting of %dMbps on VF%d failed\n",
		max_tx_rate, vf);
	return be_cmd_status(status);
}

static int be_set_vf_link_state(struct net_device *netdev, int vf,
				int link_state)
{
	struct be_adapter *adapter = netdev_priv(netdev);
	int status;

	if (!sriov_enabled(adapter))
		return -EPERM;

	if (vf >= adapter->num_vfs)
		return -EINVAL;

	status = be_cmd_set_logical_link_config(adapter, link_state, vf+1);
	if (status) {
		dev_err(&adapter->pdev->dev,
			"Link state change on VF %d failed: %#x\n", vf, status);
		return be_cmd_status(status);
	}

	adapter->vf_cfg[vf].plink_tracking = link_state;

	return 0;
}

static void be_aic_update(struct be_aic_obj *aic, u64 rx_pkts, u64 tx_pkts,
			  ulong now)
{
	aic->rx_pkts_prev = rx_pkts;
	aic->tx_reqs_prev = tx_pkts;
	aic->jiffies = now;
}

static void be_eqd_update(struct be_adapter *adapter)
{
	struct be_set_eqd set_eqd[MAX_EVT_QS];
	int eqd, i, num = 0, start;
	struct be_aic_obj *aic;
	struct be_eq_obj *eqo;
	struct be_rx_obj *rxo;
	struct be_tx_obj *txo;
	u64 rx_pkts, tx_pkts;
	ulong now;
	u32 pps, delta;

	for_all_evt_queues(adapter, eqo, i) {
		aic = &adapter->aic_obj[eqo->idx];
		if (!aic->enable) {
			if (aic->jiffies)
				aic->jiffies = 0;
			eqd = aic->et_eqd;
			goto modify_eqd;
		}

		rxo = &adapter->rx_obj[eqo->idx];
		do {
			start = u64_stats_fetch_begin_irq(&rxo->stats.sync);
			rx_pkts = rxo->stats.rx_pkts;
		} while (u64_stats_fetch_retry_irq(&rxo->stats.sync, start));

		txo = &adapter->tx_obj[eqo->idx];
		do {
			start = u64_stats_fetch_begin_irq(&txo->stats.sync);
			tx_pkts = txo->stats.tx_reqs;
		} while (u64_stats_fetch_retry_irq(&txo->stats.sync, start));

		/* Skip, if wrapped around or first calculation */
		now = jiffies;
		if (!aic->jiffies || time_before(now, aic->jiffies) ||
		    rx_pkts < aic->rx_pkts_prev ||
		    tx_pkts < aic->tx_reqs_prev) {
			be_aic_update(aic, rx_pkts, tx_pkts, now);
			continue;
		}

		delta = jiffies_to_msecs(now - aic->jiffies);
		pps = (((u32)(rx_pkts - aic->rx_pkts_prev) * 1000) / delta) +
			(((u32)(tx_pkts - aic->tx_reqs_prev) * 1000) / delta);
		eqd = (pps / 15000) << 2;

		if (eqd < 8)
			eqd = 0;
		eqd = min_t(u32, eqd, aic->max_eqd);
		eqd = max_t(u32, eqd, aic->min_eqd);

		be_aic_update(aic, rx_pkts, tx_pkts, now);
modify_eqd:
		if (eqd != aic->prev_eqd) {
			set_eqd[num].delay_multiplier = (eqd * 65)/100;
			set_eqd[num].eq_id = eqo->q.id;
			aic->prev_eqd = eqd;
			num++;
		}
	}

	if (num)
		be_cmd_modify_eqd(adapter, set_eqd, num);
}

static void be_rx_stats_update(struct be_rx_obj *rxo,
			       struct be_rx_compl_info *rxcp)
{
	struct be_rx_stats *stats = rx_stats(rxo);

	u64_stats_update_begin(&stats->sync);
	stats->rx_compl++;
	stats->rx_bytes += rxcp->pkt_size;
	stats->rx_pkts++;
	if (rxcp->pkt_type == BE_MULTICAST_PACKET)
		stats->rx_mcast_pkts++;
	if (rxcp->err)
		stats->rx_compl_err++;
	u64_stats_update_end(&stats->sync);
}

static inline bool csum_passed(struct be_rx_compl_info *rxcp)
{
	/* L4 checksum is not reliable for non TCP/UDP packets.
	 * Also ignore ipcksm for ipv6 pkts
	 */
	return (rxcp->tcpf || rxcp->udpf) && rxcp->l4_csum &&
		(rxcp->ip_csum || rxcp->ipv6) && !rxcp->err;
}

static struct be_rx_page_info *get_rx_page_info(struct be_rx_obj *rxo)
{
	struct be_adapter *adapter = rxo->adapter;
	struct be_rx_page_info *rx_page_info;
	struct be_queue_info *rxq = &rxo->q;
	u16 frag_idx = rxq->tail;

	rx_page_info = &rxo->page_info_tbl[frag_idx];
	BUG_ON(!rx_page_info->page);

	if (rx_page_info->last_frag) {
		dma_unmap_page(&adapter->pdev->dev,
			       dma_unmap_addr(rx_page_info, bus),
			       adapter->big_page_size, DMA_FROM_DEVICE);
		rx_page_info->last_frag = false;
	} else {
		dma_sync_single_for_cpu(&adapter->pdev->dev,
					dma_unmap_addr(rx_page_info, bus),
					rx_frag_size, DMA_FROM_DEVICE);
	}

	queue_tail_inc(rxq);
	atomic_dec(&rxq->used);
	return rx_page_info;
}

/* Throwaway the data in the Rx completion */
static void be_rx_compl_discard(struct be_rx_obj *rxo,
				struct be_rx_compl_info *rxcp)
{
	struct be_rx_page_info *page_info;
	u16 i, num_rcvd = rxcp->num_rcvd;

	for (i = 0; i < num_rcvd; i++) {
		page_info = get_rx_page_info(rxo);
		put_page(page_info->page);
		memset(page_info, 0, sizeof(*page_info));
	}
}

/*
 * skb_fill_rx_data forms a complete skb for an ether frame
 * indicated by rxcp.
 */
static void skb_fill_rx_data(struct be_rx_obj *rxo, struct sk_buff *skb,
			     struct be_rx_compl_info *rxcp)
{
	struct be_rx_page_info *page_info;
	u16 i, j;
	u16 hdr_len, curr_frag_len, remaining;
	u8 *start;

	page_info = get_rx_page_info(rxo);
	start = page_address(page_info->page) + page_info->page_offset;
	prefetch(start);

	/* Copy data in the first descriptor of this completion */
	curr_frag_len = min(rxcp->pkt_size, rx_frag_size);

	skb->len = curr_frag_len;
	if (curr_frag_len <= BE_HDR_LEN) { /* tiny packet */
		memcpy(skb->data, start, curr_frag_len);
		/* Complete packet has now been moved to data */
		put_page(page_info->page);
		skb->data_len = 0;
		skb->tail += curr_frag_len;
	} else {
		hdr_len = ETH_HLEN;
		memcpy(skb->data, start, hdr_len);
		skb_shinfo(skb)->nr_frags = 1;
		skb_frag_set_page(skb, 0, page_info->page);
		skb_shinfo(skb)->frags[0].page_offset =
					page_info->page_offset + hdr_len;
		skb_frag_size_set(&skb_shinfo(skb)->frags[0],
				  curr_frag_len - hdr_len);
		skb->data_len = curr_frag_len - hdr_len;
		skb->truesize += rx_frag_size;
		skb->tail += hdr_len;
	}
	page_info->page = NULL;

	if (rxcp->pkt_size <= rx_frag_size) {
		BUG_ON(rxcp->num_rcvd != 1);
		return;
	}

	/* More frags present for this completion */
	remaining = rxcp->pkt_size - curr_frag_len;
	for (i = 1, j = 0; i < rxcp->num_rcvd; i++) {
		page_info = get_rx_page_info(rxo);
		curr_frag_len = min(remaining, rx_frag_size);

		/* Coalesce all frags from the same physical page in one slot */
		if (page_info->page_offset == 0) {
			/* Fresh page */
			j++;
			skb_frag_set_page(skb, j, page_info->page);
			skb_shinfo(skb)->frags[j].page_offset =
							page_info->page_offset;
			skb_frag_size_set(&skb_shinfo(skb)->frags[j], 0);
			skb_shinfo(skb)->nr_frags++;
		} else {
			put_page(page_info->page);
		}

		skb_frag_size_add(&skb_shinfo(skb)->frags[j], curr_frag_len);
		skb->len += curr_frag_len;
		skb->data_len += curr_frag_len;
		skb->truesize += rx_frag_size;
		remaining -= curr_frag_len;
		page_info->page = NULL;
	}
	BUG_ON(j > MAX_SKB_FRAGS);
}

/* Process the RX completion indicated by rxcp when GRO is disabled */
static void be_rx_compl_process(struct be_rx_obj *rxo, struct napi_struct *napi,
				struct be_rx_compl_info *rxcp)
{
	struct be_adapter *adapter = rxo->adapter;
	struct net_device *netdev = adapter->netdev;
	struct sk_buff *skb;

	skb = netdev_alloc_skb_ip_align(netdev, BE_RX_SKB_ALLOC_SIZE);
	if (unlikely(!skb)) {
		rx_stats(rxo)->rx_drops_no_skbs++;
		be_rx_compl_discard(rxo, rxcp);
		return;
	}

	skb_fill_rx_data(rxo, skb, rxcp);

	if (likely((netdev->features & NETIF_F_RXCSUM) && csum_passed(rxcp)))
		skb->ip_summed = CHECKSUM_UNNECESSARY;
	else
		skb_checksum_none_assert(skb);

	skb->protocol = eth_type_trans(skb, netdev);
	skb_record_rx_queue(skb, rxo - &adapter->rx_obj[0]);
	if (netdev->features & NETIF_F_RXHASH)
		skb_set_hash(skb, rxcp->rss_hash, PKT_HASH_TYPE_L3);

	skb->csum_level = rxcp->tunneled;
	skb_mark_napi_id(skb, napi);

	if (rxcp->vlanf)
		__vlan_hwaccel_put_tag(skb, htons(ETH_P_8021Q), rxcp->vlan_tag);

	netif_receive_skb(skb);
}

/* Process the RX completion indicated by rxcp when GRO is enabled */
static void be_rx_compl_process_gro(struct be_rx_obj *rxo,
				    struct napi_struct *napi,
				    struct be_rx_compl_info *rxcp)
{
	struct be_adapter *adapter = rxo->adapter;
	struct be_rx_page_info *page_info;
	struct sk_buff *skb = NULL;
	u16 remaining, curr_frag_len;
	u16 i, j;

	skb = napi_get_frags(napi);
	if (!skb) {
		be_rx_compl_discard(rxo, rxcp);
		return;
	}

	remaining = rxcp->pkt_size;
	for (i = 0, j = -1; i < rxcp->num_rcvd; i++) {
		page_info = get_rx_page_info(rxo);

		curr_frag_len = min(remaining, rx_frag_size);

		/* Coalesce all frags from the same physical page in one slot */
		if (i == 0 || page_info->page_offset == 0) {
			/* First frag or Fresh page */
			j++;
			skb_frag_set_page(skb, j, page_info->page);
			skb_shinfo(skb)->frags[j].page_offset =
							page_info->page_offset;
			skb_frag_size_set(&skb_shinfo(skb)->frags[j], 0);
		} else {
			put_page(page_info->page);
		}
		skb_frag_size_add(&skb_shinfo(skb)->frags[j], curr_frag_len);
		skb->truesize += rx_frag_size;
		remaining -= curr_frag_len;
		memset(page_info, 0, sizeof(*page_info));
	}
	BUG_ON(j > MAX_SKB_FRAGS);

	skb_shinfo(skb)->nr_frags = j + 1;
	skb->len = rxcp->pkt_size;
	skb->data_len = rxcp->pkt_size;
	skb->ip_summed = CHECKSUM_UNNECESSARY;
	skb_record_rx_queue(skb, rxo - &adapter->rx_obj[0]);
	if (adapter->netdev->features & NETIF_F_RXHASH)
		skb_set_hash(skb, rxcp->rss_hash, PKT_HASH_TYPE_L3);

	skb->csum_level = rxcp->tunneled;
	skb_mark_napi_id(skb, napi);

	if (rxcp->vlanf)
		__vlan_hwaccel_put_tag(skb, htons(ETH_P_8021Q), rxcp->vlan_tag);

	napi_gro_frags(napi);
}

static void be_parse_rx_compl_v1(struct be_eth_rx_compl *compl,
				 struct be_rx_compl_info *rxcp)
{
	rxcp->pkt_size = GET_RX_COMPL_V1_BITS(pktsize, compl);
	rxcp->vlanf = GET_RX_COMPL_V1_BITS(vtp, compl);
	rxcp->err = GET_RX_COMPL_V1_BITS(err, compl);
	rxcp->tcpf = GET_RX_COMPL_V1_BITS(tcpf, compl);
	rxcp->udpf = GET_RX_COMPL_V1_BITS(udpf, compl);
	rxcp->ip_csum = GET_RX_COMPL_V1_BITS(ipcksm, compl);
	rxcp->l4_csum = GET_RX_COMPL_V1_BITS(l4_cksm, compl);
	rxcp->ipv6 = GET_RX_COMPL_V1_BITS(ip_version, compl);
	rxcp->num_rcvd = GET_RX_COMPL_V1_BITS(numfrags, compl);
	rxcp->pkt_type = GET_RX_COMPL_V1_BITS(cast_enc, compl);
	rxcp->rss_hash = GET_RX_COMPL_V1_BITS(rsshash, compl);
	if (rxcp->vlanf) {
		rxcp->qnq = GET_RX_COMPL_V1_BITS(qnq, compl);
		rxcp->vlan_tag = GET_RX_COMPL_V1_BITS(vlan_tag, compl);
	}
	rxcp->port = GET_RX_COMPL_V1_BITS(port, compl);
	rxcp->tunneled =
		GET_RX_COMPL_V1_BITS(tunneled, compl);
}

static void be_parse_rx_compl_v0(struct be_eth_rx_compl *compl,
				 struct be_rx_compl_info *rxcp)
{
	rxcp->pkt_size = GET_RX_COMPL_V0_BITS(pktsize, compl);
	rxcp->vlanf = GET_RX_COMPL_V0_BITS(vtp, compl);
	rxcp->err = GET_RX_COMPL_V0_BITS(err, compl);
	rxcp->tcpf = GET_RX_COMPL_V0_BITS(tcpf, compl);
	rxcp->udpf = GET_RX_COMPL_V0_BITS(udpf, compl);
	rxcp->ip_csum = GET_RX_COMPL_V0_BITS(ipcksm, compl);
	rxcp->l4_csum = GET_RX_COMPL_V0_BITS(l4_cksm, compl);
	rxcp->ipv6 = GET_RX_COMPL_V0_BITS(ip_version, compl);
	rxcp->num_rcvd = GET_RX_COMPL_V0_BITS(numfrags, compl);
	rxcp->pkt_type = GET_RX_COMPL_V0_BITS(cast_enc, compl);
	rxcp->rss_hash = GET_RX_COMPL_V0_BITS(rsshash, compl);
	if (rxcp->vlanf) {
		rxcp->qnq = GET_RX_COMPL_V0_BITS(qnq, compl);
		rxcp->vlan_tag = GET_RX_COMPL_V0_BITS(vlan_tag, compl);
	}
	rxcp->port = GET_RX_COMPL_V0_BITS(port, compl);
	rxcp->ip_frag = GET_RX_COMPL_V0_BITS(ip_frag, compl);
}

static struct be_rx_compl_info *be_rx_compl_get(struct be_rx_obj *rxo)
{
	struct be_eth_rx_compl *compl = queue_tail_node(&rxo->cq);
	struct be_rx_compl_info *rxcp = &rxo->rxcp;
	struct be_adapter *adapter = rxo->adapter;

	/* For checking the valid bit it is Ok to use either definition as the
	 * valid bit is at the same position in both v0 and v1 Rx compl */
	if (compl->dw[offsetof(struct amap_eth_rx_compl_v1, valid) / 32] == 0)
		return NULL;

	rmb();
	be_dws_le_to_cpu(compl, sizeof(*compl));

	if (adapter->be3_native)
		be_parse_rx_compl_v1(compl, rxcp);
	else
		be_parse_rx_compl_v0(compl, rxcp);

	if (rxcp->ip_frag)
		rxcp->l4_csum = 0;

	if (rxcp->vlanf) {
		/* In QNQ modes, if qnq bit is not set, then the packet was
		 * tagged only with the transparent outer vlan-tag and must
		 * not be treated as a vlan packet by host
		 */
		if (be_is_qnq_mode(adapter) && !rxcp->qnq)
			rxcp->vlanf = 0;

		if (!lancer_chip(adapter))
			rxcp->vlan_tag = swab16(rxcp->vlan_tag);

		if (adapter->pvid == (rxcp->vlan_tag & VLAN_VID_MASK) &&
		    !test_bit(rxcp->vlan_tag, adapter->vids))
			rxcp->vlanf = 0;
	}

	/* As the compl has been parsed, reset it; we wont touch it again */
	compl->dw[offsetof(struct amap_eth_rx_compl_v1, valid) / 32] = 0;

	queue_tail_inc(&rxo->cq);
	return rxcp;
}

static inline struct page *be_alloc_pages(u32 size, gfp_t gfp)
{
	u32 order = get_order(size);

	if (order > 0)
		gfp |= __GFP_COMP;
	return  alloc_pages(gfp, order);
}

/*
 * Allocate a page, split it to fragments of size rx_frag_size and post as
 * receive buffers to BE
 */
static void be_post_rx_frags(struct be_rx_obj *rxo, gfp_t gfp, u32 frags_needed)
{
	struct be_adapter *adapter = rxo->adapter;
	struct be_rx_page_info *page_info = NULL, *prev_page_info = NULL;
	struct be_queue_info *rxq = &rxo->q;
	struct page *pagep = NULL;
	struct device *dev = &adapter->pdev->dev;
	struct be_eth_rx_d *rxd;
	u64 page_dmaaddr = 0, frag_dmaaddr;
	u32 posted, page_offset = 0, notify = 0;

	page_info = &rxo->page_info_tbl[rxq->head];
	for (posted = 0; posted < frags_needed && !page_info->page; posted++) {
		if (!pagep) {
			pagep = be_alloc_pages(adapter->big_page_size, gfp);
			if (unlikely(!pagep)) {
				rx_stats(rxo)->rx_post_fail++;
				break;
			}
			page_dmaaddr = dma_map_page(dev, pagep, 0,
						    adapter->big_page_size,
						    DMA_FROM_DEVICE);
			if (dma_mapping_error(dev, page_dmaaddr)) {
				put_page(pagep);
				pagep = NULL;
				adapter->drv_stats.dma_map_errors++;
				break;
			}
			page_offset = 0;
		} else {
			get_page(pagep);
			page_offset += rx_frag_size;
		}
		page_info->page_offset = page_offset;
		page_info->page = pagep;

		rxd = queue_head_node(rxq);
		frag_dmaaddr = page_dmaaddr + page_info->page_offset;
		rxd->fragpa_lo = cpu_to_le32(frag_dmaaddr & 0xFFFFFFFF);
		rxd->fragpa_hi = cpu_to_le32(upper_32_bits(frag_dmaaddr));

		/* Any space left in the current big page for another frag? */
		if ((page_offset + rx_frag_size + rx_frag_size) >
					adapter->big_page_size) {
			pagep = NULL;
			page_info->last_frag = true;
			dma_unmap_addr_set(page_info, bus, page_dmaaddr);
		} else {
			dma_unmap_addr_set(page_info, bus, frag_dmaaddr);
		}

		prev_page_info = page_info;
		queue_head_inc(rxq);
		page_info = &rxo->page_info_tbl[rxq->head];
	}

	/* Mark the last frag of a page when we break out of the above loop
	 * with no more slots available in the RXQ
	 */
	if (pagep) {
		prev_page_info->last_frag = true;
		dma_unmap_addr_set(prev_page_info, bus, page_dmaaddr);
	}

	if (posted) {
		atomic_add(posted, &rxq->used);
		if (rxo->rx_post_starved)
			rxo->rx_post_starved = false;
		do {
			notify = min(256u, posted);
			be_rxq_notify(adapter, rxq->id, notify);
			posted -= notify;
		} while (posted);
	} else if (atomic_read(&rxq->used) == 0) {
		/* Let be_worker replenish when memory is available */
		rxo->rx_post_starved = true;
	}
}

static struct be_eth_tx_compl *be_tx_compl_get(struct be_queue_info *tx_cq)
{
	struct be_eth_tx_compl *txcp = queue_tail_node(tx_cq);

	if (txcp->dw[offsetof(struct amap_eth_tx_compl, valid) / 32] == 0)
		return NULL;

	rmb();
	be_dws_le_to_cpu(txcp, sizeof(*txcp));

	txcp->dw[offsetof(struct amap_eth_tx_compl, valid) / 32] = 0;

	queue_tail_inc(tx_cq);
	return txcp;
}

static u16 be_tx_compl_process(struct be_adapter *adapter,
			       struct be_tx_obj *txo, u16 last_index)
{
	struct sk_buff **sent_skbs = txo->sent_skb_list;
	struct be_queue_info *txq = &txo->q;
	u16 frag_index, num_wrbs = 0;
	struct sk_buff *skb = NULL;
	bool unmap_skb_hdr = false;
	struct be_eth_wrb *wrb;

	do {
		if (sent_skbs[txq->tail]) {
			/* Free skb from prev req */
			if (skb)
				dev_consume_skb_any(skb);
			skb = sent_skbs[txq->tail];
			sent_skbs[txq->tail] = NULL;
			queue_tail_inc(txq);  /* skip hdr wrb */
			num_wrbs++;
			unmap_skb_hdr = true;
		}
		wrb = queue_tail_node(txq);
		frag_index = txq->tail;
		unmap_tx_frag(&adapter->pdev->dev, wrb,
			      (unmap_skb_hdr && skb_headlen(skb)));
		unmap_skb_hdr = false;
		queue_tail_inc(txq);
		num_wrbs++;
	} while (frag_index != last_index);
	dev_consume_skb_any(skb);

	return num_wrbs;
}

/* Return the number of events in the event queue */
static inline int events_get(struct be_eq_obj *eqo)
{
	struct be_eq_entry *eqe;
	int num = 0;

	do {
		eqe = queue_tail_node(&eqo->q);
		if (eqe->evt == 0)
			break;

		rmb();
		eqe->evt = 0;
		num++;
		queue_tail_inc(&eqo->q);
	} while (true);

	return num;
}

/* Leaves the EQ is disarmed state */
static void be_eq_clean(struct be_eq_obj *eqo)
{
	int num = events_get(eqo);

	be_eq_notify(eqo->adapter, eqo->q.id, false, true, num);
}

static void be_rx_cq_clean(struct be_rx_obj *rxo)
{
	struct be_rx_page_info *page_info;
	struct be_queue_info *rxq = &rxo->q;
	struct be_queue_info *rx_cq = &rxo->cq;
	struct be_rx_compl_info *rxcp;
	struct be_adapter *adapter = rxo->adapter;
	int flush_wait = 0;

	/* Consume pending rx completions.
	 * Wait for the flush completion (identified by zero num_rcvd)
	 * to arrive. Notify CQ even when there are no more CQ entries
	 * for HW to flush partially coalesced CQ entries.
	 * In Lancer, there is no need to wait for flush compl.
	 */
	for (;;) {
		rxcp = be_rx_compl_get(rxo);
		if (!rxcp) {
			if (lancer_chip(adapter))
				break;

			if (flush_wait++ > 10 || be_hw_error(adapter)) {
				dev_warn(&adapter->pdev->dev,
					 "did not receive flush compl\n");
				break;
			}
			be_cq_notify(adapter, rx_cq->id, true, 0);
			mdelay(1);
		} else {
			be_rx_compl_discard(rxo, rxcp);
			be_cq_notify(adapter, rx_cq->id, false, 1);
			if (rxcp->num_rcvd == 0)
				break;
		}
	}

	/* After cleanup, leave the CQ in unarmed state */
	be_cq_notify(adapter, rx_cq->id, false, 0);

	/* Then free posted rx buffers that were not used */
	while (atomic_read(&rxq->used) > 0) {
		page_info = get_rx_page_info(rxo);
		put_page(page_info->page);
		memset(page_info, 0, sizeof(*page_info));
	}
	BUG_ON(atomic_read(&rxq->used));
	rxq->tail = 0;
	rxq->head = 0;
}

static void be_tx_compl_clean(struct be_adapter *adapter)
{
	u16 end_idx, notified_idx, cmpl = 0, timeo = 0, num_wrbs = 0;
	struct device *dev = &adapter->pdev->dev;
	struct be_tx_obj *txo;
	struct be_queue_info *txq;
	struct be_eth_tx_compl *txcp;
	int i, pending_txqs;

	/* Stop polling for compls when HW has been silent for 10ms */
	do {
		pending_txqs = adapter->num_tx_qs;

		for_all_tx_queues(adapter, txo, i) {
			cmpl = 0;
			num_wrbs = 0;
			txq = &txo->q;
			while ((txcp = be_tx_compl_get(&txo->cq))) {
				end_idx = GET_TX_COMPL_BITS(wrb_index, txcp);
				num_wrbs += be_tx_compl_process(adapter, txo,
								end_idx);
				cmpl++;
			}
			if (cmpl) {
				be_cq_notify(adapter, txo->cq.id, false, cmpl);
				atomic_sub(num_wrbs, &txq->used);
				timeo = 0;
			}
			if (atomic_read(&txq->used) == txo->pend_wrb_cnt)
				pending_txqs--;
		}

		if (pending_txqs == 0 || ++timeo > 10 || be_hw_error(adapter))
			break;

		mdelay(1);
	} while (true);

	/* Free enqueued TX that was never notified to HW */
	for_all_tx_queues(adapter, txo, i) {
		txq = &txo->q;

		if (atomic_read(&txq->used)) {
			dev_info(dev, "txq%d: cleaning %d pending tx-wrbs\n",
				 i, atomic_read(&txq->used));
			notified_idx = txq->tail;
			end_idx = txq->tail;
			index_adv(&end_idx, atomic_read(&txq->used) - 1,
				  txq->len);
			/* Use the tx-compl process logic to handle requests
			 * that were not sent to the HW.
			 */
			num_wrbs = be_tx_compl_process(adapter, txo, end_idx);
			atomic_sub(num_wrbs, &txq->used);
			BUG_ON(atomic_read(&txq->used));
			txo->pend_wrb_cnt = 0;
			/* Since hw was never notified of these requests,
			 * reset TXQ indices
			 */
			txq->head = notified_idx;
			txq->tail = notified_idx;
		}
	}
}

static void be_evt_queues_destroy(struct be_adapter *adapter)
{
	struct be_eq_obj *eqo;
	int i;

	for_all_evt_queues(adapter, eqo, i) {
		if (eqo->q.created) {
			be_eq_clean(eqo);
			be_cmd_q_destroy(adapter, &eqo->q, QTYPE_EQ);
			napi_hash_del(&eqo->napi);
			netif_napi_del(&eqo->napi);
		}
		be_queue_free(adapter, &eqo->q);
	}
}

static int be_evt_queues_create(struct be_adapter *adapter)
{
	struct be_queue_info *eq;
	struct be_eq_obj *eqo;
	struct be_aic_obj *aic;
	int i, rc;

	adapter->num_evt_qs = min_t(u16, num_irqs(adapter),
				    adapter->cfg_num_qs);

	for_all_evt_queues(adapter, eqo, i) {
		netif_napi_add(adapter->netdev, &eqo->napi, be_poll,
			       BE_NAPI_WEIGHT);
		napi_hash_add(&eqo->napi);
		aic = &adapter->aic_obj[i];
		eqo->adapter = adapter;
		eqo->idx = i;
		aic->max_eqd = BE_MAX_EQD;
		aic->enable = true;

		eq = &eqo->q;
		rc = be_queue_alloc(adapter, eq, EVNT_Q_LEN,
				    sizeof(struct be_eq_entry));
		if (rc)
			return rc;

		rc = be_cmd_eq_create(adapter, eqo);
		if (rc)
			return rc;
	}
	return 0;
}

static void be_mcc_queues_destroy(struct be_adapter *adapter)
{
	struct be_queue_info *q;

	q = &adapter->mcc_obj.q;
	if (q->created)
		be_cmd_q_destroy(adapter, q, QTYPE_MCCQ);
	be_queue_free(adapter, q);

	q = &adapter->mcc_obj.cq;
	if (q->created)
		be_cmd_q_destroy(adapter, q, QTYPE_CQ);
	be_queue_free(adapter, q);
}

/* Must be called only after TX qs are created as MCC shares TX EQ */
static int be_mcc_queues_create(struct be_adapter *adapter)
{
	struct be_queue_info *q, *cq;

	cq = &adapter->mcc_obj.cq;
	if (be_queue_alloc(adapter, cq, MCC_CQ_LEN,
			   sizeof(struct be_mcc_compl)))
		goto err;

	/* Use the default EQ for MCC completions */
	if (be_cmd_cq_create(adapter, cq, &mcc_eqo(adapter)->q, true, 0))
		goto mcc_cq_free;

	q = &adapter->mcc_obj.q;
	if (be_queue_alloc(adapter, q, MCC_Q_LEN, sizeof(struct be_mcc_wrb)))
		goto mcc_cq_destroy;

	if (be_cmd_mccq_create(adapter, q, cq))
		goto mcc_q_free;

	return 0;

mcc_q_free:
	be_queue_free(adapter, q);
mcc_cq_destroy:
	be_cmd_q_destroy(adapter, cq, QTYPE_CQ);
mcc_cq_free:
	be_queue_free(adapter, cq);
err:
	return -1;
}

static void be_tx_queues_destroy(struct be_adapter *adapter)
{
	struct be_queue_info *q;
	struct be_tx_obj *txo;
	u8 i;

	for_all_tx_queues(adapter, txo, i) {
		q = &txo->q;
		if (q->created)
			be_cmd_q_destroy(adapter, q, QTYPE_TXQ);
		be_queue_free(adapter, q);

		q = &txo->cq;
		if (q->created)
			be_cmd_q_destroy(adapter, q, QTYPE_CQ);
		be_queue_free(adapter, q);
	}
}

static int be_tx_qs_create(struct be_adapter *adapter)
{
	struct be_queue_info *cq, *eq;
	struct be_tx_obj *txo;
	int status, i;

	adapter->num_tx_qs = min(adapter->num_evt_qs, be_max_txqs(adapter));

	for_all_tx_queues(adapter, txo, i) {
		cq = &txo->cq;
		status = be_queue_alloc(adapter, cq, TX_CQ_LEN,
					sizeof(struct be_eth_tx_compl));
		if (status)
			return status;

		u64_stats_init(&txo->stats.sync);
		u64_stats_init(&txo->stats.sync_compl);

		/* If num_evt_qs is less than num_tx_qs, then more than
		 * one txq share an eq
		 */
		eq = &adapter->eq_obj[i % adapter->num_evt_qs].q;
		status = be_cmd_cq_create(adapter, cq, eq, false, 3);
		if (status)
			return status;

		status = be_queue_alloc(adapter, &txo->q, TX_Q_LEN,
					sizeof(struct be_eth_wrb));
		if (status)
			return status;

		status = be_cmd_txq_create(adapter, txo);
		if (status)
			return status;
	}

	dev_info(&adapter->pdev->dev, "created %d TX queue(s)\n",
		 adapter->num_tx_qs);
	return 0;
}

static void be_rx_cqs_destroy(struct be_adapter *adapter)
{
	struct be_queue_info *q;
	struct be_rx_obj *rxo;
	int i;

	for_all_rx_queues(adapter, rxo, i) {
		q = &rxo->cq;
		if (q->created)
			be_cmd_q_destroy(adapter, q, QTYPE_CQ);
		be_queue_free(adapter, q);
	}
}

static int be_rx_cqs_create(struct be_adapter *adapter)
{
	struct be_queue_info *eq, *cq;
	struct be_rx_obj *rxo;
	int rc, i;

	/* We can create as many RSS rings as there are EQs. */
	adapter->num_rx_qs = adapter->num_evt_qs;

	/* We'll use RSS only if atleast 2 RSS rings are supported.
	 * When RSS is used, we'll need a default RXQ for non-IP traffic.
	 */
	if (adapter->num_rx_qs > 1)
		adapter->num_rx_qs++;

	adapter->big_page_size = (1 << get_order(rx_frag_size)) * PAGE_SIZE;
	for_all_rx_queues(adapter, rxo, i) {
		rxo->adapter = adapter;
		cq = &rxo->cq;
		rc = be_queue_alloc(adapter, cq, RX_CQ_LEN,
				    sizeof(struct be_eth_rx_compl));
		if (rc)
			return rc;

		u64_stats_init(&rxo->stats.sync);
		eq = &adapter->eq_obj[i % adapter->num_evt_qs].q;
		rc = be_cmd_cq_create(adapter, cq, eq, false, 3);
		if (rc)
			return rc;
	}

	dev_info(&adapter->pdev->dev,
		 "created %d RSS queue(s) and 1 default RX queue\n",
		 adapter->num_rx_qs - 1);
	return 0;
}

static irqreturn_t be_intx(int irq, void *dev)
{
	struct be_eq_obj *eqo = dev;
	struct be_adapter *adapter = eqo->adapter;
	int num_evts = 0;

	/* IRQ is not expected when NAPI is scheduled as the EQ
	 * will not be armed.
	 * But, this can happen on Lancer INTx where it takes
	 * a while to de-assert INTx or in BE2 where occasionaly
	 * an interrupt may be raised even when EQ is unarmed.
	 * If NAPI is already scheduled, then counting & notifying
	 * events will orphan them.
	 */
	if (napi_schedule_prep(&eqo->napi)) {
		num_evts = events_get(eqo);
		__napi_schedule(&eqo->napi);
		if (num_evts)
			eqo->spurious_intr = 0;
	}
	be_eq_notify(adapter, eqo->q.id, false, true, num_evts);

	/* Return IRQ_HANDLED only for the the first spurious intr
	 * after a valid intr to stop the kernel from branding
	 * this irq as a bad one!
	 */
	if (num_evts || eqo->spurious_intr++ == 0)
		return IRQ_HANDLED;
	else
		return IRQ_NONE;
}

static irqreturn_t be_msix(int irq, void *dev)
{
	struct be_eq_obj *eqo = dev;

	be_eq_notify(eqo->adapter, eqo->q.id, false, true, 0);
	napi_schedule(&eqo->napi);
	return IRQ_HANDLED;
}

static inline bool do_gro(struct be_rx_compl_info *rxcp)
{
	return (rxcp->tcpf && !rxcp->err && rxcp->l4_csum) ? true : false;
}

static int be_process_rx(struct be_rx_obj *rxo, struct napi_struct *napi,
			 int budget, int polling)
{
	struct be_adapter *adapter = rxo->adapter;
	struct be_queue_info *rx_cq = &rxo->cq;
	struct be_rx_compl_info *rxcp;
	u32 work_done;
	u32 frags_consumed = 0;

	for (work_done = 0; work_done < budget; work_done++) {
		rxcp = be_rx_compl_get(rxo);
		if (!rxcp)
			break;

		/* Is it a flush compl that has no data */
		if (unlikely(rxcp->num_rcvd == 0))
			goto loop_continue;

		/* Discard compl with partial DMA Lancer B0 */
		if (unlikely(!rxcp->pkt_size)) {
			be_rx_compl_discard(rxo, rxcp);
			goto loop_continue;
		}

		/* On BE drop pkts that arrive due to imperfect filtering in
		 * promiscuous mode on some skews
		 */
		if (unlikely(rxcp->port != adapter->port_num &&
			     !lancer_chip(adapter))) {
			be_rx_compl_discard(rxo, rxcp);
			goto loop_continue;
		}

		/* Don't do gro when we're busy_polling */
		if (do_gro(rxcp) && polling != BUSY_POLLING)
			be_rx_compl_process_gro(rxo, napi, rxcp);
		else
			be_rx_compl_process(rxo, napi, rxcp);

loop_continue:
		frags_consumed += rxcp->num_rcvd;
		be_rx_stats_update(rxo, rxcp);
	}

	if (work_done) {
		be_cq_notify(adapter, rx_cq->id, true, work_done);

		/* When an rx-obj gets into post_starved state, just
		 * let be_worker do the posting.
		 */
		if (atomic_read(&rxo->q.used) < RX_FRAGS_REFILL_WM &&
		    !rxo->rx_post_starved)
			be_post_rx_frags(rxo, GFP_ATOMIC,
					 max_t(u32, MAX_RX_POST,
					       frags_consumed));
	}

	return work_done;
}

static inline void be_update_tx_err(struct be_tx_obj *txo, u32 status)
{
	switch (status) {
	case BE_TX_COMP_HDR_PARSE_ERR:
		tx_stats(txo)->tx_hdr_parse_err++;
		break;
	case BE_TX_COMP_NDMA_ERR:
		tx_stats(txo)->tx_dma_err++;
		break;
	case BE_TX_COMP_ACL_ERR:
		tx_stats(txo)->tx_spoof_check_err++;
		break;
	}
}

static inline void lancer_update_tx_err(struct be_tx_obj *txo, u32 status)
{
	switch (status) {
	case LANCER_TX_COMP_LSO_ERR:
		tx_stats(txo)->tx_tso_err++;
		break;
	case LANCER_TX_COMP_HSW_DROP_MAC_ERR:
	case LANCER_TX_COMP_HSW_DROP_VLAN_ERR:
		tx_stats(txo)->tx_spoof_check_err++;
		break;
	case LANCER_TX_COMP_QINQ_ERR:
		tx_stats(txo)->tx_qinq_err++;
		break;
	case LANCER_TX_COMP_PARITY_ERR:
		tx_stats(txo)->tx_internal_parity_err++;
		break;
	case LANCER_TX_COMP_DMA_ERR:
		tx_stats(txo)->tx_dma_err++;
		break;
	}
}

static void be_process_tx(struct be_adapter *adapter, struct be_tx_obj *txo,
			  int idx)
{
	struct be_eth_tx_compl *txcp;
	int num_wrbs = 0, work_done = 0;
	u32 compl_status;
	u16 last_idx;

	while ((txcp = be_tx_compl_get(&txo->cq))) {
		last_idx = GET_TX_COMPL_BITS(wrb_index, txcp);
		num_wrbs += be_tx_compl_process(adapter, txo, last_idx);
		work_done++;

		compl_status = GET_TX_COMPL_BITS(status, txcp);
		if (compl_status) {
			if (lancer_chip(adapter))
				lancer_update_tx_err(txo, compl_status);
			else
				be_update_tx_err(txo, compl_status);
		}
	}

	if (work_done) {
		be_cq_notify(adapter, txo->cq.id, true, work_done);
		atomic_sub(num_wrbs, &txo->q.used);

		/* As Tx wrbs have been freed up, wake up netdev queue
		 * if it was stopped due to lack of tx wrbs.  */
		if (__netif_subqueue_stopped(adapter->netdev, idx) &&
		    atomic_read(&txo->q.used) < txo->q.len / 2) {
			netif_wake_subqueue(adapter->netdev, idx);
		}

		u64_stats_update_begin(&tx_stats(txo)->sync_compl);
		tx_stats(txo)->tx_compl += work_done;
		u64_stats_update_end(&tx_stats(txo)->sync_compl);
	}
}

#ifdef CONFIG_NET_RX_BUSY_POLL
static inline bool be_lock_napi(struct be_eq_obj *eqo)
{
	bool status = true;

	spin_lock(&eqo->lock); /* BH is already disabled */
	if (eqo->state & BE_EQ_LOCKED) {
		WARN_ON(eqo->state & BE_EQ_NAPI);
		eqo->state |= BE_EQ_NAPI_YIELD;
		status = false;
	} else {
		eqo->state = BE_EQ_NAPI;
	}
	spin_unlock(&eqo->lock);
	return status;
}

static inline void be_unlock_napi(struct be_eq_obj *eqo)
{
	spin_lock(&eqo->lock); /* BH is already disabled */

	WARN_ON(eqo->state & (BE_EQ_POLL | BE_EQ_NAPI_YIELD));
	eqo->state = BE_EQ_IDLE;

	spin_unlock(&eqo->lock);
}

static inline bool be_lock_busy_poll(struct be_eq_obj *eqo)
{
	bool status = true;

	spin_lock_bh(&eqo->lock);
	if (eqo->state & BE_EQ_LOCKED) {
		eqo->state |= BE_EQ_POLL_YIELD;
		status = false;
	} else {
		eqo->state |= BE_EQ_POLL;
	}
	spin_unlock_bh(&eqo->lock);
	return status;
}

static inline void be_unlock_busy_poll(struct be_eq_obj *eqo)
{
	spin_lock_bh(&eqo->lock);

	WARN_ON(eqo->state & (BE_EQ_NAPI));
	eqo->state = BE_EQ_IDLE;

	spin_unlock_bh(&eqo->lock);
}

static inline void be_enable_busy_poll(struct be_eq_obj *eqo)
{
	spin_lock_init(&eqo->lock);
	eqo->state = BE_EQ_IDLE;
}

static inline void be_disable_busy_poll(struct be_eq_obj *eqo)
{
	local_bh_disable();

	/* It's enough to just acquire napi lock on the eqo to stop
	 * be_busy_poll() from processing any queueus.
	 */
	while (!be_lock_napi(eqo))
		mdelay(1);

	local_bh_enable();
}

#else /* CONFIG_NET_RX_BUSY_POLL */

static inline bool be_lock_napi(struct be_eq_obj *eqo)
{
	return true;
}

static inline void be_unlock_napi(struct be_eq_obj *eqo)
{
}

static inline bool be_lock_busy_poll(struct be_eq_obj *eqo)
{
	return false;
}

static inline void be_unlock_busy_poll(struct be_eq_obj *eqo)
{
}

static inline void be_enable_busy_poll(struct be_eq_obj *eqo)
{
}

static inline void be_disable_busy_poll(struct be_eq_obj *eqo)
{
}
#endif /* CONFIG_NET_RX_BUSY_POLL */

int be_poll(struct napi_struct *napi, int budget)
{
	struct be_eq_obj *eqo = container_of(napi, struct be_eq_obj, napi);
	struct be_adapter *adapter = eqo->adapter;
	int max_work = 0, work, i, num_evts;
	struct be_rx_obj *rxo;
	struct be_tx_obj *txo;

	num_evts = events_get(eqo);

	for_all_tx_queues_on_eq(adapter, eqo, txo, i)
		be_process_tx(adapter, txo, i);

	if (be_lock_napi(eqo)) {
		/* This loop will iterate twice for EQ0 in which
		 * completions of the last RXQ (default one) are also processed
		 * For other EQs the loop iterates only once
		 */
		for_all_rx_queues_on_eq(adapter, eqo, rxo, i) {
			work = be_process_rx(rxo, napi, budget, NAPI_POLLING);
			max_work = max(work, max_work);
		}
		be_unlock_napi(eqo);
	} else {
		max_work = budget;
	}

	if (is_mcc_eqo(eqo))
		be_process_mcc(adapter);

	if (max_work < budget) {
		napi_complete(napi);
		be_eq_notify(adapter, eqo->q.id, true, false, num_evts);
	} else {
		/* As we'll continue in polling mode, count and clear events */
		be_eq_notify(adapter, eqo->q.id, false, false, num_evts);
	}
	return max_work;
}

#ifdef CONFIG_NET_RX_BUSY_POLL
static int be_busy_poll(struct napi_struct *napi)
{
	struct be_eq_obj *eqo = container_of(napi, struct be_eq_obj, napi);
	struct be_adapter *adapter = eqo->adapter;
	struct be_rx_obj *rxo;
	int i, work = 0;

	if (!be_lock_busy_poll(eqo))
		return LL_FLUSH_BUSY;

	for_all_rx_queues_on_eq(adapter, eqo, rxo, i) {
		work = be_process_rx(rxo, napi, 4, BUSY_POLLING);
		if (work)
			break;
	}

	be_unlock_busy_poll(eqo);
	return work;
}
#endif

void be_detect_error(struct be_adapter *adapter)
{
	u32 ue_lo = 0, ue_hi = 0, ue_lo_mask = 0, ue_hi_mask = 0;
	u32 sliport_status = 0, sliport_err1 = 0, sliport_err2 = 0;
	u32 i;
	bool error_detected = false;
	struct device *dev = &adapter->pdev->dev;
	struct net_device *netdev = adapter->netdev;

	if (be_hw_error(adapter))
		return;

	if (lancer_chip(adapter)) {
		sliport_status = ioread32(adapter->db + SLIPORT_STATUS_OFFSET);
		if (sliport_status & SLIPORT_STATUS_ERR_MASK) {
			sliport_err1 = ioread32(adapter->db +
						SLIPORT_ERROR1_OFFSET);
			sliport_err2 = ioread32(adapter->db +
						SLIPORT_ERROR2_OFFSET);
			adapter->hw_error = true;
			/* Do not log error messages if its a FW reset */
			if (sliport_err1 == SLIPORT_ERROR_FW_RESET1 &&
			    sliport_err2 == SLIPORT_ERROR_FW_RESET2) {
				dev_info(dev, "Firmware update in progress\n");
			} else {
				error_detected = true;
				dev_err(dev, "Error detected in the card\n");
				dev_err(dev, "ERR: sliport status 0x%x\n",
					sliport_status);
				dev_err(dev, "ERR: sliport error1 0x%x\n",
					sliport_err1);
				dev_err(dev, "ERR: sliport error2 0x%x\n",
					sliport_err2);
			}
		}
	} else {
		ue_lo = ioread32(adapter->pcicfg + PCICFG_UE_STATUS_LOW);
		ue_hi = ioread32(adapter->pcicfg + PCICFG_UE_STATUS_HIGH);
		ue_lo_mask = ioread32(adapter->pcicfg +
				      PCICFG_UE_STATUS_LOW_MASK);
		ue_hi_mask = ioread32(adapter->pcicfg +
				      PCICFG_UE_STATUS_HI_MASK);

		ue_lo = (ue_lo & ~ue_lo_mask);
		ue_hi = (ue_hi & ~ue_hi_mask);

		/* On certain platforms BE hardware can indicate spurious UEs.
		 * Allow HW to stop working completely in case of a real UE.
		 * Hence not setting the hw_error for UE detection.
		 */

		if (ue_lo || ue_hi) {
			error_detected = true;
			dev_err(dev,
				"Unrecoverable Error detected in the adapter");
			dev_err(dev, "Please reboot server to recover");
			if (skyhawk_chip(adapter))
				adapter->hw_error = true;
			for (i = 0; ue_lo; ue_lo >>= 1, i++) {
				if (ue_lo & 1)
					dev_err(dev, "UE: %s bit set\n",
						ue_status_low_desc[i]);
			}
			for (i = 0; ue_hi; ue_hi >>= 1, i++) {
				if (ue_hi & 1)
					dev_err(dev, "UE: %s bit set\n",
						ue_status_hi_desc[i]);
			}
		}
	}
	if (error_detected)
		netif_carrier_off(netdev);
}

static void be_msix_disable(struct be_adapter *adapter)
{
	if (msix_enabled(adapter)) {
		pci_disable_msix(adapter->pdev);
		adapter->num_msix_vec = 0;
		adapter->num_msix_roce_vec = 0;
	}
}

static int be_msix_enable(struct be_adapter *adapter)
{
	int i, num_vec;
	struct device *dev = &adapter->pdev->dev;

	/* If RoCE is supported, program the max number of NIC vectors that
	 * may be configured via set-channels, along with vectors needed for
	 * RoCe. Else, just program the number we'll use initially.
	 */
	if (be_roce_supported(adapter))
		num_vec = min_t(int, 2 * be_max_eqs(adapter),
				2 * num_online_cpus());
	else
		num_vec = adapter->cfg_num_qs;

	for (i = 0; i < num_vec; i++)
		adapter->msix_entries[i].entry = i;

	num_vec = pci_enable_msix_range(adapter->pdev, adapter->msix_entries,
					MIN_MSIX_VECTORS, num_vec);
	if (num_vec < 0)
		goto fail;

	if (be_roce_supported(adapter) && num_vec > MIN_MSIX_VECTORS) {
		adapter->num_msix_roce_vec = num_vec / 2;
		dev_info(dev, "enabled %d MSI-x vector(s) for RoCE\n",
			 adapter->num_msix_roce_vec);
	}

	adapter->num_msix_vec = num_vec - adapter->num_msix_roce_vec;

	dev_info(dev, "enabled %d MSI-x vector(s) for NIC\n",
		 adapter->num_msix_vec);
	return 0;

fail:
	dev_warn(dev, "MSIx enable failed\n");

	/* INTx is not supported in VFs, so fail probe if enable_msix fails */
	if (!be_physfn(adapter))
		return num_vec;
	return 0;
}

static inline int be_msix_vec_get(struct be_adapter *adapter,
				  struct be_eq_obj *eqo)
{
	return adapter->msix_entries[eqo->msix_idx].vector;
}

static int be_msix_register(struct be_adapter *adapter)
{
	struct net_device *netdev = adapter->netdev;
	struct be_eq_obj *eqo;
	int status, i, vec;

	for_all_evt_queues(adapter, eqo, i) {
		sprintf(eqo->desc, "%s-q%d", netdev->name, i);
		vec = be_msix_vec_get(adapter, eqo);
		status = request_irq(vec, be_msix, 0, eqo->desc, eqo);
		if (status)
			goto err_msix;
	}

	return 0;
err_msix:
	for (i--, eqo = &adapter->eq_obj[i]; i >= 0; i--, eqo--)
		free_irq(be_msix_vec_get(adapter, eqo), eqo);
	dev_warn(&adapter->pdev->dev, "MSIX Request IRQ failed - err %d\n",
		 status);
	be_msix_disable(adapter);
	return status;
}

static int be_irq_register(struct be_adapter *adapter)
{
	struct net_device *netdev = adapter->netdev;
	int status;

	if (msix_enabled(adapter)) {
		status = be_msix_register(adapter);
		if (status == 0)
			goto done;
		/* INTx is not supported for VF */
		if (!be_physfn(adapter))
			return status;
	}

	/* INTx: only the first EQ is used */
	netdev->irq = adapter->pdev->irq;
	status = request_irq(netdev->irq, be_intx, IRQF_SHARED, netdev->name,
			     &adapter->eq_obj[0]);
	if (status) {
		dev_err(&adapter->pdev->dev,
			"INTx request IRQ failed - err %d\n", status);
		return status;
	}
done:
	adapter->isr_registered = true;
	return 0;
}

static void be_irq_unregister(struct be_adapter *adapter)
{
	struct net_device *netdev = adapter->netdev;
	struct be_eq_obj *eqo;
	int i;

	if (!adapter->isr_registered)
		return;

	/* INTx */
	if (!msix_enabled(adapter)) {
		free_irq(netdev->irq, &adapter->eq_obj[0]);
		goto done;
	}

	/* MSIx */
	for_all_evt_queues(adapter, eqo, i)
		free_irq(be_msix_vec_get(adapter, eqo), eqo);

done:
	adapter->isr_registered = false;
}

static void be_rx_qs_destroy(struct be_adapter *adapter)
{
	struct be_queue_info *q;
	struct be_rx_obj *rxo;
	int i;

	for_all_rx_queues(adapter, rxo, i) {
		q = &rxo->q;
		if (q->created) {
			be_cmd_rxq_destroy(adapter, q);
			be_rx_cq_clean(rxo);
		}
		be_queue_free(adapter, q);
	}
}

static int be_close(struct net_device *netdev)
{
	struct be_adapter *adapter = netdev_priv(netdev);
	struct be_eq_obj *eqo;
	int i;

	/* This protection is needed as be_close() may be called even when the
	 * adapter is in cleared state (after eeh perm failure)
	 */
	if (!(adapter->flags & BE_FLAGS_SETUP_DONE))
		return 0;

	be_roce_dev_close(adapter);

	if (adapter->flags & BE_FLAGS_NAPI_ENABLED) {
		for_all_evt_queues(adapter, eqo, i) {
			napi_disable(&eqo->napi);
			be_disable_busy_poll(eqo);
		}
		adapter->flags &= ~BE_FLAGS_NAPI_ENABLED;
	}

	be_async_mcc_disable(adapter);

	/* Wait for all pending tx completions to arrive so that
	 * all tx skbs are freed.
	 */
	netif_tx_disable(netdev);
	be_tx_compl_clean(adapter);

	be_rx_qs_destroy(adapter);
	be_clear_uc_list(adapter);

	for_all_evt_queues(adapter, eqo, i) {
		if (msix_enabled(adapter))
			synchronize_irq(be_msix_vec_get(adapter, eqo));
		else
			synchronize_irq(netdev->irq);
		be_eq_clean(eqo);
	}

	be_irq_unregister(adapter);

	return 0;
}

static int be_rx_qs_create(struct be_adapter *adapter)
{
	struct rss_info *rss = &adapter->rss_info;
	u8 rss_key[RSS_HASH_KEY_LEN];
	struct be_rx_obj *rxo;
	int rc, i, j;

	for_all_rx_queues(adapter, rxo, i) {
		rc = be_queue_alloc(adapter, &rxo->q, RX_Q_LEN,
				    sizeof(struct be_eth_rx_d));
		if (rc)
			return rc;
	}

	/* The FW would like the default RXQ to be created first */
	rxo = default_rxo(adapter);
	rc = be_cmd_rxq_create(adapter, &rxo->q, rxo->cq.id, rx_frag_size,
			       adapter->if_handle, false, &rxo->rss_id);
	if (rc)
		return rc;

	for_all_rss_queues(adapter, rxo, i) {
		rc = be_cmd_rxq_create(adapter, &rxo->q, rxo->cq.id,
				       rx_frag_size, adapter->if_handle,
				       true, &rxo->rss_id);
		if (rc)
			return rc;
	}

	if (be_multi_rxq(adapter)) {
		for (j = 0; j < RSS_INDIR_TABLE_LEN;
			j += adapter->num_rx_qs - 1) {
			for_all_rss_queues(adapter, rxo, i) {
				if ((j + i) >= RSS_INDIR_TABLE_LEN)
					break;
				rss->rsstable[j + i] = rxo->rss_id;
				rss->rss_queue[j + i] = i;
			}
		}
		rss->rss_flags = RSS_ENABLE_TCP_IPV4 | RSS_ENABLE_IPV4 |
			RSS_ENABLE_TCP_IPV6 | RSS_ENABLE_IPV6;

		if (!BEx_chip(adapter))
			rss->rss_flags |= RSS_ENABLE_UDP_IPV4 |
				RSS_ENABLE_UDP_IPV6;
	} else {
		/* Disable RSS, if only default RX Q is created */
		rss->rss_flags = RSS_ENABLE_NONE;
	}

	netdev_rss_key_fill(rss_key, RSS_HASH_KEY_LEN);
	rc = be_cmd_rss_config(adapter, rss->rsstable, rss->rss_flags,
			       128, rss_key);
	if (rc) {
		rss->rss_flags = RSS_ENABLE_NONE;
		return rc;
	}

	memcpy(rss->rss_hkey, rss_key, RSS_HASH_KEY_LEN);

	/* First time posting */
	for_all_rx_queues(adapter, rxo, i)
		be_post_rx_frags(rxo, GFP_KERNEL, MAX_RX_POST);
	return 0;
}

static int be_open(struct net_device *netdev)
{
	struct be_adapter *adapter = netdev_priv(netdev);
	struct be_eq_obj *eqo;
	struct be_rx_obj *rxo;
	struct be_tx_obj *txo;
	u8 link_status;
	int status, i;

	status = be_rx_qs_create(adapter);
	if (status)
		goto err;

	status = be_irq_register(adapter);
	if (status)
		goto err;

	for_all_rx_queues(adapter, rxo, i)
		be_cq_notify(adapter, rxo->cq.id, true, 0);

	for_all_tx_queues(adapter, txo, i)
		be_cq_notify(adapter, txo->cq.id, true, 0);

	be_async_mcc_enable(adapter);

	for_all_evt_queues(adapter, eqo, i) {
		napi_enable(&eqo->napi);
		be_enable_busy_poll(eqo);
		be_eq_notify(adapter, eqo->q.id, true, true, 0);
	}
	adapter->flags |= BE_FLAGS_NAPI_ENABLED;

	status = be_cmd_link_status_query(adapter, NULL, &link_status, 0);
	if (!status)
		be_link_status_update(adapter, link_status);

	netif_tx_start_all_queues(netdev);
	be_roce_dev_open(adapter);

#ifdef CONFIG_BE2NET_VXLAN
	if (skyhawk_chip(adapter))
		vxlan_get_rx_port(netdev);
#endif

	return 0;
err:
	be_close(adapter->netdev);
	return -EIO;
}

static int be_setup_wol(struct be_adapter *adapter, bool enable)
{
	struct be_dma_mem cmd;
	int status = 0;
	u8 mac[ETH_ALEN];

	memset(mac, 0, ETH_ALEN);

	cmd.size = sizeof(struct be_cmd_req_acpi_wol_magic_config);
	cmd.va = dma_zalloc_coherent(&adapter->pdev->dev, cmd.size, &cmd.dma,
				     GFP_KERNEL);
	if (!cmd.va)
		return -ENOMEM;

	if (enable) {
		status = pci_write_config_dword(adapter->pdev,
						PCICFG_PM_CONTROL_OFFSET,
						PCICFG_PM_CONTROL_MASK);
		if (status) {
			dev_err(&adapter->pdev->dev,
				"Could not enable Wake-on-lan\n");
			dma_free_coherent(&adapter->pdev->dev, cmd.size, cmd.va,
					  cmd.dma);
			return status;
		}
		status = be_cmd_enable_magic_wol(adapter,
						 adapter->netdev->dev_addr,
						 &cmd);
		pci_enable_wake(adapter->pdev, PCI_D3hot, 1);
		pci_enable_wake(adapter->pdev, PCI_D3cold, 1);
	} else {
		status = be_cmd_enable_magic_wol(adapter, mac, &cmd);
		pci_enable_wake(adapter->pdev, PCI_D3hot, 0);
		pci_enable_wake(adapter->pdev, PCI_D3cold, 0);
	}

	dma_free_coherent(&adapter->pdev->dev, cmd.size, cmd.va, cmd.dma);
	return status;
}

static void be_vf_eth_addr_generate(struct be_adapter *adapter, u8 *mac)
{
	u32 addr;

	addr = jhash(adapter->netdev->dev_addr, ETH_ALEN, 0);

	mac[5] = (u8)(addr & 0xFF);
	mac[4] = (u8)((addr >> 8) & 0xFF);
	mac[3] = (u8)((addr >> 16) & 0xFF);
	/* Use the OUI from the current MAC address */
	memcpy(mac, adapter->netdev->dev_addr, 3);
}

/*
 * Generate a seed MAC address from the PF MAC Address using jhash.
 * MAC Address for VFs are assigned incrementally starting from the seed.
 * These addresses are programmed in the ASIC by the PF and the VF driver
 * queries for the MAC address during its probe.
 */
static int be_vf_eth_addr_config(struct be_adapter *adapter)
{
	u32 vf;
	int status = 0;
	u8 mac[ETH_ALEN];
	struct be_vf_cfg *vf_cfg;

	be_vf_eth_addr_generate(adapter, mac);

	for_all_vfs(adapter, vf_cfg, vf) {
		if (BEx_chip(adapter))
			status = be_cmd_pmac_add(adapter, mac,
						 vf_cfg->if_handle,
						 &vf_cfg->pmac_id, vf + 1);
		else
			status = be_cmd_set_mac(adapter, mac, vf_cfg->if_handle,
						vf + 1);

		if (status)
			dev_err(&adapter->pdev->dev,
				"Mac address assignment failed for VF %d\n",
				vf);
		else
			memcpy(vf_cfg->mac_addr, mac, ETH_ALEN);

		mac[5] += 1;
	}
	return status;
}

static int be_vfs_mac_query(struct be_adapter *adapter)
{
	int status, vf;
	u8 mac[ETH_ALEN];
	struct be_vf_cfg *vf_cfg;

	for_all_vfs(adapter, vf_cfg, vf) {
		status = be_cmd_get_active_mac(adapter, vf_cfg->pmac_id,
					       mac, vf_cfg->if_handle,
					       false, vf+1);
		if (status)
			return status;
		memcpy(vf_cfg->mac_addr, mac, ETH_ALEN);
	}
	return 0;
}

static void be_vf_clear(struct be_adapter *adapter)
{
	struct be_vf_cfg *vf_cfg;
	u32 vf;

	if (pci_vfs_assigned(adapter->pdev)) {
		dev_warn(&adapter->pdev->dev,
			 "VFs are assigned to VMs: not disabling VFs\n");
		goto done;
	}

	pci_disable_sriov(adapter->pdev);

	for_all_vfs(adapter, vf_cfg, vf) {
		if (BEx_chip(adapter))
			be_cmd_pmac_del(adapter, vf_cfg->if_handle,
					vf_cfg->pmac_id, vf + 1);
		else
			be_cmd_set_mac(adapter, NULL, vf_cfg->if_handle,
				       vf + 1);

		be_cmd_if_destroy(adapter, vf_cfg->if_handle, vf + 1);
	}
done:
	kfree(adapter->vf_cfg);
	adapter->num_vfs = 0;
	adapter->flags &= ~BE_FLAGS_SRIOV_ENABLED;
}

static void be_clear_queues(struct be_adapter *adapter)
{
	be_mcc_queues_destroy(adapter);
	be_rx_cqs_destroy(adapter);
	be_tx_queues_destroy(adapter);
	be_evt_queues_destroy(adapter);
}

static void be_cancel_worker(struct be_adapter *adapter)
{
	if (adapter->flags & BE_FLAGS_WORKER_SCHEDULED) {
		cancel_delayed_work_sync(&adapter->work);
		adapter->flags &= ~BE_FLAGS_WORKER_SCHEDULED;
	}
}

static void be_mac_clear(struct be_adapter *adapter)
{
	if (adapter->pmac_id) {
		be_cmd_pmac_del(adapter, adapter->if_handle,
				adapter->pmac_id[0], 0);
		kfree(adapter->pmac_id);
		adapter->pmac_id = NULL;
	}
}

#ifdef CONFIG_BE2NET_VXLAN
static void be_disable_vxlan_offloads(struct be_adapter *adapter)
{
	struct net_device *netdev = adapter->netdev;

	if (adapter->flags & BE_FLAGS_VXLAN_OFFLOADS)
		be_cmd_manage_iface(adapter, adapter->if_handle,
				    OP_CONVERT_TUNNEL_TO_NORMAL);

	if (adapter->vxlan_port)
		be_cmd_set_vxlan_port(adapter, 0);

	adapter->flags &= ~BE_FLAGS_VXLAN_OFFLOADS;
	adapter->vxlan_port = 0;

	netdev->hw_enc_features = 0;
	netdev->hw_features &= ~(NETIF_F_GSO_UDP_TUNNEL);
	netdev->features &= ~(NETIF_F_GSO_UDP_TUNNEL);
}
#endif

static int be_clear(struct be_adapter *adapter)
{
	be_cancel_worker(adapter);

	if (sriov_enabled(adapter))
		be_vf_clear(adapter);

	/* Re-configure FW to distribute resources evenly across max-supported
	 * number of VFs, only when VFs are not already enabled.
	 */
	if (be_physfn(adapter) && !pci_vfs_assigned(adapter->pdev))
		be_cmd_set_sriov_config(adapter, adapter->pool_res,
					pci_sriov_get_totalvfs(adapter->pdev));

#ifdef CONFIG_BE2NET_VXLAN
	be_disable_vxlan_offloads(adapter);
#endif
	/* delete the primary mac along with the uc-mac list */
	be_mac_clear(adapter);

	be_cmd_if_destroy(adapter, adapter->if_handle,  0);

	be_clear_queues(adapter);

	be_msix_disable(adapter);
	adapter->flags &= ~BE_FLAGS_SETUP_DONE;
	return 0;
}

static int be_if_create(struct be_adapter *adapter, u32 *if_handle,
			u32 cap_flags, u32 vf)
{
	u32 en_flags;
<<<<<<< HEAD
	int status;
=======
>>>>>>> 007760cf

	en_flags = BE_IF_FLAGS_UNTAGGED | BE_IF_FLAGS_BROADCAST |
		   BE_IF_FLAGS_MULTICAST | BE_IF_FLAGS_PASS_L3L4_ERRORS |
		   BE_IF_FLAGS_RSS;

	en_flags &= cap_flags;

<<<<<<< HEAD
	status = be_cmd_if_create(adapter, cap_flags, en_flags,
				  if_handle, vf);

	return status;
=======
	return be_cmd_if_create(adapter, cap_flags, en_flags, if_handle, vf);
>>>>>>> 007760cf
}

static int be_vfs_if_create(struct be_adapter *adapter)
{
	struct be_resources res = {0};
	struct be_vf_cfg *vf_cfg;
	u32 cap_flags, vf;
	int status;

	/* If a FW profile exists, then cap_flags are updated */
	cap_flags = BE_IF_FLAGS_UNTAGGED | BE_IF_FLAGS_BROADCAST |
		    BE_IF_FLAGS_MULTICAST;

	for_all_vfs(adapter, vf_cfg, vf) {
		if (!BE3_chip(adapter)) {
			status = be_cmd_get_profile_config(adapter, &res,
							   vf + 1);
			if (!status) {
				cap_flags = res.if_cap_flags;
				/* Prevent VFs from enabling VLAN promiscuous
				 * mode
				 */
				cap_flags &= ~BE_IF_FLAGS_VLAN_PROMISCUOUS;
			}
		}

		status = be_if_create(adapter, &vf_cfg->if_handle,
				      cap_flags, vf + 1);
		if (status)
			return status;
	}

	return 0;
}

static int be_vf_setup_init(struct be_adapter *adapter)
{
	struct be_vf_cfg *vf_cfg;
	int vf;

	adapter->vf_cfg = kcalloc(adapter->num_vfs, sizeof(*vf_cfg),
				  GFP_KERNEL);
	if (!adapter->vf_cfg)
		return -ENOMEM;

	for_all_vfs(adapter, vf_cfg, vf) {
		vf_cfg->if_handle = -1;
		vf_cfg->pmac_id = -1;
	}
	return 0;
}

static int be_vf_setup(struct be_adapter *adapter)
{
	struct device *dev = &adapter->pdev->dev;
	struct be_vf_cfg *vf_cfg;
	int status, old_vfs, vf;

	old_vfs = pci_num_vf(adapter->pdev);

	status = be_vf_setup_init(adapter);
	if (status)
		goto err;

	if (old_vfs) {
		for_all_vfs(adapter, vf_cfg, vf) {
			status = be_cmd_get_if_id(adapter, vf_cfg, vf);
			if (status)
				goto err;
		}

		status = be_vfs_mac_query(adapter);
		if (status)
			goto err;
	} else {
		status = be_vfs_if_create(adapter);
		if (status)
			goto err;

		status = be_vf_eth_addr_config(adapter);
		if (status)
			goto err;
	}

	for_all_vfs(adapter, vf_cfg, vf) {
		/* Allow VFs to programs MAC/VLAN filters */
		status = be_cmd_get_fn_privileges(adapter, &vf_cfg->privileges,
						  vf + 1);
		if (!status && !(vf_cfg->privileges & BE_PRIV_FILTMGMT)) {
			status = be_cmd_set_fn_privileges(adapter,
							  vf_cfg->privileges |
							  BE_PRIV_FILTMGMT,
							  vf + 1);
			if (!status) {
				vf_cfg->privileges |= BE_PRIV_FILTMGMT;
				dev_info(dev, "VF%d has FILTMGMT privilege\n",
					 vf);
			}
		}

		/* Allow full available bandwidth */
		if (!old_vfs)
			be_cmd_config_qos(adapter, 0, 0, vf + 1);

		if (!old_vfs) {
			be_cmd_enable_vf(adapter, vf + 1);
			be_cmd_set_logical_link_config(adapter,
						       IFLA_VF_LINK_STATE_AUTO,
						       vf+1);
		}
	}

	if (!old_vfs) {
		status = pci_enable_sriov(adapter->pdev, adapter->num_vfs);
		if (status) {
			dev_err(dev, "SRIOV enable failed\n");
			adapter->num_vfs = 0;
			goto err;
		}
	}

	adapter->flags |= BE_FLAGS_SRIOV_ENABLED;
	return 0;
err:
	dev_err(dev, "VF setup failed\n");
	be_vf_clear(adapter);
	return status;
}

/* Converting function_mode bits on BE3 to SH mc_type enums */

static u8 be_convert_mc_type(u32 function_mode)
{
	if (function_mode & VNIC_MODE && function_mode & QNQ_MODE)
		return vNIC1;
	else if (function_mode & QNQ_MODE)
		return FLEX10;
	else if (function_mode & VNIC_MODE)
		return vNIC2;
	else if (function_mode & UMC_ENABLED)
		return UMC;
	else
		return MC_NONE;
}

/* On BE2/BE3 FW does not suggest the supported limits */
static void BEx_get_resources(struct be_adapter *adapter,
			      struct be_resources *res)
{
	bool use_sriov = adapter->num_vfs ? 1 : 0;

	if (be_physfn(adapter))
		res->max_uc_mac = BE_UC_PMAC_COUNT;
	else
		res->max_uc_mac = BE_VF_UC_PMAC_COUNT;

	adapter->mc_type = be_convert_mc_type(adapter->function_mode);

	if (be_is_mc(adapter)) {
		/* Assuming that there are 4 channels per port,
		 * when multi-channel is enabled
		 */
		if (be_is_qnq_mode(adapter))
			res->max_vlans = BE_NUM_VLANS_SUPPORTED/8;
		else
			/* In a non-qnq multichannel mode, the pvid
			 * takes up one vlan entry
			 */
			res->max_vlans = (BE_NUM_VLANS_SUPPORTED / 4) - 1;
	} else {
		res->max_vlans = BE_NUM_VLANS_SUPPORTED;
	}

	res->max_mcast_mac = BE_MAX_MC;

	/* 1) For BE3 1Gb ports, FW does not support multiple TXQs
	 * 2) Create multiple TX rings on a BE3-R multi-channel interface
	 *    *only* if it is RSS-capable.
	 */
	if (BE2_chip(adapter) || use_sriov ||  (adapter->port_num > 1) ||
	    !be_physfn(adapter) || (be_is_mc(adapter) &&
	    !(adapter->function_caps & BE_FUNCTION_CAPS_RSS))) {
		res->max_tx_qs = 1;
	} else if (adapter->function_caps & BE_FUNCTION_CAPS_SUPER_NIC) {
		struct be_resources super_nic_res = {0};

		/* On a SuperNIC profile, the driver needs to use the
		 * GET_PROFILE_CONFIG cmd to query the per-function TXQ limits
		 */
		be_cmd_get_profile_config(adapter, &super_nic_res, 0);
		/* Some old versions of BE3 FW don't report max_tx_qs value */
		res->max_tx_qs = super_nic_res.max_tx_qs ? : BE3_MAX_TX_QS;
	} else {
		res->max_tx_qs = BE3_MAX_TX_QS;
	}

	if ((adapter->function_caps & BE_FUNCTION_CAPS_RSS) &&
	    !use_sriov && be_physfn(adapter))
		res->max_rss_qs = (adapter->be3_native) ?
					   BE3_MAX_RSS_QS : BE2_MAX_RSS_QS;
	res->max_rx_qs = res->max_rss_qs + 1;

	if (be_physfn(adapter))
		res->max_evt_qs = (be_max_vfs(adapter) > 0) ?
					BE3_SRIOV_MAX_EVT_QS : BE3_MAX_EVT_QS;
	else
		res->max_evt_qs = 1;

	res->if_cap_flags = BE_IF_CAP_FLAGS_WANT;
	if (!(adapter->function_caps & BE_FUNCTION_CAPS_RSS))
		res->if_cap_flags &= ~BE_IF_FLAGS_RSS;
}

static void be_setup_init(struct be_adapter *adapter)
{
	adapter->vlan_prio_bmap = 0xff;
	adapter->phy.link_speed = -1;
	adapter->if_handle = -1;
	adapter->be3_native = false;
	adapter->if_flags = 0;
	if (be_physfn(adapter))
		adapter->cmd_privileges = MAX_PRIVILEGES;
	else
		adapter->cmd_privileges = MIN_PRIVILEGES;
}

static int be_get_sriov_config(struct be_adapter *adapter)
{
	struct device *dev = &adapter->pdev->dev;
	struct be_resources res = {0};
	int max_vfs, old_vfs;

	/* Some old versions of BE3 FW don't report max_vfs value */
	be_cmd_get_profile_config(adapter, &res, 0);

	if (BE3_chip(adapter) && !res.max_vfs) {
		max_vfs = pci_sriov_get_totalvfs(adapter->pdev);
		res.max_vfs = max_vfs > 0 ? min(MAX_VFS, max_vfs) : 0;
	}

	adapter->pool_res = res;

	if (!be_max_vfs(adapter)) {
		if (num_vfs)
			dev_warn(dev, "SRIOV is disabled. Ignoring num_vfs\n");
		adapter->num_vfs = 0;
		return 0;
	}

	pci_sriov_set_totalvfs(adapter->pdev, be_max_vfs(adapter));

	/* validate num_vfs module param */
	old_vfs = pci_num_vf(adapter->pdev);
	if (old_vfs) {
		dev_info(dev, "%d VFs are already enabled\n", old_vfs);
		if (old_vfs != num_vfs)
			dev_warn(dev, "Ignoring num_vfs=%d setting\n", num_vfs);
		adapter->num_vfs = old_vfs;
	} else {
		if (num_vfs > be_max_vfs(adapter)) {
			dev_info(dev, "Resources unavailable to init %d VFs\n",
				 num_vfs);
			dev_info(dev, "Limiting to %d VFs\n",
				 be_max_vfs(adapter));
		}
		adapter->num_vfs = min_t(u16, num_vfs, be_max_vfs(adapter));
	}

	return 0;
}

static int be_get_resources(struct be_adapter *adapter)
{
	struct device *dev = &adapter->pdev->dev;
	struct be_resources res = {0};
	int status;

	if (BEx_chip(adapter)) {
		BEx_get_resources(adapter, &res);
		adapter->res = res;
	}

	/* For Lancer, SH etc read per-function resource limits from FW.
	 * GET_FUNC_CONFIG returns per function guaranteed limits.
	 * GET_PROFILE_CONFIG returns PCI-E related limits PF-pool limits
	 */
	if (!BEx_chip(adapter)) {
		status = be_cmd_get_func_config(adapter, &res);
		if (status)
			return status;

		/* If RoCE may be enabled stash away half the EQs for RoCE */
		if (be_roce_supported(adapter))
			res.max_evt_qs /= 2;
		adapter->res = res;
	}

	dev_info(dev, "Max: txqs %d, rxqs %d, rss %d, eqs %d, vfs %d\n",
		 be_max_txqs(adapter), be_max_rxqs(adapter),
		 be_max_rss(adapter), be_max_eqs(adapter),
		 be_max_vfs(adapter));
	dev_info(dev, "Max: uc-macs %d, mc-macs %d, vlans %d\n",
		 be_max_uc(adapter), be_max_mc(adapter),
		 be_max_vlans(adapter));

	return 0;
}

static void be_sriov_config(struct be_adapter *adapter)
{
	struct device *dev = &adapter->pdev->dev;
	int status;

	status = be_get_sriov_config(adapter);
	if (status) {
		dev_err(dev, "Failed to query SR-IOV configuration\n");
		dev_err(dev, "SR-IOV cannot be enabled\n");
		return;
	}

	/* When the HW is in SRIOV capable configuration, the PF-pool
	 * resources are equally distributed across the max-number of
	 * VFs. The user may request only a subset of the max-vfs to be
	 * enabled. Based on num_vfs, redistribute the resources across
	 * num_vfs so that each VF will have access to more number of
	 * resources. This facility is not available in BE3 FW.
	 * Also, this is done by FW in Lancer chip.
	 */
	if (be_max_vfs(adapter) && !pci_num_vf(adapter->pdev)) {
		status = be_cmd_set_sriov_config(adapter,
						 adapter->pool_res,
						 adapter->num_vfs);
		if (status)
			dev_err(dev, "Failed to optimize SR-IOV resources\n");
	}
}

static int be_get_config(struct be_adapter *adapter)
{
	u16 profile_id;
	int status;

	status = be_cmd_query_fw_cfg(adapter);
	if (status)
		return status;

	be_cmd_query_port_name(adapter);

	if (be_physfn(adapter)) {
		status = be_cmd_get_active_profile(adapter, &profile_id);
		if (!status)
			dev_info(&adapter->pdev->dev,
				 "Using profile 0x%x\n", profile_id);
	}

	if (!BE2_chip(adapter) && be_physfn(adapter))
		be_sriov_config(adapter);

	status = be_get_resources(adapter);
	if (status)
		return status;

	adapter->pmac_id = kcalloc(be_max_uc(adapter),
				   sizeof(*adapter->pmac_id), GFP_KERNEL);
	if (!adapter->pmac_id)
		return -ENOMEM;

	/* Sanitize cfg_num_qs based on HW and platform limits */
	adapter->cfg_num_qs = min(adapter->cfg_num_qs, be_max_qs(adapter));

	return 0;
}

static int be_mac_setup(struct be_adapter *adapter)
{
	u8 mac[ETH_ALEN];
	int status;

	if (is_zero_ether_addr(adapter->netdev->dev_addr)) {
		status = be_cmd_get_perm_mac(adapter, mac);
		if (status)
			return status;

		memcpy(adapter->netdev->dev_addr, mac, ETH_ALEN);
		memcpy(adapter->netdev->perm_addr, mac, ETH_ALEN);
	} else {
		/* Maybe the HW was reset; dev_addr must be re-programmed */
		memcpy(mac, adapter->netdev->dev_addr, ETH_ALEN);
	}

	/* For BE3-R VFs, the PF programs the initial MAC address */
	if (!(BEx_chip(adapter) && be_virtfn(adapter)))
		be_cmd_pmac_add(adapter, mac, adapter->if_handle,
				&adapter->pmac_id[0], 0);
	return 0;
}

static void be_schedule_worker(struct be_adapter *adapter)
{
	schedule_delayed_work(&adapter->work, msecs_to_jiffies(1000));
	adapter->flags |= BE_FLAGS_WORKER_SCHEDULED;
}

static int be_setup_queues(struct be_adapter *adapter)
{
	struct net_device *netdev = adapter->netdev;
	int status;

	status = be_evt_queues_create(adapter);
	if (status)
		goto err;

	status = be_tx_qs_create(adapter);
	if (status)
		goto err;

	status = be_rx_cqs_create(adapter);
	if (status)
		goto err;

	status = be_mcc_queues_create(adapter);
	if (status)
		goto err;

	status = netif_set_real_num_rx_queues(netdev, adapter->num_rx_qs);
	if (status)
		goto err;

	status = netif_set_real_num_tx_queues(netdev, adapter->num_tx_qs);
	if (status)
		goto err;

	return 0;
err:
	dev_err(&adapter->pdev->dev, "queue_setup failed\n");
	return status;
}

int be_update_queues(struct be_adapter *adapter)
{
	struct net_device *netdev = adapter->netdev;
	int status;

	if (netif_running(netdev))
		be_close(netdev);

	be_cancel_worker(adapter);

	/* If any vectors have been shared with RoCE we cannot re-program
	 * the MSIx table.
	 */
	if (!adapter->num_msix_roce_vec)
		be_msix_disable(adapter);

	be_clear_queues(adapter);

	if (!msix_enabled(adapter)) {
		status = be_msix_enable(adapter);
		if (status)
			return status;
	}

	status = be_setup_queues(adapter);
	if (status)
		return status;

	be_schedule_worker(adapter);

	if (netif_running(netdev))
		status = be_open(netdev);

	return status;
}

static inline int fw_major_num(const char *fw_ver)
{
	int fw_major = 0, i;

	i = sscanf(fw_ver, "%d.", &fw_major);
	if (i != 1)
		return 0;

	return fw_major;
}

static int be_setup(struct be_adapter *adapter)
{
	struct device *dev = &adapter->pdev->dev;
	int status;

	be_setup_init(adapter);

	if (!lancer_chip(adapter))
		be_cmd_req_native_mode(adapter);

	status = be_get_config(adapter);
	if (status)
		goto err;

	status = be_msix_enable(adapter);
	if (status)
		goto err;

	status = be_if_create(adapter, &adapter->if_handle,
			      be_if_cap_flags(adapter), 0);
	if (status)
		goto err;

	/* Updating real_num_tx/rx_queues() requires rtnl_lock() */
	rtnl_lock();
	status = be_setup_queues(adapter);
	rtnl_unlock();
	if (status)
		goto err;

	be_cmd_get_fn_privileges(adapter, &adapter->cmd_privileges, 0);

	status = be_mac_setup(adapter);
	if (status)
		goto err;

	be_cmd_get_fw_ver(adapter);
	dev_info(dev, "FW version is %s\n", adapter->fw_ver);

	if (BE2_chip(adapter) && fw_major_num(adapter->fw_ver) < 4) {
		dev_err(dev, "Firmware on card is old(%s), IRQs may not work",
			adapter->fw_ver);
		dev_err(dev, "Please upgrade firmware to version >= 4.0\n");
	}

	if (adapter->vlans_added)
		be_vid_config(adapter);

	be_set_rx_mode(adapter->netdev);

	be_cmd_get_acpi_wol_cap(adapter);

	status = be_cmd_set_flow_control(adapter, adapter->tx_fc,
					 adapter->rx_fc);
	if (status)
		be_cmd_get_flow_control(adapter, &adapter->tx_fc,
					&adapter->rx_fc);

	dev_info(&adapter->pdev->dev, "HW Flow control - TX:%d RX:%d\n",
		 adapter->tx_fc, adapter->rx_fc);

	if (be_physfn(adapter))
		be_cmd_set_logical_link_config(adapter,
					       IFLA_VF_LINK_STATE_AUTO, 0);

	if (adapter->num_vfs)
		be_vf_setup(adapter);

	status = be_cmd_get_phy_info(adapter);
	if (!status && be_pause_supported(adapter))
		adapter->phy.fc_autoneg = 1;

	be_schedule_worker(adapter);
	adapter->flags |= BE_FLAGS_SETUP_DONE;
	return 0;
err:
	be_clear(adapter);
	return status;
}

#ifdef CONFIG_NET_POLL_CONTROLLER
static void be_netpoll(struct net_device *netdev)
{
	struct be_adapter *adapter = netdev_priv(netdev);
	struct be_eq_obj *eqo;
	int i;

	for_all_evt_queues(adapter, eqo, i) {
		be_eq_notify(eqo->adapter, eqo->q.id, false, true, 0);
		napi_schedule(&eqo->napi);
	}
}
#endif

static char flash_cookie[2][16] = {"*** SE FLAS", "H DIRECTORY *** "};

static bool phy_flashing_required(struct be_adapter *adapter)
{
	return (adapter->phy.phy_type == PHY_TYPE_TN_8022 &&
		adapter->phy.interface_type == PHY_TYPE_BASET_10GB);
}

static bool is_comp_in_ufi(struct be_adapter *adapter,
			   struct flash_section_info *fsec, int type)
{
	int i = 0, img_type = 0;
	struct flash_section_info_g2 *fsec_g2 = NULL;

	if (BE2_chip(adapter))
		fsec_g2 = (struct flash_section_info_g2 *)fsec;

	for (i = 0; i < MAX_FLASH_COMP; i++) {
		if (fsec_g2)
			img_type = le32_to_cpu(fsec_g2->fsec_entry[i].type);
		else
			img_type = le32_to_cpu(fsec->fsec_entry[i].type);

		if (img_type == type)
			return true;
	}
	return false;

}

static struct flash_section_info *get_fsec_info(struct be_adapter *adapter,
						int header_size,
						const struct firmware *fw)
{
	struct flash_section_info *fsec = NULL;
	const u8 *p = fw->data;

	p += header_size;
	while (p < (fw->data + fw->size)) {
		fsec = (struct flash_section_info *)p;
		if (!memcmp(flash_cookie, fsec->cookie, sizeof(flash_cookie)))
			return fsec;
		p += 32;
	}
	return NULL;
}

static int be_check_flash_crc(struct be_adapter *adapter, const u8 *p,
			      u32 img_offset, u32 img_size, int hdr_size,
			      u16 img_optype, bool *crc_match)
{
	u32 crc_offset;
	int status;
	u8 crc[4];

	status = be_cmd_get_flash_crc(adapter, crc, img_optype, img_offset,
				      img_size - 4);
	if (status)
		return status;

	crc_offset = hdr_size + img_offset + img_size - 4;

	/* Skip flashing, if crc of flashed region matches */
	if (!memcmp(crc, p + crc_offset, 4))
		*crc_match = true;
	else
		*crc_match = false;

	return status;
}

static int be_flash(struct be_adapter *adapter, const u8 *img,
		    struct be_dma_mem *flash_cmd, int optype, int img_size,
		    u32 img_offset)
{
	u32 flash_op, num_bytes, total_bytes = img_size, bytes_sent = 0;
	struct be_cmd_write_flashrom *req = flash_cmd->va;
	int status;

	while (total_bytes) {
		num_bytes = min_t(u32, 32*1024, total_bytes);

		total_bytes -= num_bytes;

		if (!total_bytes) {
			if (optype == OPTYPE_PHY_FW)
				flash_op = FLASHROM_OPER_PHY_FLASH;
			else
				flash_op = FLASHROM_OPER_FLASH;
		} else {
			if (optype == OPTYPE_PHY_FW)
				flash_op = FLASHROM_OPER_PHY_SAVE;
			else
				flash_op = FLASHROM_OPER_SAVE;
		}

		memcpy(req->data_buf, img, num_bytes);
		img += num_bytes;
		status = be_cmd_write_flashrom(adapter, flash_cmd, optype,
					       flash_op, img_offset +
					       bytes_sent, num_bytes);
		if (base_status(status) == MCC_STATUS_ILLEGAL_REQUEST &&
		    optype == OPTYPE_PHY_FW)
			break;
		else if (status)
			return status;

		bytes_sent += num_bytes;
	}
	return 0;
}

/* For BE2, BE3 and BE3-R */
static int be_flash_BEx(struct be_adapter *adapter,
			const struct firmware *fw,
			struct be_dma_mem *flash_cmd, int num_of_images)
{
	int img_hdrs_size = (num_of_images * sizeof(struct image_hdr));
	struct device *dev = &adapter->pdev->dev;
	struct flash_section_info *fsec = NULL;
	int status, i, filehdr_size, num_comp;
	const struct flash_comp *pflashcomp;
	bool crc_match;
	const u8 *p;

	struct flash_comp gen3_flash_types[] = {
		{ FLASH_iSCSI_PRIMARY_IMAGE_START_g3, OPTYPE_ISCSI_ACTIVE,
			FLASH_IMAGE_MAX_SIZE_g3, IMAGE_FIRMWARE_iSCSI},
		{ FLASH_REDBOOT_START_g3, OPTYPE_REDBOOT,
			FLASH_REDBOOT_IMAGE_MAX_SIZE_g3, IMAGE_BOOT_CODE},
		{ FLASH_iSCSI_BIOS_START_g3, OPTYPE_BIOS,
			FLASH_BIOS_IMAGE_MAX_SIZE_g3, IMAGE_OPTION_ROM_ISCSI},
		{ FLASH_PXE_BIOS_START_g3, OPTYPE_PXE_BIOS,
			FLASH_BIOS_IMAGE_MAX_SIZE_g3, IMAGE_OPTION_ROM_PXE},
		{ FLASH_FCoE_BIOS_START_g3, OPTYPE_FCOE_BIOS,
			FLASH_BIOS_IMAGE_MAX_SIZE_g3, IMAGE_OPTION_ROM_FCoE},
		{ FLASH_iSCSI_BACKUP_IMAGE_START_g3, OPTYPE_ISCSI_BACKUP,
			FLASH_IMAGE_MAX_SIZE_g3, IMAGE_FIRMWARE_BACKUP_iSCSI},
		{ FLASH_FCoE_PRIMARY_IMAGE_START_g3, OPTYPE_FCOE_FW_ACTIVE,
			FLASH_IMAGE_MAX_SIZE_g3, IMAGE_FIRMWARE_FCoE},
		{ FLASH_FCoE_BACKUP_IMAGE_START_g3, OPTYPE_FCOE_FW_BACKUP,
			FLASH_IMAGE_MAX_SIZE_g3, IMAGE_FIRMWARE_BACKUP_FCoE},
		{ FLASH_NCSI_START_g3, OPTYPE_NCSI_FW,
			FLASH_NCSI_IMAGE_MAX_SIZE_g3, IMAGE_NCSI},
		{ FLASH_PHY_FW_START_g3, OPTYPE_PHY_FW,
			FLASH_PHY_FW_IMAGE_MAX_SIZE_g3, IMAGE_FIRMWARE_PHY}
	};

	struct flash_comp gen2_flash_types[] = {
		{ FLASH_iSCSI_PRIMARY_IMAGE_START_g2, OPTYPE_ISCSI_ACTIVE,
			FLASH_IMAGE_MAX_SIZE_g2, IMAGE_FIRMWARE_iSCSI},
		{ FLASH_REDBOOT_START_g2, OPTYPE_REDBOOT,
			FLASH_REDBOOT_IMAGE_MAX_SIZE_g2, IMAGE_BOOT_CODE},
		{ FLASH_iSCSI_BIOS_START_g2, OPTYPE_BIOS,
			FLASH_BIOS_IMAGE_MAX_SIZE_g2, IMAGE_OPTION_ROM_ISCSI},
		{ FLASH_PXE_BIOS_START_g2, OPTYPE_PXE_BIOS,
			FLASH_BIOS_IMAGE_MAX_SIZE_g2, IMAGE_OPTION_ROM_PXE},
		{ FLASH_FCoE_BIOS_START_g2, OPTYPE_FCOE_BIOS,
			FLASH_BIOS_IMAGE_MAX_SIZE_g2, IMAGE_OPTION_ROM_FCoE},
		{ FLASH_iSCSI_BACKUP_IMAGE_START_g2, OPTYPE_ISCSI_BACKUP,
			FLASH_IMAGE_MAX_SIZE_g2, IMAGE_FIRMWARE_BACKUP_iSCSI},
		{ FLASH_FCoE_PRIMARY_IMAGE_START_g2, OPTYPE_FCOE_FW_ACTIVE,
			FLASH_IMAGE_MAX_SIZE_g2, IMAGE_FIRMWARE_FCoE},
		{ FLASH_FCoE_BACKUP_IMAGE_START_g2, OPTYPE_FCOE_FW_BACKUP,
			 FLASH_IMAGE_MAX_SIZE_g2, IMAGE_FIRMWARE_BACKUP_FCoE}
	};

	if (BE3_chip(adapter)) {
		pflashcomp = gen3_flash_types;
		filehdr_size = sizeof(struct flash_file_hdr_g3);
		num_comp = ARRAY_SIZE(gen3_flash_types);
	} else {
		pflashcomp = gen2_flash_types;
		filehdr_size = sizeof(struct flash_file_hdr_g2);
		num_comp = ARRAY_SIZE(gen2_flash_types);
		img_hdrs_size = 0;
	}

	/* Get flash section info*/
	fsec = get_fsec_info(adapter, filehdr_size + img_hdrs_size, fw);
	if (!fsec) {
		dev_err(dev, "Invalid Cookie. FW image may be corrupted\n");
		return -1;
	}
	for (i = 0; i < num_comp; i++) {
		if (!is_comp_in_ufi(adapter, fsec, pflashcomp[i].img_type))
			continue;

		if ((pflashcomp[i].optype == OPTYPE_NCSI_FW) &&
		    memcmp(adapter->fw_ver, "3.102.148.0", 11) < 0)
			continue;

		if (pflashcomp[i].optype == OPTYPE_PHY_FW  &&
		    !phy_flashing_required(adapter))
				continue;

		if (pflashcomp[i].optype == OPTYPE_REDBOOT) {
			status = be_check_flash_crc(adapter, fw->data,
						    pflashcomp[i].offset,
						    pflashcomp[i].size,
						    filehdr_size +
						    img_hdrs_size,
						    OPTYPE_REDBOOT, &crc_match);
			if (status) {
				dev_err(dev,
					"Could not get CRC for 0x%x region\n",
					pflashcomp[i].optype);
				continue;
			}

			if (crc_match)
				continue;
		}

		p = fw->data + filehdr_size + pflashcomp[i].offset +
			img_hdrs_size;
		if (p + pflashcomp[i].size > fw->data + fw->size)
			return -1;

		status = be_flash(adapter, p, flash_cmd, pflashcomp[i].optype,
				  pflashcomp[i].size, 0);
		if (status) {
			dev_err(dev, "Flashing section type 0x%x failed\n",
				pflashcomp[i].img_type);
			return status;
		}
	}
	return 0;
}

static u16 be_get_img_optype(struct flash_section_entry fsec_entry)
{
	u32 img_type = le32_to_cpu(fsec_entry.type);
	u16 img_optype = le16_to_cpu(fsec_entry.optype);

	if (img_optype != 0xFFFF)
		return img_optype;

	switch (img_type) {
	case IMAGE_FIRMWARE_iSCSI:
		img_optype = OPTYPE_ISCSI_ACTIVE;
		break;
	case IMAGE_BOOT_CODE:
		img_optype = OPTYPE_REDBOOT;
		break;
	case IMAGE_OPTION_ROM_ISCSI:
		img_optype = OPTYPE_BIOS;
		break;
	case IMAGE_OPTION_ROM_PXE:
		img_optype = OPTYPE_PXE_BIOS;
		break;
	case IMAGE_OPTION_ROM_FCoE:
		img_optype = OPTYPE_FCOE_BIOS;
		break;
	case IMAGE_FIRMWARE_BACKUP_iSCSI:
		img_optype = OPTYPE_ISCSI_BACKUP;
		break;
	case IMAGE_NCSI:
		img_optype = OPTYPE_NCSI_FW;
		break;
	case IMAGE_FLASHISM_JUMPVECTOR:
		img_optype = OPTYPE_FLASHISM_JUMPVECTOR;
		break;
	case IMAGE_FIRMWARE_PHY:
		img_optype = OPTYPE_SH_PHY_FW;
		break;
	case IMAGE_REDBOOT_DIR:
		img_optype = OPTYPE_REDBOOT_DIR;
		break;
	case IMAGE_REDBOOT_CONFIG:
		img_optype = OPTYPE_REDBOOT_CONFIG;
		break;
	case IMAGE_UFI_DIR:
		img_optype = OPTYPE_UFI_DIR;
		break;
	default:
		break;
	}

	return img_optype;
}

static int be_flash_skyhawk(struct be_adapter *adapter,
			    const struct firmware *fw,
			    struct be_dma_mem *flash_cmd, int num_of_images)
{
	int img_hdrs_size = num_of_images * sizeof(struct image_hdr);
	bool crc_match, old_fw_img, flash_offset_support = true;
	struct device *dev = &adapter->pdev->dev;
	struct flash_section_info *fsec = NULL;
	u32 img_offset, img_size, img_type;
	u16 img_optype, flash_optype;
	int status, i, filehdr_size;
	const u8 *p;

	filehdr_size = sizeof(struct flash_file_hdr_g3);
	fsec = get_fsec_info(adapter, filehdr_size + img_hdrs_size, fw);
	if (!fsec) {
		dev_err(dev, "Invalid Cookie. FW image may be corrupted\n");
		return -EINVAL;
	}

retry_flash:
	for (i = 0; i < le32_to_cpu(fsec->fsec_hdr.num_images); i++) {
		img_offset = le32_to_cpu(fsec->fsec_entry[i].offset);
		img_size   = le32_to_cpu(fsec->fsec_entry[i].pad_size);
		img_type   = le32_to_cpu(fsec->fsec_entry[i].type);
		img_optype = be_get_img_optype(fsec->fsec_entry[i]);
		old_fw_img = fsec->fsec_entry[i].optype == 0xFFFF;

		if (img_optype == 0xFFFF)
			continue;

		if (flash_offset_support)
			flash_optype = OPTYPE_OFFSET_SPECIFIED;
		else
			flash_optype = img_optype;

		/* Don't bother verifying CRC if an old FW image is being
		 * flashed
		 */
		if (old_fw_img)
			goto flash;

		status = be_check_flash_crc(adapter, fw->data, img_offset,
					    img_size, filehdr_size +
					    img_hdrs_size, flash_optype,
					    &crc_match);
		if (base_status(status) == MCC_STATUS_ILLEGAL_REQUEST ||
		    base_status(status) == MCC_STATUS_ILLEGAL_FIELD) {
			/* The current FW image on the card does not support
			 * OFFSET based flashing. Retry using older mechanism
			 * of OPTYPE based flashing
			 */
			if (flash_optype == OPTYPE_OFFSET_SPECIFIED) {
				flash_offset_support = false;
				goto retry_flash;
			}

			/* The current FW image on the card does not recognize
			 * the new FLASH op_type. The FW download is partially
			 * complete. Reboot the server now to enable FW image
			 * to recognize the new FLASH op_type. To complete the
			 * remaining process, download the same FW again after
			 * the reboot.
			 */
			dev_err(dev, "Flash incomplete. Reset the server\n");
			dev_err(dev, "Download FW image again after reset\n");
			return -EAGAIN;
		} else if (status) {
			dev_err(dev, "Could not get CRC for 0x%x region\n",
				img_optype);
			return -EFAULT;
		}

		if (crc_match)
			continue;

flash:
		p = fw->data + filehdr_size + img_offset + img_hdrs_size;
		if (p + img_size > fw->data + fw->size)
			return -1;

		status = be_flash(adapter, p, flash_cmd, flash_optype, img_size,
				  img_offset);

		/* The current FW image on the card does not support OFFSET
		 * based flashing. Retry using older mechanism of OPTYPE based
		 * flashing
		 */
		if (base_status(status) == MCC_STATUS_ILLEGAL_FIELD &&
		    flash_optype == OPTYPE_OFFSET_SPECIFIED) {
			flash_offset_support = false;
			goto retry_flash;
		}

		/* For old FW images ignore ILLEGAL_FIELD error or errors on
		 * UFI_DIR region
		 */
		if (old_fw_img &&
		    (base_status(status) == MCC_STATUS_ILLEGAL_FIELD ||
		     (img_optype == OPTYPE_UFI_DIR &&
		      base_status(status) == MCC_STATUS_FAILED))) {
			continue;
		} else if (status) {
			dev_err(dev, "Flashing section type 0x%x failed\n",
				img_type);
			return -EFAULT;
		}
	}
	return 0;
}

static int lancer_fw_download(struct be_adapter *adapter,
			      const struct firmware *fw)
{
#define LANCER_FW_DOWNLOAD_CHUNK      (32 * 1024)
#define LANCER_FW_DOWNLOAD_LOCATION   "/prg"
	struct device *dev = &adapter->pdev->dev;
	struct be_dma_mem flash_cmd;
	const u8 *data_ptr = NULL;
	u8 *dest_image_ptr = NULL;
	size_t image_size = 0;
	u32 chunk_size = 0;
	u32 data_written = 0;
	u32 offset = 0;
	int status = 0;
	u8 add_status = 0;
	u8 change_status;

	if (!IS_ALIGNED(fw->size, sizeof(u32))) {
		dev_err(dev, "FW image size should be multiple of 4\n");
		return -EINVAL;
	}

	flash_cmd.size = sizeof(struct lancer_cmd_req_write_object)
				+ LANCER_FW_DOWNLOAD_CHUNK;
	flash_cmd.va = dma_alloc_coherent(dev, flash_cmd.size,
					  &flash_cmd.dma, GFP_KERNEL);
	if (!flash_cmd.va)
		return -ENOMEM;

	dest_image_ptr = flash_cmd.va +
				sizeof(struct lancer_cmd_req_write_object);
	image_size = fw->size;
	data_ptr = fw->data;

	while (image_size) {
		chunk_size = min_t(u32, image_size, LANCER_FW_DOWNLOAD_CHUNK);

		/* Copy the image chunk content. */
		memcpy(dest_image_ptr, data_ptr, chunk_size);

		status = lancer_cmd_write_object(adapter, &flash_cmd,
						 chunk_size, offset,
						 LANCER_FW_DOWNLOAD_LOCATION,
						 &data_written, &change_status,
						 &add_status);
		if (status)
			break;

		offset += data_written;
		data_ptr += data_written;
		image_size -= data_written;
	}

	if (!status) {
		/* Commit the FW written */
		status = lancer_cmd_write_object(adapter, &flash_cmd,
						 0, offset,
						 LANCER_FW_DOWNLOAD_LOCATION,
						 &data_written, &change_status,
						 &add_status);
	}

	dma_free_coherent(dev, flash_cmd.size, flash_cmd.va, flash_cmd.dma);
	if (status) {
		dev_err(dev, "Firmware load error\n");
		return be_cmd_status(status);
	}

	dev_info(dev, "Firmware flashed successfully\n");

	if (change_status == LANCER_FW_RESET_NEEDED) {
		dev_info(dev, "Resetting adapter to activate new FW\n");
		status = lancer_physdev_ctrl(adapter,
					     PHYSDEV_CONTROL_FW_RESET_MASK);
		if (status) {
			dev_err(dev, "Adapter busy, could not reset FW\n");
			dev_err(dev, "Reboot server to activate new FW\n");
		}
	} else if (change_status != LANCER_NO_RESET_NEEDED) {
		dev_info(dev, "Reboot server to activate new FW\n");
	}

	return 0;
}

#define BE2_UFI		2
#define BE3_UFI		3
#define BE3R_UFI	10
#define SH_UFI		4
#define SH_P2_UFI	11

static int be_get_ufi_type(struct be_adapter *adapter,
			   struct flash_file_hdr_g3 *fhdr)
{
	if (!fhdr) {
		dev_err(&adapter->pdev->dev, "Invalid FW UFI file");
		return -1;
	}

	/* First letter of the build version is used to identify
	 * which chip this image file is meant for.
	 */
	switch (fhdr->build[0]) {
	case BLD_STR_UFI_TYPE_SH:
		return (fhdr->asic_type_rev == ASIC_REV_P2) ? SH_P2_UFI :
								SH_UFI;
	case BLD_STR_UFI_TYPE_BE3:
		return (fhdr->asic_type_rev == ASIC_REV_B0) ? BE3R_UFI :
								BE3_UFI;
	case BLD_STR_UFI_TYPE_BE2:
		return BE2_UFI;
	default:
		return -1;
	}
}

/* Check if the flash image file is compatible with the adapter that
 * is being flashed.
 * BE3 chips with asic-rev B0 must be flashed only with BE3R_UFI type.
 * Skyhawk chips with asic-rev P2 must be flashed only with SH_P2_UFI type.
 */
static bool be_check_ufi_compatibility(struct be_adapter *adapter,
				       struct flash_file_hdr_g3 *fhdr)
{
	int ufi_type = be_get_ufi_type(adapter, fhdr);

	switch (ufi_type) {
	case SH_P2_UFI:
		return skyhawk_chip(adapter);
	case SH_UFI:
		return (skyhawk_chip(adapter) &&
			adapter->asic_rev < ASIC_REV_P2);
	case BE3R_UFI:
		return BE3_chip(adapter);
	case BE3_UFI:
		return (BE3_chip(adapter) && adapter->asic_rev < ASIC_REV_B0);
	case BE2_UFI:
		return BE2_chip(adapter);
	default:
		return false;
	}
}

static int be_fw_download(struct be_adapter *adapter, const struct firmware* fw)
{
	struct device *dev = &adapter->pdev->dev;
	struct flash_file_hdr_g3 *fhdr3;
	struct image_hdr *img_hdr_ptr;
	int status = 0, i, num_imgs;
	struct be_dma_mem flash_cmd;

	fhdr3 = (struct flash_file_hdr_g3 *)fw->data;
	if (!be_check_ufi_compatibility(adapter, fhdr3)) {
		dev_err(dev, "Flash image is not compatible with adapter\n");
		return -EINVAL;
	}

	flash_cmd.size = sizeof(struct be_cmd_write_flashrom);
	flash_cmd.va = dma_alloc_coherent(dev, flash_cmd.size, &flash_cmd.dma,
					  GFP_KERNEL);
	if (!flash_cmd.va)
		return -ENOMEM;

	num_imgs = le32_to_cpu(fhdr3->num_imgs);
	for (i = 0; i < num_imgs; i++) {
		img_hdr_ptr = (struct image_hdr *)(fw->data +
				(sizeof(struct flash_file_hdr_g3) +
				 i * sizeof(struct image_hdr)));
		if (!BE2_chip(adapter) &&
		    le32_to_cpu(img_hdr_ptr->imageid) != 1)
			continue;

		if (skyhawk_chip(adapter))
			status = be_flash_skyhawk(adapter, fw, &flash_cmd,
						  num_imgs);
		else
			status = be_flash_BEx(adapter, fw, &flash_cmd,
					      num_imgs);
	}

	dma_free_coherent(dev, flash_cmd.size, flash_cmd.va, flash_cmd.dma);
	if (!status)
		dev_info(dev, "Firmware flashed successfully\n");

	return status;
}

int be_load_fw(struct be_adapter *adapter, u8 *fw_file)
{
	const struct firmware *fw;
	int status;

	if (!netif_running(adapter->netdev)) {
		dev_err(&adapter->pdev->dev,
			"Firmware load not allowed (interface is down)\n");
		return -ENETDOWN;
	}

	status = request_firmware(&fw, fw_file, &adapter->pdev->dev);
	if (status)
		goto fw_exit;

	dev_info(&adapter->pdev->dev, "Flashing firmware file %s\n", fw_file);

	if (lancer_chip(adapter))
		status = lancer_fw_download(adapter, fw);
	else
		status = be_fw_download(adapter, fw);

	if (!status)
		be_cmd_get_fw_ver(adapter);

fw_exit:
	release_firmware(fw);
	return status;
}

static int be_ndo_bridge_setlink(struct net_device *dev, struct nlmsghdr *nlh,
				 u16 flags)
{
	struct be_adapter *adapter = netdev_priv(dev);
	struct nlattr *attr, *br_spec;
	int rem;
	int status = 0;
	u16 mode = 0;

	if (!sriov_enabled(adapter))
		return -EOPNOTSUPP;

	br_spec = nlmsg_find_attr(nlh, sizeof(struct ifinfomsg), IFLA_AF_SPEC);
	if (!br_spec)
		return -EINVAL;

	nla_for_each_nested(attr, br_spec, rem) {
		if (nla_type(attr) != IFLA_BRIDGE_MODE)
			continue;

		if (nla_len(attr) < sizeof(mode))
			return -EINVAL;

		mode = nla_get_u16(attr);
		if (mode != BRIDGE_MODE_VEPA && mode != BRIDGE_MODE_VEB)
			return -EINVAL;

		status = be_cmd_set_hsw_config(adapter, 0, 0,
					       adapter->if_handle,
					       mode == BRIDGE_MODE_VEPA ?
					       PORT_FWD_TYPE_VEPA :
					       PORT_FWD_TYPE_VEB);
		if (status)
			goto err;

		dev_info(&adapter->pdev->dev, "enabled switch mode: %s\n",
			 mode == BRIDGE_MODE_VEPA ? "VEPA" : "VEB");

		return status;
	}
err:
	dev_err(&adapter->pdev->dev, "Failed to set switch mode %s\n",
		mode == BRIDGE_MODE_VEPA ? "VEPA" : "VEB");

	return status;
}

static int be_ndo_bridge_getlink(struct sk_buff *skb, u32 pid, u32 seq,
				 struct net_device *dev, u32 filter_mask)
{
	struct be_adapter *adapter = netdev_priv(dev);
	int status = 0;
	u8 hsw_mode;

	if (!sriov_enabled(adapter))
		return 0;

	/* BE and Lancer chips support VEB mode only */
	if (BEx_chip(adapter) || lancer_chip(adapter)) {
		hsw_mode = PORT_FWD_TYPE_VEB;
	} else {
		status = be_cmd_get_hsw_config(adapter, NULL, 0,
					       adapter->if_handle, &hsw_mode);
		if (status)
			return 0;
	}

	return ndo_dflt_bridge_getlink(skb, pid, seq, dev,
				       hsw_mode == PORT_FWD_TYPE_VEPA ?
				       BRIDGE_MODE_VEPA : BRIDGE_MODE_VEB,
				       0, 0);
}

#ifdef CONFIG_BE2NET_VXLAN
/* VxLAN offload Notes:
 *
 * The stack defines tunnel offload flags (hw_enc_features) for IP and doesn't
 * distinguish various types of transports (VxLAN, GRE, NVGRE ..). So, offload
 * is expected to work across all types of IP tunnels once exported. Skyhawk
 * supports offloads for either VxLAN or NVGRE, exclusively. So we export VxLAN
 * offloads in hw_enc_features only when a VxLAN port is added. If other (non
 * VxLAN) tunnels are configured while VxLAN offloads are enabled, offloads for
 * those other tunnels are unexported on the fly through ndo_features_check().
 *
 * Skyhawk supports VxLAN offloads only for one UDP dport. So, if the stack
 * adds more than one port, disable offloads and don't re-enable them again
 * until after all the tunnels are removed.
 */
static void be_add_vxlan_port(struct net_device *netdev, sa_family_t sa_family,
			      __be16 port)
{
	struct be_adapter *adapter = netdev_priv(netdev);
	struct device *dev = &adapter->pdev->dev;
	int status;

	if (lancer_chip(adapter) || BEx_chip(adapter))
		return;

	if (adapter->flags & BE_FLAGS_VXLAN_OFFLOADS) {
		dev_info(dev,
			 "Only one UDP port supported for VxLAN offloads\n");
		dev_info(dev, "Disabling VxLAN offloads\n");
		adapter->vxlan_port_count++;
		goto err;
	}

	if (adapter->vxlan_port_count++ >= 1)
		return;

	status = be_cmd_manage_iface(adapter, adapter->if_handle,
				     OP_CONVERT_NORMAL_TO_TUNNEL);
	if (status) {
		dev_warn(dev, "Failed to convert normal interface to tunnel\n");
		goto err;
	}

	status = be_cmd_set_vxlan_port(adapter, port);
	if (status) {
		dev_warn(dev, "Failed to add VxLAN port\n");
		goto err;
	}
	adapter->flags |= BE_FLAGS_VXLAN_OFFLOADS;
	adapter->vxlan_port = port;

	netdev->hw_enc_features |= NETIF_F_IP_CSUM | NETIF_F_IPV6_CSUM |
				   NETIF_F_TSO | NETIF_F_TSO6 |
				   NETIF_F_GSO_UDP_TUNNEL;
	netdev->hw_features |= NETIF_F_GSO_UDP_TUNNEL;
	netdev->features |= NETIF_F_GSO_UDP_TUNNEL;

	dev_info(dev, "Enabled VxLAN offloads for UDP port %d\n",
		 be16_to_cpu(port));
	return;
err:
	be_disable_vxlan_offloads(adapter);
}

static void be_del_vxlan_port(struct net_device *netdev, sa_family_t sa_family,
			      __be16 port)
{
	struct be_adapter *adapter = netdev_priv(netdev);

	if (lancer_chip(adapter) || BEx_chip(adapter))
		return;

	if (adapter->vxlan_port != port)
		goto done;

	be_disable_vxlan_offloads(adapter);

	dev_info(&adapter->pdev->dev,
		 "Disabled VxLAN offloads for UDP port %d\n",
		 be16_to_cpu(port));
done:
	adapter->vxlan_port_count--;
}

static netdev_features_t be_features_check(struct sk_buff *skb,
					   struct net_device *dev,
					   netdev_features_t features)
{
	struct be_adapter *adapter = netdev_priv(dev);
	u8 l4_hdr = 0;

	/* The code below restricts offload features for some tunneled packets.
	 * Offload features for normal (non tunnel) packets are unchanged.
	 */
	if (!skb->encapsulation ||
	    !(adapter->flags & BE_FLAGS_VXLAN_OFFLOADS))
		return features;

	/* It's an encapsulated packet and VxLAN offloads are enabled. We
	 * should disable tunnel offload features if it's not a VxLAN packet,
	 * as tunnel offloads have been enabled only for VxLAN. This is done to
	 * allow other tunneled traffic like GRE work fine while VxLAN
	 * offloads are configured in Skyhawk-R.
	 */
	switch (vlan_get_protocol(skb)) {
	case htons(ETH_P_IP):
		l4_hdr = ip_hdr(skb)->protocol;
		break;
	case htons(ETH_P_IPV6):
		l4_hdr = ipv6_hdr(skb)->nexthdr;
		break;
	default:
		return features;
	}

	if (l4_hdr != IPPROTO_UDP ||
	    skb->inner_protocol_type != ENCAP_TYPE_ETHER ||
	    skb->inner_protocol != htons(ETH_P_TEB) ||
	    skb_inner_mac_header(skb) - skb_transport_header(skb) !=
	    sizeof(struct udphdr) + sizeof(struct vxlanhdr))
		return features & ~(NETIF_F_ALL_CSUM | NETIF_F_GSO_MASK);

	return features;
}
#endif

static const struct net_device_ops be_netdev_ops = {
	.ndo_open		= be_open,
	.ndo_stop		= be_close,
	.ndo_start_xmit		= be_xmit,
	.ndo_set_rx_mode	= be_set_rx_mode,
	.ndo_set_mac_address	= be_mac_addr_set,
	.ndo_change_mtu		= be_change_mtu,
	.ndo_get_stats64	= be_get_stats64,
	.ndo_validate_addr	= eth_validate_addr,
	.ndo_vlan_rx_add_vid	= be_vlan_add_vid,
	.ndo_vlan_rx_kill_vid	= be_vlan_rem_vid,
	.ndo_set_vf_mac		= be_set_vf_mac,
	.ndo_set_vf_vlan	= be_set_vf_vlan,
	.ndo_set_vf_rate	= be_set_vf_tx_rate,
	.ndo_get_vf_config	= be_get_vf_config,
	.ndo_set_vf_link_state  = be_set_vf_link_state,
#ifdef CONFIG_NET_POLL_CONTROLLER
	.ndo_poll_controller	= be_netpoll,
#endif
	.ndo_bridge_setlink	= be_ndo_bridge_setlink,
	.ndo_bridge_getlink	= be_ndo_bridge_getlink,
#ifdef CONFIG_NET_RX_BUSY_POLL
	.ndo_busy_poll		= be_busy_poll,
#endif
#ifdef CONFIG_BE2NET_VXLAN
	.ndo_add_vxlan_port	= be_add_vxlan_port,
	.ndo_del_vxlan_port	= be_del_vxlan_port,
	.ndo_features_check	= be_features_check,
#endif
};

static void be_netdev_init(struct net_device *netdev)
{
	struct be_adapter *adapter = netdev_priv(netdev);

	netdev->hw_features |= NETIF_F_SG | NETIF_F_TSO | NETIF_F_TSO6 |
		NETIF_F_IP_CSUM | NETIF_F_IPV6_CSUM | NETIF_F_RXCSUM |
		NETIF_F_HW_VLAN_CTAG_TX;
	if (be_multi_rxq(adapter))
		netdev->hw_features |= NETIF_F_RXHASH;

	netdev->features |= netdev->hw_features |
		NETIF_F_HW_VLAN_CTAG_RX | NETIF_F_HW_VLAN_CTAG_FILTER;

	netdev->vlan_features |= NETIF_F_SG | NETIF_F_TSO | NETIF_F_TSO6 |
		NETIF_F_IP_CSUM | NETIF_F_IPV6_CSUM;

	netdev->priv_flags |= IFF_UNICAST_FLT;

	netdev->flags |= IFF_MULTICAST;

	netif_set_gso_max_size(netdev, 65535 - ETH_HLEN);

	netdev->netdev_ops = &be_netdev_ops;

	netdev->ethtool_ops = &be_ethtool_ops;
}

static void be_unmap_pci_bars(struct be_adapter *adapter)
{
	if (adapter->csr)
		pci_iounmap(adapter->pdev, adapter->csr);
	if (adapter->db)
		pci_iounmap(adapter->pdev, adapter->db);
}

static int db_bar(struct be_adapter *adapter)
{
	if (lancer_chip(adapter) || !be_physfn(adapter))
		return 0;
	else
		return 4;
}

static int be_roce_map_pci_bars(struct be_adapter *adapter)
{
	if (skyhawk_chip(adapter)) {
		adapter->roce_db.size = 4096;
		adapter->roce_db.io_addr = pci_resource_start(adapter->pdev,
							      db_bar(adapter));
		adapter->roce_db.total_size = pci_resource_len(adapter->pdev,
							       db_bar(adapter));
	}
	return 0;
}

static int be_map_pci_bars(struct be_adapter *adapter)
{
	struct pci_dev *pdev = adapter->pdev;
	u8 __iomem *addr;

	if (BEx_chip(adapter) && be_physfn(adapter)) {
		adapter->csr = pci_iomap(pdev, 2, 0);
		if (!adapter->csr)
			return -ENOMEM;
	}

	addr = pci_iomap(pdev, db_bar(adapter), 0);
	if (!addr)
		goto pci_map_err;
	adapter->db = addr;

	if (skyhawk_chip(adapter) || BEx_chip(adapter)) {
		if (be_physfn(adapter)) {
			/* PCICFG is the 2nd BAR in BE2 */
			addr = pci_iomap(pdev, BE2_chip(adapter) ? 1 : 0, 0);
			if (!addr)
				goto pci_map_err;
			adapter->pcicfg = addr;
		} else {
			adapter->pcicfg = adapter->db + SRIOV_VF_PCICFG_OFFSET;
		}
	}

	be_roce_map_pci_bars(adapter);
	return 0;

pci_map_err:
	dev_err(&pdev->dev, "Error in mapping PCI BARs\n");
	be_unmap_pci_bars(adapter);
	return -ENOMEM;
}

static void be_ctrl_cleanup(struct be_adapter *adapter)
{
	struct be_dma_mem *mem = &adapter->mbox_mem_alloced;

	be_unmap_pci_bars(adapter);

	if (mem->va)
		dma_free_coherent(&adapter->pdev->dev, mem->size, mem->va,
				  mem->dma);

	mem = &adapter->rx_filter;
	if (mem->va)
		dma_free_coherent(&adapter->pdev->dev, mem->size, mem->va,
				  mem->dma);
}

static int be_ctrl_init(struct be_adapter *adapter)
{
	struct be_dma_mem *mbox_mem_alloc = &adapter->mbox_mem_alloced;
	struct be_dma_mem *mbox_mem_align = &adapter->mbox_mem;
	struct be_dma_mem *rx_filter = &adapter->rx_filter;
	u32 sli_intf;
	int status;

	pci_read_config_dword(adapter->pdev, SLI_INTF_REG_OFFSET, &sli_intf);
	adapter->sli_family = (sli_intf & SLI_INTF_FAMILY_MASK) >>
				 SLI_INTF_FAMILY_SHIFT;
	adapter->virtfn = (sli_intf & SLI_INTF_FT_MASK) ? 1 : 0;

	status = be_map_pci_bars(adapter);
	if (status)
		goto done;

	mbox_mem_alloc->size = sizeof(struct be_mcc_mailbox) + 16;
	mbox_mem_alloc->va = dma_alloc_coherent(&adapter->pdev->dev,
						mbox_mem_alloc->size,
						&mbox_mem_alloc->dma,
						GFP_KERNEL);
	if (!mbox_mem_alloc->va) {
		status = -ENOMEM;
		goto unmap_pci_bars;
	}
	mbox_mem_align->size = sizeof(struct be_mcc_mailbox);
	mbox_mem_align->va = PTR_ALIGN(mbox_mem_alloc->va, 16);
	mbox_mem_align->dma = PTR_ALIGN(mbox_mem_alloc->dma, 16);
	memset(mbox_mem_align->va, 0, sizeof(struct be_mcc_mailbox));

	rx_filter->size = sizeof(struct be_cmd_req_rx_filter);
	rx_filter->va = dma_zalloc_coherent(&adapter->pdev->dev,
					    rx_filter->size, &rx_filter->dma,
					    GFP_KERNEL);
	if (!rx_filter->va) {
		status = -ENOMEM;
		goto free_mbox;
	}

	mutex_init(&adapter->mbox_lock);
	spin_lock_init(&adapter->mcc_lock);
	spin_lock_init(&adapter->mcc_cq_lock);

	init_completion(&adapter->et_cmd_compl);
	pci_save_state(adapter->pdev);
	return 0;

free_mbox:
	dma_free_coherent(&adapter->pdev->dev, mbox_mem_alloc->size,
			  mbox_mem_alloc->va, mbox_mem_alloc->dma);

unmap_pci_bars:
	be_unmap_pci_bars(adapter);

done:
	return status;
}

static void be_stats_cleanup(struct be_adapter *adapter)
{
	struct be_dma_mem *cmd = &adapter->stats_cmd;

	if (cmd->va)
		dma_free_coherent(&adapter->pdev->dev, cmd->size,
				  cmd->va, cmd->dma);
}

static int be_stats_init(struct be_adapter *adapter)
{
	struct be_dma_mem *cmd = &adapter->stats_cmd;

	if (lancer_chip(adapter))
		cmd->size = sizeof(struct lancer_cmd_req_pport_stats);
	else if (BE2_chip(adapter))
		cmd->size = sizeof(struct be_cmd_req_get_stats_v0);
	else if (BE3_chip(adapter))
		cmd->size = sizeof(struct be_cmd_req_get_stats_v1);
	else
		/* ALL non-BE ASICs */
		cmd->size = sizeof(struct be_cmd_req_get_stats_v2);

	cmd->va = dma_zalloc_coherent(&adapter->pdev->dev, cmd->size, &cmd->dma,
				      GFP_KERNEL);
	if (!cmd->va)
		return -ENOMEM;
	return 0;
}

static void be_remove(struct pci_dev *pdev)
{
	struct be_adapter *adapter = pci_get_drvdata(pdev);

	if (!adapter)
		return;

	be_roce_dev_remove(adapter);
	be_intr_set(adapter, false);

	cancel_delayed_work_sync(&adapter->func_recovery_work);

	unregister_netdev(adapter->netdev);

	be_clear(adapter);

	/* tell fw we're done with firing cmds */
	be_cmd_fw_clean(adapter);

	be_stats_cleanup(adapter);

	be_ctrl_cleanup(adapter);

	pci_disable_pcie_error_reporting(pdev);

	pci_release_regions(pdev);
	pci_disable_device(pdev);

	free_netdev(adapter->netdev);
}

static int be_get_initial_config(struct be_adapter *adapter)
{
	int status, level;

	status = be_cmd_get_cntl_attributes(adapter);
	if (status)
		return status;

	/* Must be a power of 2 or else MODULO will BUG_ON */
	adapter->be_get_temp_freq = 64;

	if (BEx_chip(adapter)) {
		level = be_cmd_get_fw_log_level(adapter);
		adapter->msg_enable =
			level <= FW_LOG_LEVEL_DEFAULT ? NETIF_MSG_HW : 0;
	}

	adapter->cfg_num_qs = netif_get_num_default_rss_queues();
	return 0;
}

static int lancer_recover_func(struct be_adapter *adapter)
{
	struct device *dev = &adapter->pdev->dev;
	int status;

	status = lancer_test_and_set_rdy_state(adapter);
	if (status)
		goto err;

	if (netif_running(adapter->netdev))
		be_close(adapter->netdev);

	be_clear(adapter);

	be_clear_all_error(adapter);

	status = be_setup(adapter);
	if (status)
		goto err;

	if (netif_running(adapter->netdev)) {
		status = be_open(adapter->netdev);
		if (status)
			goto err;
	}

	dev_err(dev, "Adapter recovery successful\n");
	return 0;
err:
	if (status == -EAGAIN)
		dev_err(dev, "Waiting for resource provisioning\n");
	else
		dev_err(dev, "Adapter recovery failed\n");

	return status;
}

static void be_func_recovery_task(struct work_struct *work)
{
	struct be_adapter *adapter =
		container_of(work, struct be_adapter,  func_recovery_work.work);
	int status = 0;

	be_detect_error(adapter);

	if (adapter->hw_error && lancer_chip(adapter)) {
		rtnl_lock();
		netif_device_detach(adapter->netdev);
		rtnl_unlock();

		status = lancer_recover_func(adapter);
		if (!status)
			netif_device_attach(adapter->netdev);
	}

	/* In Lancer, for all errors other than provisioning error (-EAGAIN),
	 * no need to attempt further recovery.
	 */
	if (!status || status == -EAGAIN)
		schedule_delayed_work(&adapter->func_recovery_work,
				      msecs_to_jiffies(1000));
}

static void be_log_sfp_info(struct be_adapter *adapter)
{
	int status;

	status = be_cmd_query_sfp_info(adapter);
	if (!status) {
		dev_err(&adapter->pdev->dev,
			"Unqualified SFP+ detected on %c from %s part no: %s",
			adapter->port_name, adapter->phy.vendor_name,
			adapter->phy.vendor_pn);
	}
	adapter->flags &= ~BE_FLAGS_EVT_INCOMPATIBLE_SFP;
}

static void be_worker(struct work_struct *work)
{
	struct be_adapter *adapter =
		container_of(work, struct be_adapter, work.work);
	struct be_rx_obj *rxo;
	int i;

	/* when interrupts are not yet enabled, just reap any pending
	* mcc completions */
	if (!netif_running(adapter->netdev)) {
		local_bh_disable();
		be_process_mcc(adapter);
		local_bh_enable();
		goto reschedule;
	}

	if (!adapter->stats_cmd_sent) {
		if (lancer_chip(adapter))
			lancer_cmd_get_pport_stats(adapter,
						   &adapter->stats_cmd);
		else
			be_cmd_get_stats(adapter, &adapter->stats_cmd);
	}

	if (be_physfn(adapter) &&
	    MODULO(adapter->work_counter, adapter->be_get_temp_freq) == 0)
		be_cmd_get_die_temperature(adapter);

	for_all_rx_queues(adapter, rxo, i) {
		/* Replenish RX-queues starved due to memory
		 * allocation failures.
		 */
		if (rxo->rx_post_starved)
			be_post_rx_frags(rxo, GFP_KERNEL, MAX_RX_POST);
	}

	be_eqd_update(adapter);

	if (adapter->flags & BE_FLAGS_EVT_INCOMPATIBLE_SFP)
		be_log_sfp_info(adapter);

reschedule:
	adapter->work_counter++;
	schedule_delayed_work(&adapter->work, msecs_to_jiffies(1000));
}

/* If any VFs are already enabled don't FLR the PF */
static bool be_reset_required(struct be_adapter *adapter)
{
	return pci_num_vf(adapter->pdev) ? false : true;
}

static char *mc_name(struct be_adapter *adapter)
{
	char *str = "";	/* default */

	switch (adapter->mc_type) {
	case UMC:
		str = "UMC";
		break;
	case FLEX10:
		str = "FLEX10";
		break;
	case vNIC1:
		str = "vNIC-1";
		break;
	case nPAR:
		str = "nPAR";
		break;
	case UFP:
		str = "UFP";
		break;
	case vNIC2:
		str = "vNIC-2";
		break;
	default:
		str = "";
	}

	return str;
}

static inline char *func_name(struct be_adapter *adapter)
{
	return be_physfn(adapter) ? "PF" : "VF";
}

static inline char *nic_name(struct pci_dev *pdev)
{
	switch (pdev->device) {
	case OC_DEVICE_ID1:
		return OC_NAME;
	case OC_DEVICE_ID2:
		return OC_NAME_BE;
	case OC_DEVICE_ID3:
	case OC_DEVICE_ID4:
		return OC_NAME_LANCER;
	case BE_DEVICE_ID2:
		return BE3_NAME;
	case OC_DEVICE_ID5:
	case OC_DEVICE_ID6:
		return OC_NAME_SH;
	default:
		return BE_NAME;
	}
}

static int be_probe(struct pci_dev *pdev, const struct pci_device_id *pdev_id)
{
	struct be_adapter *adapter;
	struct net_device *netdev;
	int status = 0;

	dev_info(&pdev->dev, "%s version is %s\n", DRV_NAME, DRV_VER);

	status = pci_enable_device(pdev);
	if (status)
		goto do_none;

	status = pci_request_regions(pdev, DRV_NAME);
	if (status)
		goto disable_dev;
	pci_set_master(pdev);

	netdev = alloc_etherdev_mqs(sizeof(*adapter), MAX_TX_QS, MAX_RX_QS);
	if (!netdev) {
		status = -ENOMEM;
		goto rel_reg;
	}
	adapter = netdev_priv(netdev);
	adapter->pdev = pdev;
	pci_set_drvdata(pdev, adapter);
	adapter->netdev = netdev;
	SET_NETDEV_DEV(netdev, &pdev->dev);

	status = dma_set_mask_and_coherent(&pdev->dev, DMA_BIT_MASK(64));
	if (!status) {
		netdev->features |= NETIF_F_HIGHDMA;
	} else {
		status = dma_set_mask_and_coherent(&pdev->dev, DMA_BIT_MASK(32));
		if (status) {
			dev_err(&pdev->dev, "Could not set PCI DMA Mask\n");
			goto free_netdev;
		}
	}

	status = pci_enable_pcie_error_reporting(pdev);
	if (!status)
		dev_info(&pdev->dev, "PCIe error reporting enabled\n");

	status = be_ctrl_init(adapter);
	if (status)
		goto free_netdev;

	/* sync up with fw's ready state */
	if (be_physfn(adapter)) {
		status = be_fw_wait_ready(adapter);
		if (status)
			goto ctrl_clean;
	}

	if (be_reset_required(adapter)) {
		status = be_cmd_reset_function(adapter);
		if (status)
			goto ctrl_clean;

		/* Wait for interrupts to quiesce after an FLR */
		msleep(100);
	}

	/* Allow interrupts for other ULPs running on NIC function */
	be_intr_set(adapter, true);

	/* tell fw we're ready to fire cmds */
	status = be_cmd_fw_init(adapter);
	if (status)
		goto ctrl_clean;

	status = be_stats_init(adapter);
	if (status)
		goto ctrl_clean;

	status = be_get_initial_config(adapter);
	if (status)
		goto stats_clean;

	INIT_DELAYED_WORK(&adapter->work, be_worker);
	INIT_DELAYED_WORK(&adapter->func_recovery_work, be_func_recovery_task);
	adapter->rx_fc = true;
	adapter->tx_fc = true;

	status = be_setup(adapter);
	if (status)
		goto stats_clean;

	be_netdev_init(netdev);
	status = register_netdev(netdev);
	if (status != 0)
		goto unsetup;

	be_roce_dev_add(adapter);

	schedule_delayed_work(&adapter->func_recovery_work,
			      msecs_to_jiffies(1000));

	dev_info(&pdev->dev, "%s: %s %s port %c\n", nic_name(pdev),
		 func_name(adapter), mc_name(adapter), adapter->port_name);

	return 0;

unsetup:
	be_clear(adapter);
stats_clean:
	be_stats_cleanup(adapter);
ctrl_clean:
	be_ctrl_cleanup(adapter);
free_netdev:
	free_netdev(netdev);
rel_reg:
	pci_release_regions(pdev);
disable_dev:
	pci_disable_device(pdev);
do_none:
	dev_err(&pdev->dev, "%s initialization failed\n", nic_name(pdev));
	return status;
}

static int be_suspend(struct pci_dev *pdev, pm_message_t state)
{
	struct be_adapter *adapter = pci_get_drvdata(pdev);
	struct net_device *netdev =  adapter->netdev;

	if (adapter->wol_en)
		be_setup_wol(adapter, true);

	be_intr_set(adapter, false);
	cancel_delayed_work_sync(&adapter->func_recovery_work);

	netif_device_detach(netdev);
	if (netif_running(netdev)) {
		rtnl_lock();
		be_close(netdev);
		rtnl_unlock();
	}
	be_clear(adapter);

	pci_save_state(pdev);
	pci_disable_device(pdev);
	pci_set_power_state(pdev, pci_choose_state(pdev, state));
	return 0;
}

static int be_resume(struct pci_dev *pdev)
{
	int status = 0;
	struct be_adapter *adapter = pci_get_drvdata(pdev);
	struct net_device *netdev =  adapter->netdev;

	netif_device_detach(netdev);

	status = pci_enable_device(pdev);
	if (status)
		return status;

	pci_set_power_state(pdev, PCI_D0);
	pci_restore_state(pdev);

	status = be_fw_wait_ready(adapter);
	if (status)
		return status;

	status = be_cmd_reset_function(adapter);
	if (status)
		return status;

	be_intr_set(adapter, true);
	/* tell fw we're ready to fire cmds */
	status = be_cmd_fw_init(adapter);
	if (status)
		return status;

	be_setup(adapter);
	if (netif_running(netdev)) {
		rtnl_lock();
		be_open(netdev);
		rtnl_unlock();
	}

	schedule_delayed_work(&adapter->func_recovery_work,
			      msecs_to_jiffies(1000));
	netif_device_attach(netdev);

	if (adapter->wol_en)
		be_setup_wol(adapter, false);

	return 0;
}

/*
 * An FLR will stop BE from DMAing any data.
 */
static void be_shutdown(struct pci_dev *pdev)
{
	struct be_adapter *adapter = pci_get_drvdata(pdev);

	if (!adapter)
		return;

	be_roce_dev_shutdown(adapter);
	cancel_delayed_work_sync(&adapter->work);
	cancel_delayed_work_sync(&adapter->func_recovery_work);

	netif_device_detach(adapter->netdev);

	be_cmd_reset_function(adapter);

	pci_disable_device(pdev);
}

static pci_ers_result_t be_eeh_err_detected(struct pci_dev *pdev,
					    pci_channel_state_t state)
{
	struct be_adapter *adapter = pci_get_drvdata(pdev);
	struct net_device *netdev =  adapter->netdev;

	dev_err(&adapter->pdev->dev, "EEH error detected\n");

	if (!adapter->eeh_error) {
		adapter->eeh_error = true;

		cancel_delayed_work_sync(&adapter->func_recovery_work);

		rtnl_lock();
		netif_device_detach(netdev);
		if (netif_running(netdev))
			be_close(netdev);
		rtnl_unlock();

		be_clear(adapter);
	}

	if (state == pci_channel_io_perm_failure)
		return PCI_ERS_RESULT_DISCONNECT;

	pci_disable_device(pdev);

	/* The error could cause the FW to trigger a flash debug dump.
	 * Resetting the card while flash dump is in progress
	 * can cause it not to recover; wait for it to finish.
	 * Wait only for first function as it is needed only once per
	 * adapter.
	 */
	if (pdev->devfn == 0)
		ssleep(30);

	return PCI_ERS_RESULT_NEED_RESET;
}

static pci_ers_result_t be_eeh_reset(struct pci_dev *pdev)
{
	struct be_adapter *adapter = pci_get_drvdata(pdev);
	int status;

	dev_info(&adapter->pdev->dev, "EEH reset\n");

	status = pci_enable_device(pdev);
	if (status)
		return PCI_ERS_RESULT_DISCONNECT;

	pci_set_master(pdev);
	pci_set_power_state(pdev, PCI_D0);
	pci_restore_state(pdev);

	/* Check if card is ok and fw is ready */
	dev_info(&adapter->pdev->dev,
		 "Waiting for FW to be ready after EEH reset\n");
	status = be_fw_wait_ready(adapter);
	if (status)
		return PCI_ERS_RESULT_DISCONNECT;

	pci_cleanup_aer_uncorrect_error_status(pdev);
	be_clear_all_error(adapter);
	return PCI_ERS_RESULT_RECOVERED;
}

static void be_eeh_resume(struct pci_dev *pdev)
{
	int status = 0;
	struct be_adapter *adapter = pci_get_drvdata(pdev);
	struct net_device *netdev =  adapter->netdev;

	dev_info(&adapter->pdev->dev, "EEH resume\n");

	pci_save_state(pdev);

	status = be_cmd_reset_function(adapter);
	if (status)
		goto err;

	/* On some BE3 FW versions, after a HW reset,
	 * interrupts will remain disabled for each function.
	 * So, explicitly enable interrupts
	 */
	be_intr_set(adapter, true);

	/* tell fw we're ready to fire cmds */
	status = be_cmd_fw_init(adapter);
	if (status)
		goto err;

	status = be_setup(adapter);
	if (status)
		goto err;

	if (netif_running(netdev)) {
		status = be_open(netdev);
		if (status)
			goto err;
	}

	schedule_delayed_work(&adapter->func_recovery_work,
			      msecs_to_jiffies(1000));
	netif_device_attach(netdev);
	return;
err:
	dev_err(&adapter->pdev->dev, "EEH resume failed\n");
}

static const struct pci_error_handlers be_eeh_handlers = {
	.error_detected = be_eeh_err_detected,
	.slot_reset = be_eeh_reset,
	.resume = be_eeh_resume,
};

static struct pci_driver be_driver = {
	.name = DRV_NAME,
	.id_table = be_dev_ids,
	.probe = be_probe,
	.remove = be_remove,
	.suspend = be_suspend,
	.resume = be_resume,
	.shutdown = be_shutdown,
	.err_handler = &be_eeh_handlers
};

static int __init be_init_module(void)
{
	if (rx_frag_size != 8192 && rx_frag_size != 4096 &&
	    rx_frag_size != 2048) {
		printk(KERN_WARNING DRV_NAME
			" : Module param rx_frag_size must be 2048/4096/8192."
			" Using 2048\n");
		rx_frag_size = 2048;
	}

	return pci_register_driver(&be_driver);
}
module_init(be_init_module);

static void __exit be_exit_module(void)
{
	pci_unregister_driver(&be_driver);
}
module_exit(be_exit_module);<|MERGE_RESOLUTION|>--- conflicted
+++ resolved
@@ -3388,10 +3388,6 @@
 			u32 cap_flags, u32 vf)
 {
 	u32 en_flags;
-<<<<<<< HEAD
-	int status;
-=======
->>>>>>> 007760cf
 
 	en_flags = BE_IF_FLAGS_UNTAGGED | BE_IF_FLAGS_BROADCAST |
 		   BE_IF_FLAGS_MULTICAST | BE_IF_FLAGS_PASS_L3L4_ERRORS |
@@ -3399,14 +3395,7 @@
 
 	en_flags &= cap_flags;
 
-<<<<<<< HEAD
-	status = be_cmd_if_create(adapter, cap_flags, en_flags,
-				  if_handle, vf);
-
-	return status;
-=======
 	return be_cmd_if_create(adapter, cap_flags, en_flags, if_handle, vf);
->>>>>>> 007760cf
 }
 
 static int be_vfs_if_create(struct be_adapter *adapter)
