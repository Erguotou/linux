--- conflicted
+++ resolved
@@ -2848,22 +2848,10 @@
 		goto done;
 	}
 
-<<<<<<< HEAD
-	if (!priv->scan_bands) {
-		IWL_DEBUG_HC(priv, "Aborting scan due to no requested bands\n");
-		goto done;
-	}
-
-	if (!priv->scan) {
-		priv->scan = kmalloc(sizeof(struct iwl3945_scan_cmd) +
-				     IWL_MAX_SCAN_SIZE, GFP_KERNEL);
-		if (!priv->scan) {
-=======
 	if (!priv->scan_cmd) {
 		priv->scan_cmd = kmalloc(sizeof(struct iwl3945_scan_cmd) +
 					 IWL_MAX_SCAN_SIZE, GFP_KERNEL);
 		if (!priv->scan_cmd) {
->>>>>>> 67272440
 			IWL_DEBUG_SCAN(priv, "Fail to allocate scan memory\n");
 			goto done;
 		}
@@ -3135,12 +3123,6 @@
 			   __func__, priv->iw_mode);
 		break;
 	}
-<<<<<<< HEAD
-
-	/* we have just associated, don't start scan too early */
-	priv->next_scan_jiffies = jiffies + IWL_DELAY_NEXT_SCAN;
-=======
->>>>>>> 67272440
 }
 
 /*****************************************************************************
@@ -3673,47 +3655,6 @@
 
 static DEVICE_ATTR(channels, S_IRUSR, show_channels, NULL);
 
-<<<<<<< HEAD
-static ssize_t show_statistics(struct device *d,
-			       struct device_attribute *attr, char *buf)
-{
-	struct iwl_priv *priv = dev_get_drvdata(d);
-	u32 size = sizeof(struct iwl3945_notif_statistics);
-	u32 len = 0, ofs = 0;
-	u8 *data = (u8 *)&priv->_3945.statistics;
-	int rc = 0;
-
-	if (!iwl_is_alive(priv))
-		return -EAGAIN;
-
-	mutex_lock(&priv->mutex);
-	rc = iwl_send_statistics_request(priv, CMD_SYNC, false);
-	mutex_unlock(&priv->mutex);
-
-	if (rc) {
-		len = sprintf(buf,
-			      "Error sending statistics request: 0x%08X\n", rc);
-		return len;
-	}
-
-	while (size && (PAGE_SIZE - len)) {
-		hex_dump_to_buffer(data + ofs, size, 16, 1, buf + len,
-				   PAGE_SIZE - len, 1);
-		len = strlen(buf);
-		if (PAGE_SIZE - len)
-			buf[len++] = '\n';
-
-		ofs += 16;
-		size -= min(size, 16U);
-	}
-
-	return len;
-}
-
-static DEVICE_ATTR(statistics, S_IRUGO, show_statistics, NULL);
-
-=======
->>>>>>> 67272440
 static ssize_t show_antenna(struct device *d,
 			    struct device_attribute *attr, char *buf)
 {
