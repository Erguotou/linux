--- conflicted
+++ resolved
@@ -117,17 +117,11 @@
 			struct ieee80211_sta *sta, u16 tid, u16 *ssn);
 int iwlagn_tx_agg_stop(struct iwl_priv *priv, struct ieee80211_vif *vif,
 		       struct ieee80211_sta *sta, u16 tid);
-<<<<<<< HEAD
-void iwlagn_rx_reply_compressed_ba(struct iwl_priv *priv,
-				struct iwl_rx_mem_buffer *rxb);
-void iwlagn_rx_reply_tx(struct iwl_priv *priv, struct iwl_rx_mem_buffer *rxb);
-=======
 int iwlagn_rx_reply_compressed_ba(struct iwl_priv *priv,
 				   struct iwl_rx_mem_buffer *rxb,
 				   struct iwl_device_cmd *cmd);
 int iwlagn_rx_reply_tx(struct iwl_priv *priv, struct iwl_rx_mem_buffer *rxb,
 			       struct iwl_device_cmd *cmd);
->>>>>>> 08740735
 
 static inline u32 iwl_tx_status_to_mac80211(u32 status)
 {
