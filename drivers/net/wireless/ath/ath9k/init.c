/*
 * Copyright (c) 2008-2009 Atheros Communications Inc.
 *
 * Permission to use, copy, modify, and/or distribute this software for any
 * purpose with or without fee is hereby granted, provided that the above
 * copyright notice and this permission notice appear in all copies.
 *
 * THE SOFTWARE IS PROVIDED "AS IS" AND THE AUTHOR DISCLAIMS ALL WARRANTIES
 * WITH REGARD TO THIS SOFTWARE INCLUDING ALL IMPLIED WARRANTIES OF
 * MERCHANTABILITY AND FITNESS. IN NO EVENT SHALL THE AUTHOR BE LIABLE FOR
 * ANY SPECIAL, DIRECT, INDIRECT, OR CONSEQUENTIAL DAMAGES OR ANY DAMAGES
 * WHATSOEVER RESULTING FROM LOSS OF USE, DATA OR PROFITS, WHETHER IN AN
 * ACTION OF CONTRACT, NEGLIGENCE OR OTHER TORTIOUS ACTION, ARISING OUT OF
 * OR IN CONNECTION WITH THE USE OR PERFORMANCE OF THIS SOFTWARE.
 */

#include <linux/slab.h>

#include "ath9k.h"

static char *dev_info = "ath9k";

MODULE_AUTHOR("Atheros Communications");
MODULE_DESCRIPTION("Support for Atheros 802.11n wireless LAN cards.");
MODULE_SUPPORTED_DEVICE("Atheros 802.11n WLAN cards");
MODULE_LICENSE("Dual BSD/GPL");

static unsigned int ath9k_debug = ATH_DBG_DEFAULT;
module_param_named(debug, ath9k_debug, uint, 0);
MODULE_PARM_DESC(debug, "Debugging mask");

int ath9k_modparam_nohwcrypt;
module_param_named(nohwcrypt, ath9k_modparam_nohwcrypt, int, 0444);
MODULE_PARM_DESC(nohwcrypt, "Disable hardware encryption");

int led_blink;
module_param_named(blink, led_blink, int, 0444);
MODULE_PARM_DESC(blink, "Enable LED blink on activity");

static int ath9k_btcoex_enable;
module_param_named(btcoex_enable, ath9k_btcoex_enable, int, 0444);
MODULE_PARM_DESC(btcoex_enable, "Enable wifi-BT coexistence");

bool is_ath9k_unloaded;
/* We use the hw_value as an index into our private channel structure */

#define CHAN2G(_freq, _idx)  { \
	.band = IEEE80211_BAND_2GHZ, \
	.center_freq = (_freq), \
	.hw_value = (_idx), \
	.max_power = 20, \
}

#define CHAN5G(_freq, _idx) { \
	.band = IEEE80211_BAND_5GHZ, \
	.center_freq = (_freq), \
	.hw_value = (_idx), \
	.max_power = 20, \
}

/* Some 2 GHz radios are actually tunable on 2312-2732
 * on 5 MHz steps, we support the channels which we know
 * we have calibration data for all cards though to make
 * this static */
static const struct ieee80211_channel ath9k_2ghz_chantable[] = {
	CHAN2G(2412, 0), /* Channel 1 */
	CHAN2G(2417, 1), /* Channel 2 */
	CHAN2G(2422, 2), /* Channel 3 */
	CHAN2G(2427, 3), /* Channel 4 */
	CHAN2G(2432, 4), /* Channel 5 */
	CHAN2G(2437, 5), /* Channel 6 */
	CHAN2G(2442, 6), /* Channel 7 */
	CHAN2G(2447, 7), /* Channel 8 */
	CHAN2G(2452, 8), /* Channel 9 */
	CHAN2G(2457, 9), /* Channel 10 */
	CHAN2G(2462, 10), /* Channel 11 */
	CHAN2G(2467, 11), /* Channel 12 */
	CHAN2G(2472, 12), /* Channel 13 */
	CHAN2G(2484, 13), /* Channel 14 */
};

/* Some 5 GHz radios are actually tunable on XXXX-YYYY
 * on 5 MHz steps, we support the channels which we know
 * we have calibration data for all cards though to make
 * this static */
static const struct ieee80211_channel ath9k_5ghz_chantable[] = {
	/* _We_ call this UNII 1 */
	CHAN5G(5180, 14), /* Channel 36 */
	CHAN5G(5200, 15), /* Channel 40 */
	CHAN5G(5220, 16), /* Channel 44 */
	CHAN5G(5240, 17), /* Channel 48 */
	/* _We_ call this UNII 2 */
	CHAN5G(5260, 18), /* Channel 52 */
	CHAN5G(5280, 19), /* Channel 56 */
	CHAN5G(5300, 20), /* Channel 60 */
	CHAN5G(5320, 21), /* Channel 64 */
	/* _We_ call this "Middle band" */
	CHAN5G(5500, 22), /* Channel 100 */
	CHAN5G(5520, 23), /* Channel 104 */
	CHAN5G(5540, 24), /* Channel 108 */
	CHAN5G(5560, 25), /* Channel 112 */
	CHAN5G(5580, 26), /* Channel 116 */
	CHAN5G(5600, 27), /* Channel 120 */
	CHAN5G(5620, 28), /* Channel 124 */
	CHAN5G(5640, 29), /* Channel 128 */
	CHAN5G(5660, 30), /* Channel 132 */
	CHAN5G(5680, 31), /* Channel 136 */
	CHAN5G(5700, 32), /* Channel 140 */
	/* _We_ call this UNII 3 */
	CHAN5G(5745, 33), /* Channel 149 */
	CHAN5G(5765, 34), /* Channel 153 */
	CHAN5G(5785, 35), /* Channel 157 */
	CHAN5G(5805, 36), /* Channel 161 */
	CHAN5G(5825, 37), /* Channel 165 */
};

/* Atheros hardware rate code addition for short premble */
#define SHPCHECK(__hw_rate, __flags) \
	((__flags & IEEE80211_RATE_SHORT_PREAMBLE) ? (__hw_rate | 0x04 ) : 0)

#define RATE(_bitrate, _hw_rate, _flags) {              \
	.bitrate        = (_bitrate),                   \
	.flags          = (_flags),                     \
	.hw_value       = (_hw_rate),                   \
	.hw_value_short = (SHPCHECK(_hw_rate, _flags))  \
}

static struct ieee80211_rate ath9k_legacy_rates[] = {
	RATE(10, 0x1b, 0),
	RATE(20, 0x1a, IEEE80211_RATE_SHORT_PREAMBLE),
	RATE(55, 0x19, IEEE80211_RATE_SHORT_PREAMBLE),
	RATE(110, 0x18, IEEE80211_RATE_SHORT_PREAMBLE),
	RATE(60, 0x0b, 0),
	RATE(90, 0x0f, 0),
	RATE(120, 0x0a, 0),
	RATE(180, 0x0e, 0),
	RATE(240, 0x09, 0),
	RATE(360, 0x0d, 0),
	RATE(480, 0x08, 0),
	RATE(540, 0x0c, 0),
};

static void ath9k_deinit_softc(struct ath_softc *sc);

/*
 * Read and write, they both share the same lock. We do this to serialize
 * reads and writes on Atheros 802.11n PCI devices only. This is required
 * as the FIFO on these devices can only accept sanely 2 requests.
 */

static void ath9k_iowrite32(void *hw_priv, u32 val, u32 reg_offset)
{
	struct ath_hw *ah = (struct ath_hw *) hw_priv;
	struct ath_common *common = ath9k_hw_common(ah);
	struct ath_softc *sc = (struct ath_softc *) common->priv;

	if (ah->config.serialize_regmode == SER_REG_MODE_ON) {
		unsigned long flags;
		spin_lock_irqsave(&sc->sc_serial_rw, flags);
		iowrite32(val, sc->mem + reg_offset);
		spin_unlock_irqrestore(&sc->sc_serial_rw, flags);
	} else
		iowrite32(val, sc->mem + reg_offset);
}

static unsigned int ath9k_ioread32(void *hw_priv, u32 reg_offset)
{
	struct ath_hw *ah = (struct ath_hw *) hw_priv;
	struct ath_common *common = ath9k_hw_common(ah);
	struct ath_softc *sc = (struct ath_softc *) common->priv;
	u32 val;

	if (ah->config.serialize_regmode == SER_REG_MODE_ON) {
		unsigned long flags;
		spin_lock_irqsave(&sc->sc_serial_rw, flags);
		val = ioread32(sc->mem + reg_offset);
		spin_unlock_irqrestore(&sc->sc_serial_rw, flags);
	} else
		val = ioread32(sc->mem + reg_offset);
	return val;
}

static const struct ath_ops ath9k_common_ops = {
	.read = ath9k_ioread32,
	.write = ath9k_iowrite32,
};

/**************************/
/*     Initialization     */
/**************************/

static void setup_ht_cap(struct ath_softc *sc,
			 struct ieee80211_sta_ht_cap *ht_info)
{
	struct ath_hw *ah = sc->sc_ah;
	struct ath_common *common = ath9k_hw_common(ah);
	u8 tx_streams, rx_streams;
	int i, max_streams;

	ht_info->ht_supported = true;
	ht_info->cap = IEEE80211_HT_CAP_SUP_WIDTH_20_40 |
		       IEEE80211_HT_CAP_SM_PS |
		       IEEE80211_HT_CAP_SGI_40 |
		       IEEE80211_HT_CAP_DSSSCCK40;

	if (sc->sc_ah->caps.hw_caps & ATH9K_HW_CAP_LDPC)
		ht_info->cap |= IEEE80211_HT_CAP_LDPC_CODING;

	if (sc->sc_ah->caps.hw_caps & ATH9K_HW_CAP_SGI_20)
		ht_info->cap |= IEEE80211_HT_CAP_SGI_20;

	ht_info->ampdu_factor = IEEE80211_HT_MAX_AMPDU_64K;
	ht_info->ampdu_density = IEEE80211_HT_MPDU_DENSITY_8;

	if (AR_SREV_9485(ah))
		max_streams = 1;
	else if (AR_SREV_9300_20_OR_LATER(ah))
		max_streams = 3;
	else
		max_streams = 2;

	if (AR_SREV_9280_20_OR_LATER(ah)) {
		if (max_streams >= 2)
			ht_info->cap |= IEEE80211_HT_CAP_TX_STBC;
		ht_info->cap |= (1 << IEEE80211_HT_CAP_RX_STBC_SHIFT);
	}

	/* set up supported mcs set */
	memset(&ht_info->mcs, 0, sizeof(ht_info->mcs));
	tx_streams = ath9k_cmn_count_streams(common->tx_chainmask, max_streams);
	rx_streams = ath9k_cmn_count_streams(common->rx_chainmask, max_streams);

	ath_dbg(common, ATH_DBG_CONFIG,
		"TX streams %d, RX streams: %d\n",
		tx_streams, rx_streams);

	if (tx_streams != rx_streams) {
		ht_info->mcs.tx_params |= IEEE80211_HT_MCS_TX_RX_DIFF;
		ht_info->mcs.tx_params |= ((tx_streams - 1) <<
				IEEE80211_HT_MCS_TX_MAX_STREAMS_SHIFT);
	}

	for (i = 0; i < rx_streams; i++)
		ht_info->mcs.rx_mask[i] = 0xff;

	ht_info->mcs.tx_params |= IEEE80211_HT_MCS_TX_DEFINED;
}

static int ath9k_reg_notifier(struct wiphy *wiphy,
			      struct regulatory_request *request)
{
	struct ieee80211_hw *hw = wiphy_to_ieee80211_hw(wiphy);
	struct ath_softc *sc = hw->priv;
	struct ath_regulatory *reg = ath9k_hw_regulatory(sc->sc_ah);

	return ath_reg_notifier_apply(wiphy, request, reg);
}

/*
 *  This function will allocate both the DMA descriptor structure, and the
 *  buffers it contains.  These are used to contain the descriptors used
 *  by the system.
*/
int ath_descdma_setup(struct ath_softc *sc, struct ath_descdma *dd,
		      struct list_head *head, const char *name,
		      int nbuf, int ndesc, bool is_tx)
{
#define	DS2PHYS(_dd, _ds)						\
	((_dd)->dd_desc_paddr + ((caddr_t)(_ds) - (caddr_t)(_dd)->dd_desc))
#define ATH_DESC_4KB_BOUND_CHECK(_daddr) ((((_daddr) & 0xFFF) > 0xF7F) ? 1 : 0)
#define ATH_DESC_4KB_BOUND_NUM_SKIPPED(_len) ((_len) / 4096)
	struct ath_common *common = ath9k_hw_common(sc->sc_ah);
	u8 *ds;
	struct ath_buf *bf;
	int i, bsize, error, desc_len;

	ath_dbg(common, ATH_DBG_CONFIG, "%s DMA: %u buffers %u desc/buf\n",
		name, nbuf, ndesc);

	INIT_LIST_HEAD(head);

	if (is_tx)
		desc_len = sc->sc_ah->caps.tx_desc_len;
	else
		desc_len = sizeof(struct ath_desc);

	/* ath_desc must be a multiple of DWORDs */
	if ((desc_len % 4) != 0) {
		ath_err(common, "ath_desc not DWORD aligned\n");
		BUG_ON((desc_len % 4) != 0);
		error = -ENOMEM;
		goto fail;
	}

	dd->dd_desc_len = desc_len * nbuf * ndesc;

	/*
	 * Need additional DMA memory because we can't use
	 * descriptors that cross the 4K page boundary. Assume
	 * one skipped descriptor per 4K page.
	 */
	if (!(sc->sc_ah->caps.hw_caps & ATH9K_HW_CAP_4KB_SPLITTRANS)) {
		u32 ndesc_skipped =
			ATH_DESC_4KB_BOUND_NUM_SKIPPED(dd->dd_desc_len);
		u32 dma_len;

		while (ndesc_skipped) {
			dma_len = ndesc_skipped * desc_len;
			dd->dd_desc_len += dma_len;

			ndesc_skipped = ATH_DESC_4KB_BOUND_NUM_SKIPPED(dma_len);
		}
	}

	/* allocate descriptors */
	dd->dd_desc = dma_alloc_coherent(sc->dev, dd->dd_desc_len,
					 &dd->dd_desc_paddr, GFP_KERNEL);
	if (dd->dd_desc == NULL) {
		error = -ENOMEM;
		goto fail;
	}
	ds = (u8 *) dd->dd_desc;
	ath_dbg(common, ATH_DBG_CONFIG, "%s DMA map: %p (%u) -> %llx (%u)\n",
		name, ds, (u32) dd->dd_desc_len,
		ito64(dd->dd_desc_paddr), /*XXX*/(u32) dd->dd_desc_len);

	/* allocate buffers */
	bsize = sizeof(struct ath_buf) * nbuf;
	bf = kzalloc(bsize, GFP_KERNEL);
	if (bf == NULL) {
		error = -ENOMEM;
		goto fail2;
	}
	dd->dd_bufptr = bf;

	for (i = 0; i < nbuf; i++, bf++, ds += (desc_len * ndesc)) {
		bf->bf_desc = ds;
		bf->bf_daddr = DS2PHYS(dd, ds);

		if (!(sc->sc_ah->caps.hw_caps &
		      ATH9K_HW_CAP_4KB_SPLITTRANS)) {
			/*
			 * Skip descriptor addresses which can cause 4KB
			 * boundary crossing (addr + length) with a 32 dword
			 * descriptor fetch.
			 */
			while (ATH_DESC_4KB_BOUND_CHECK(bf->bf_daddr)) {
				BUG_ON((caddr_t) bf->bf_desc >=
				       ((caddr_t) dd->dd_desc +
					dd->dd_desc_len));

				ds += (desc_len * ndesc);
				bf->bf_desc = ds;
				bf->bf_daddr = DS2PHYS(dd, ds);
			}
		}
		list_add_tail(&bf->list, head);
	}
	return 0;
fail2:
	dma_free_coherent(sc->dev, dd->dd_desc_len, dd->dd_desc,
			  dd->dd_desc_paddr);
fail:
	memset(dd, 0, sizeof(*dd));
	return error;
#undef ATH_DESC_4KB_BOUND_CHECK
#undef ATH_DESC_4KB_BOUND_NUM_SKIPPED
#undef DS2PHYS
}

void ath9k_init_crypto(struct ath_softc *sc)
{
	struct ath_common *common = ath9k_hw_common(sc->sc_ah);
	int i = 0;

	/* Get the hardware key cache size. */
	common->keymax = sc->sc_ah->caps.keycache_size;
	if (common->keymax > ATH_KEYMAX) {
		ath_dbg(common, ATH_DBG_ANY,
			"Warning, using only %u entries in %u key cache\n",
			ATH_KEYMAX, common->keymax);
		common->keymax = ATH_KEYMAX;
	}

	/*
	 * Reset the key cache since some parts do not
	 * reset the contents on initial power up.
	 */
	for (i = 0; i < common->keymax; i++)
		ath_hw_keyreset(common, (u16) i);

	/*
	 * Check whether the separate key cache entries
	 * are required to handle both tx+rx MIC keys.
	 * With split mic keys the number of stations is limited
	 * to 27 otherwise 59.
	 */
	if (sc->sc_ah->misc_mode & AR_PCU_MIC_NEW_LOC_ENA)
		common->crypt_caps |= ATH_CRYPT_CAP_MIC_COMBINED;
}

static int ath9k_init_btcoex(struct ath_softc *sc)
{
	struct ath_txq *txq;
	int r;

	switch (sc->sc_ah->btcoex_hw.scheme) {
	case ATH_BTCOEX_CFG_NONE:
		break;
	case ATH_BTCOEX_CFG_2WIRE:
		ath9k_hw_btcoex_init_2wire(sc->sc_ah);
		break;
	case ATH_BTCOEX_CFG_3WIRE:
		ath9k_hw_btcoex_init_3wire(sc->sc_ah);
		r = ath_init_btcoex_timer(sc);
		if (r)
			return -1;
		txq = sc->tx.txq_map[WME_AC_BE];
		ath9k_hw_init_btcoex_hw(sc->sc_ah, txq->axq_qnum);
		sc->btcoex.bt_stomp_type = ATH_BTCOEX_STOMP_LOW;
		break;
	default:
		WARN_ON(1);
		break;
	}

	return 0;
}

static int ath9k_init_queues(struct ath_softc *sc)
{
	int i = 0;

	sc->beacon.beaconq = ath9k_hw_beaconq_setup(sc->sc_ah);
	sc->beacon.cabq = ath_txq_setup(sc, ATH9K_TX_QUEUE_CAB, 0);

	sc->config.cabqReadytime = ATH_CABQ_READY_TIME;
	ath_cabq_update(sc);

	for (i = 0; i < WME_NUM_AC; i++) {
		sc->tx.txq_map[i] = ath_txq_setup(sc, ATH9K_TX_QUEUE_DATA, i);
		sc->tx.txq_map[i]->mac80211_qnum = i;
	}
	return 0;
}

static int ath9k_init_channels_rates(struct ath_softc *sc)
{
	void *channels;

	BUILD_BUG_ON(ARRAY_SIZE(ath9k_2ghz_chantable) +
		     ARRAY_SIZE(ath9k_5ghz_chantable) !=
		     ATH9K_NUM_CHANNELS);

	if (sc->sc_ah->caps.hw_caps & ATH9K_HW_CAP_2GHZ) {
		channels = kmemdup(ath9k_2ghz_chantable,
			sizeof(ath9k_2ghz_chantable), GFP_KERNEL);
		if (!channels)
		    return -ENOMEM;

		sc->sbands[IEEE80211_BAND_2GHZ].channels = channels;
		sc->sbands[IEEE80211_BAND_2GHZ].band = IEEE80211_BAND_2GHZ;
		sc->sbands[IEEE80211_BAND_2GHZ].n_channels =
			ARRAY_SIZE(ath9k_2ghz_chantable);
		sc->sbands[IEEE80211_BAND_2GHZ].bitrates = ath9k_legacy_rates;
		sc->sbands[IEEE80211_BAND_2GHZ].n_bitrates =
			ARRAY_SIZE(ath9k_legacy_rates);
	}

	if (sc->sc_ah->caps.hw_caps & ATH9K_HW_CAP_5GHZ) {
		channels = kmemdup(ath9k_5ghz_chantable,
			sizeof(ath9k_5ghz_chantable), GFP_KERNEL);
		if (!channels) {
			if (sc->sbands[IEEE80211_BAND_2GHZ].channels)
				kfree(sc->sbands[IEEE80211_BAND_2GHZ].channels);
			return -ENOMEM;
		}

		sc->sbands[IEEE80211_BAND_5GHZ].channels = channels;
		sc->sbands[IEEE80211_BAND_5GHZ].band = IEEE80211_BAND_5GHZ;
		sc->sbands[IEEE80211_BAND_5GHZ].n_channels =
			ARRAY_SIZE(ath9k_5ghz_chantable);
		sc->sbands[IEEE80211_BAND_5GHZ].bitrates =
			ath9k_legacy_rates + 4;
		sc->sbands[IEEE80211_BAND_5GHZ].n_bitrates =
			ARRAY_SIZE(ath9k_legacy_rates) - 4;
	}
	return 0;
}

static void ath9k_init_misc(struct ath_softc *sc)
{
	struct ath_common *common = ath9k_hw_common(sc->sc_ah);
	int i = 0;

	setup_timer(&common->ani.timer, ath_ani_calibrate, (unsigned long)sc);

	sc->config.txpowlimit = ATH_TXPOWER_MAX;

	if (sc->sc_ah->caps.hw_caps & ATH9K_HW_CAP_HT) {
		sc->sc_flags |= SC_OP_TXAGGR;
		sc->sc_flags |= SC_OP_RXAGGR;
	}

	common->tx_chainmask = sc->sc_ah->caps.tx_chainmask;
	common->rx_chainmask = sc->sc_ah->caps.rx_chainmask;

	ath9k_hw_set_diversity(sc->sc_ah, true);
	sc->rx.defant = ath9k_hw_getdefantenna(sc->sc_ah);

	memcpy(common->bssidmask, ath_bcast_mac, ETH_ALEN);

	sc->beacon.slottime = ATH9K_SLOT_TIME_9;

	for (i = 0; i < ARRAY_SIZE(sc->beacon.bslot); i++)
		sc->beacon.bslot[i] = NULL;

	if (sc->sc_ah->caps.hw_caps & ATH9K_HW_CAP_ANT_DIV_COMB)
		sc->ant_comb.count = ATH_ANT_DIV_COMB_INIT_COUNT;
}

static int ath9k_init_softc(u16 devid, struct ath_softc *sc, u16 subsysid,
			    const struct ath_bus_ops *bus_ops)
{
	struct ath_hw *ah = NULL;
	struct ath_common *common;
	int ret = 0, i;
	int csz = 0;

	ah = kzalloc(sizeof(struct ath_hw), GFP_KERNEL);
	if (!ah)
		return -ENOMEM;

	ah->hw = sc->hw;
	ah->hw_version.devid = devid;
	ah->hw_version.subsysid = subsysid;
	sc->sc_ah = ah;

	if (!sc->dev->platform_data)
		ah->ah_flags |= AH_USE_EEPROM;

	common = ath9k_hw_common(ah);
	common->ops = &ath9k_common_ops;
	common->bus_ops = bus_ops;
	common->ah = ah;
	common->hw = sc->hw;
	common->priv = sc;
	common->debug_mask = ath9k_debug;
	common->btcoex_enabled = ath9k_btcoex_enable == 1;
	spin_lock_init(&common->cc_lock);

	spin_lock_init(&sc->sc_serial_rw);
	spin_lock_init(&sc->sc_pm_lock);
	mutex_init(&sc->mutex);
#ifdef CONFIG_ATH9K_DEBUGFS
	spin_lock_init(&sc->nodes_lock);
	INIT_LIST_HEAD(&sc->nodes);
#endif
	tasklet_init(&sc->intr_tq, ath9k_tasklet, (unsigned long)sc);
	tasklet_init(&sc->bcon_tasklet, ath_beacon_tasklet,
		     (unsigned long)sc);

	/*
	 * Cache line size is used to size and align various
	 * structures used to communicate with the hardware.
	 */
	ath_read_cachesize(common, &csz);
	common->cachelsz = csz << 2; /* convert to bytes */

	/* Initializes the hardware for all supported chipsets */
	ret = ath9k_hw_init(ah);
	if (ret)
		goto err_hw;

	ret = ath9k_init_queues(sc);
	if (ret)
		goto err_queues;

	ret =  ath9k_init_btcoex(sc);
	if (ret)
		goto err_btcoex;

	ret = ath9k_init_channels_rates(sc);
	if (ret)
		goto err_btcoex;

	ath9k_init_crypto(sc);
	ath9k_init_misc(sc);

	return 0;

err_btcoex:
	for (i = 0; i < ATH9K_NUM_TX_QUEUES; i++)
		if (ATH_TXQ_SETUP(sc, i))
			ath_tx_cleanupq(sc, &sc->tx.txq[i]);
err_queues:
	ath9k_hw_deinit(ah);
err_hw:

	kfree(ah);
	sc->sc_ah = NULL;

	return ret;
}

static void ath9k_init_band_txpower(struct ath_softc *sc, int band)
{
	struct ieee80211_supported_band *sband;
	struct ieee80211_channel *chan;
	struct ath_hw *ah = sc->sc_ah;
	struct ath_regulatory *reg = ath9k_hw_regulatory(ah);
	int i;

	sband = &sc->sbands[band];
	for (i = 0; i < sband->n_channels; i++) {
		chan = &sband->channels[i];
		ah->curchan = &ah->channels[chan->hw_value];
		ath9k_cmn_update_ichannel(ah->curchan, chan, NL80211_CHAN_HT20);
		ath9k_hw_set_txpowerlimit(ah, MAX_RATE_POWER, true);
		chan->max_power = reg->max_power_level / 2;
	}
}

static void ath9k_init_txpower_limits(struct ath_softc *sc)
{
	struct ath_hw *ah = sc->sc_ah;
	struct ath9k_channel *curchan = ah->curchan;

	if (ah->caps.hw_caps & ATH9K_HW_CAP_2GHZ)
		ath9k_init_band_txpower(sc, IEEE80211_BAND_2GHZ);
	if (ah->caps.hw_caps & ATH9K_HW_CAP_5GHZ)
		ath9k_init_band_txpower(sc, IEEE80211_BAND_5GHZ);

	ah->curchan = curchan;
}

void ath9k_set_hw_capab(struct ath_softc *sc, struct ieee80211_hw *hw)
{
	struct ath_common *common = ath9k_hw_common(sc->sc_ah);

	hw->flags = IEEE80211_HW_RX_INCLUDES_FCS |
		IEEE80211_HW_HOST_BROADCAST_PS_BUFFERING |
		IEEE80211_HW_SIGNAL_DBM |
		IEEE80211_HW_SUPPORTS_PS |
		IEEE80211_HW_PS_NULLFUNC_STACK |
		IEEE80211_HW_SPECTRUM_MGMT |
		IEEE80211_HW_REPORTS_TX_ACK_STATUS;

	if (sc->sc_ah->caps.hw_caps & ATH9K_HW_CAP_HT)
		 hw->flags |= IEEE80211_HW_AMPDU_AGGREGATION;

	if (AR_SREV_9160_10_OR_LATER(sc->sc_ah) || ath9k_modparam_nohwcrypt)
		hw->flags |= IEEE80211_HW_MFP_CAPABLE;

	hw->wiphy->interface_modes =
		BIT(NL80211_IFTYPE_P2P_GO) |
		BIT(NL80211_IFTYPE_P2P_CLIENT) |
		BIT(NL80211_IFTYPE_AP) |
		BIT(NL80211_IFTYPE_WDS) |
		BIT(NL80211_IFTYPE_STATION) |
		BIT(NL80211_IFTYPE_ADHOC) |
		BIT(NL80211_IFTYPE_MESH_POINT);

	if (AR_SREV_5416(sc->sc_ah))
		hw->wiphy->flags &= ~WIPHY_FLAG_PS_ON_BY_DEFAULT;

	hw->queues = 4;
	hw->max_rates = 4;
	hw->channel_change_time = 5000;
	hw->max_listen_interval = 10;
	hw->max_rate_tries = 10;
	hw->sta_data_size = sizeof(struct ath_node);
	hw->vif_data_size = sizeof(struct ath_vif);

#ifdef CONFIG_ATH9K_RATE_CONTROL
	hw->rate_control_algorithm = "ath9k_rate_control";
#endif

	if (sc->sc_ah->caps.hw_caps & ATH9K_HW_CAP_2GHZ)
		hw->wiphy->bands[IEEE80211_BAND_2GHZ] =
			&sc->sbands[IEEE80211_BAND_2GHZ];
	if (sc->sc_ah->caps.hw_caps & ATH9K_HW_CAP_5GHZ)
		hw->wiphy->bands[IEEE80211_BAND_5GHZ] =
			&sc->sbands[IEEE80211_BAND_5GHZ];

	if (sc->sc_ah->caps.hw_caps & ATH9K_HW_CAP_HT) {
		if (sc->sc_ah->caps.hw_caps & ATH9K_HW_CAP_2GHZ)
			setup_ht_cap(sc, &sc->sbands[IEEE80211_BAND_2GHZ].ht_cap);
		if (sc->sc_ah->caps.hw_caps & ATH9K_HW_CAP_5GHZ)
			setup_ht_cap(sc, &sc->sbands[IEEE80211_BAND_5GHZ].ht_cap);
	}

	SET_IEEE80211_PERM_ADDR(hw, common->macaddr);
}

int ath9k_init_device(u16 devid, struct ath_softc *sc, u16 subsysid,
		    const struct ath_bus_ops *bus_ops)
{
	struct ieee80211_hw *hw = sc->hw;
	struct ath_common *common;
	struct ath_hw *ah;
	int error = 0;
	struct ath_regulatory *reg;

	/* Bring up device */
	error = ath9k_init_softc(devid, sc, subsysid, bus_ops);
	if (error != 0)
		goto error_init;

	ah = sc->sc_ah;
	common = ath9k_hw_common(ah);
	ath9k_set_hw_capab(sc, hw);

	/* Initialize regulatory */
	error = ath_regd_init(&common->regulatory, sc->hw->wiphy,
			      ath9k_reg_notifier);
	if (error)
		goto error_regd;

	reg = &common->regulatory;

	/* Setup TX DMA */
	error = ath_tx_init(sc, ATH_TXBUF);
	if (error != 0)
		goto error_tx;

	/* Setup RX DMA */
	error = ath_rx_init(sc, ATH_RXBUF);
	if (error != 0)
		goto error_rx;

	ath9k_init_txpower_limits(sc);

	/* Register with mac80211 */
	error = ieee80211_register_hw(hw);
	if (error)
		goto error_register;

	error = ath9k_init_debug(ah);
	if (error) {
		ath_err(common, "Unable to create debugfs files\n");
		goto error_world;
	}

	/* Handle world regulatory */
	if (!ath_is_world_regd(reg)) {
		error = regulatory_hint(hw->wiphy, reg->alpha2);
		if (error)
			goto error_world;
	}

	INIT_WORK(&sc->hw_check_work, ath_hw_check);
	INIT_WORK(&sc->paprd_work, ath_paprd_calibrate);
	sc->last_rssi = ATH_RSSI_DUMMY_MARKER;

	ath_init_leds(sc);
	ath_start_rfkill_poll(sc);

	return 0;

error_world:
	ieee80211_unregister_hw(hw);
error_register:
	ath_rx_cleanup(sc);
error_rx:
	ath_tx_cleanup(sc);
error_tx:
	/* Nothing */
error_regd:
	ath9k_deinit_softc(sc);
error_init:
	return error;
}

/*****************************/
/*     De-Initialization     */
/*****************************/

static void ath9k_deinit_softc(struct ath_softc *sc)
{
	int i = 0;

	if (sc->sbands[IEEE80211_BAND_2GHZ].channels)
		kfree(sc->sbands[IEEE80211_BAND_2GHZ].channels);

	if (sc->sbands[IEEE80211_BAND_5GHZ].channels)
		kfree(sc->sbands[IEEE80211_BAND_5GHZ].channels);

        if ((sc->btcoex.no_stomp_timer) &&
	    sc->sc_ah->btcoex_hw.scheme == ATH_BTCOEX_CFG_3WIRE)
		ath_gen_timer_free(sc->sc_ah, sc->btcoex.no_stomp_timer);

	for (i = 0; i < ATH9K_NUM_TX_QUEUES; i++)
		if (ATH_TXQ_SETUP(sc, i))
			ath_tx_cleanupq(sc, &sc->tx.txq[i]);

	ath9k_hw_deinit(sc->sc_ah);

	kfree(sc->sc_ah);
	sc->sc_ah = NULL;
}

void ath9k_deinit_device(struct ath_softc *sc)
{
	struct ieee80211_hw *hw = sc->hw;

	ath9k_ps_wakeup(sc);

	wiphy_rfkill_stop_polling(sc->hw->wiphy);
	ath_deinit_leds(sc);

	ath9k_ps_restore(sc);
<<<<<<< HEAD
=======

	for (i = 0; i < sc->num_sec_wiphy; i++) {
		struct ath_wiphy *aphy = sc->sec_wiphy[i];
		if (aphy == NULL)
			continue;
		sc->sec_wiphy[i] = NULL;
		ieee80211_unregister_hw(aphy->hw);
		ieee80211_free_hw(aphy->hw);
	}
>>>>>>> 28bec7b8

	ieee80211_unregister_hw(hw);
	ath_rx_cleanup(sc);
	ath_tx_cleanup(sc);
	ath9k_deinit_softc(sc);
}

void ath_descdma_cleanup(struct ath_softc *sc,
			 struct ath_descdma *dd,
			 struct list_head *head)
{
	dma_free_coherent(sc->dev, dd->dd_desc_len, dd->dd_desc,
			  dd->dd_desc_paddr);

	INIT_LIST_HEAD(head);
	kfree(dd->dd_bufptr);
	memset(dd, 0, sizeof(*dd));
}

/************************/
/*     Module Hooks     */
/************************/

static int __init ath9k_init(void)
{
	int error;

	/* Register rate control algorithm */
	error = ath_rate_control_register();
	if (error != 0) {
		printk(KERN_ERR
			"ath9k: Unable to register rate control "
			"algorithm: %d\n",
			error);
		goto err_out;
	}

	error = ath_pci_init();
	if (error < 0) {
		printk(KERN_ERR
			"ath9k: No PCI devices found, driver not installed.\n");
		error = -ENODEV;
		goto err_rate_unregister;
	}

	error = ath_ahb_init();
	if (error < 0) {
		error = -ENODEV;
		goto err_pci_exit;
	}

	return 0;

 err_pci_exit:
	ath_pci_exit();

 err_rate_unregister:
	ath_rate_control_unregister();
 err_out:
	return error;
}
module_init(ath9k_init);

static void __exit ath9k_exit(void)
{
	is_ath9k_unloaded = true;
	ath_ahb_exit();
	ath_pci_exit();
	ath_rate_control_unregister();
	printk(KERN_INFO "%s: Driver unloaded\n", dev_info);
}
module_exit(ath9k_exit);<|MERGE_RESOLUTION|>--- conflicted
+++ resolved
@@ -810,18 +810,6 @@
 	ath_deinit_leds(sc);
 
 	ath9k_ps_restore(sc);
-<<<<<<< HEAD
-=======
-
-	for (i = 0; i < sc->num_sec_wiphy; i++) {
-		struct ath_wiphy *aphy = sc->sec_wiphy[i];
-		if (aphy == NULL)
-			continue;
-		sc->sec_wiphy[i] = NULL;
-		ieee80211_unregister_hw(aphy->hw);
-		ieee80211_free_hw(aphy->hw);
-	}
->>>>>>> 28bec7b8
 
 	ieee80211_unregister_hw(hw);
 	ath_rx_cleanup(sc);
