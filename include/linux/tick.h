--- conflicted
+++ resolved
@@ -13,35 +13,6 @@
 
 #ifdef CONFIG_GENERIC_CLOCKEVENTS
 extern void __init tick_init(void);
-<<<<<<< HEAD
-extern int tick_is_oneshot_available(void);
-extern struct tick_device *tick_get_device(int cpu);
-
-extern void tick_freeze(void);
-extern void tick_unfreeze(void);
-
-# ifdef CONFIG_HIGH_RES_TIMERS
-extern int tick_init_highres(void);
-extern int tick_program_event(ktime_t expires, int force);
-extern void tick_setup_sched_timer(void);
-# endif
-
-# if defined CONFIG_NO_HZ_COMMON || defined CONFIG_HIGH_RES_TIMERS
-extern void tick_cancel_sched_timer(int cpu);
-# else
-static inline void tick_cancel_sched_timer(int cpu) { }
-# endif
-
-# ifdef CONFIG_GENERIC_CLOCKEVENTS_BROADCAST
-extern struct tick_device *tick_get_broadcast_device(void);
-extern struct cpumask *tick_get_broadcast_mask(void);
-
-#  ifdef CONFIG_TICK_ONESHOT
-extern struct cpumask *tick_get_broadcast_oneshot_mask(void);
-#  endif
-
-# endif /* BROADCAST */
-=======
 extern void tick_freeze(void);
 extern void tick_unfreeze(void);
 /* Should be core only, but ARM BL switcher requires it */
@@ -59,7 +30,6 @@
 static inline void tick_handover_do_timer(void) { }
 static inline void tick_cleanup_dead_cpu(int cpu) { }
 #endif /* !CONFIG_GENERIC_CLOCKEVENTS */
->>>>>>> 007760cf
 
 #ifdef CONFIG_TICK_ONESHOT
 extern void tick_irq_enter(void);
@@ -70,18 +40,6 @@
 static inline void tick_irq_enter(void) { }
 #endif
 
-<<<<<<< HEAD
-#else /* CONFIG_GENERIC_CLOCKEVENTS */
-static inline void tick_init(void) { }
-static inline void tick_freeze(void) { }
-static inline void tick_unfreeze(void) { }
-static inline void tick_cancel_sched_timer(int cpu) { }
-static inline void tick_clock_notify(void) { }
-static inline int tick_check_oneshot_change(int allow_nohz) { return 0; }
-static inline void tick_irq_enter(void) { }
-static inline int tick_oneshot_mode_active(void) { return 0; }
-#endif /* !CONFIG_GENERIC_CLOCKEVENTS */
-=======
 #if defined(CONFIG_GENERIC_CLOCKEVENTS_BROADCAST) && defined(CONFIG_TICK_ONESHOT)
 extern void hotplug_cpu__broadcast_tick_pull(int dead_cpu);
 #else
@@ -104,7 +62,6 @@
 #else
 static inline void tick_broadcast_control(enum tick_broadcast_mode mode) { }
 #endif /* BROADCAST */
->>>>>>> 007760cf
 
 #if defined(CONFIG_GENERIC_CLOCKEVENTS_BROADCAST) && defined(CONFIG_TICK_ONESHOT)
 extern int tick_broadcast_oneshot_control(enum tick_broadcast_state state);
