--- conflicted
+++ resolved
@@ -1367,13 +1367,6 @@
 			      unsigned int caps)
 {
 	unsigned int parm;
-<<<<<<< HEAD
-
-	snd_hda_override_wcaps(codec, nid,
-			       get_wcaps(codec, nid) | AC_WCAP_AMP_OVRD);
-	parm = dir == HDA_OUTPUT ? AC_PAR_AMP_OUT_CAP : AC_PAR_AMP_IN_CAP;
-	return snd_hdac_override_parm(&codec->core, nid, parm, caps);
-=======
 
 	snd_hda_override_wcaps(codec, nid,
 			       get_wcaps(codec, nid) | AC_WCAP_AMP_OVRD);
@@ -1404,9 +1397,8 @@
 	     (AC_AMPCAP_MUTE | AC_AMPCAP_MIN_MUTE)) == AC_AMPCAP_MIN_MUTE)
 		cmd |= AC_AMP_FAKE_MUTE;
 	return snd_hdac_regmap_update_raw(&codec->core, cmd, mask, val);
->>>>>>> 4b8a8262
-}
-EXPORT_SYMBOL_GPL(snd_hda_override_amp_caps);
+}
+EXPORT_SYMBOL_GPL(snd_hda_codec_amp_update);
 
 /**
  * snd_hda_codec_amp_stereo - update the AMP stereo values
