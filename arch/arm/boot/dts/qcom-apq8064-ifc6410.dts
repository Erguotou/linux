--- conflicted
+++ resolved
@@ -7,10 +7,7 @@
 
 	aliases {
 		serial0 = &gsbi7_serial;
-<<<<<<< HEAD
-=======
 		serial1 = &gsbi6_serial;
->>>>>>> 9fe8ecca
 	};
 
 	soc {
@@ -77,15 +74,12 @@
 					bias-pull-down;
 				};
 
-<<<<<<< HEAD
-=======
 				pm8921_l5: l5 {
 					regulator-min-microvolt = <2750000>;
 					regulator-max-microvolt = <3000000>;
 					bias-pull-down;
 				};
 
->>>>>>> 9fe8ecca
 				pm8921_l6: l6 {
 					regulator-min-microvolt = <2950000>;
 					regulator-max-microvolt = <2950000>;
@@ -97,11 +91,6 @@
 					regulator-max-microvolt = <1900000>;
 					bias-pull-down;
 				};
-<<<<<<< HEAD
-			};
-		};
-
-=======
 
 				pm8921_lvs1: lvs1 {
 					bias-pull-down;
@@ -121,7 +110,6 @@
 			regulator-boot-on;
 		};
 
->>>>>>> 9fe8ecca
 		gsbi3: gsbi@16200000 {
 			status = "okay";
 			qcom,mode = <GSBI_PROT_I2C>;
