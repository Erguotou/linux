/*
 * Based on arch/arm/mm/mmu.c
 *
 * Copyright (C) 1995-2005 Russell King
 * Copyright (C) 2012 ARM Ltd.
 *
 * This program is free software; you can redistribute it and/or modify
 * it under the terms of the GNU General Public License version 2 as
 * published by the Free Software Foundation.
 *
 * This program is distributed in the hope that it will be useful,
 * but WITHOUT ANY WARRANTY; without even the implied warranty of
 * MERCHANTABILITY or FITNESS FOR A PARTICULAR PURPOSE.  See the
 * GNU General Public License for more details.
 *
 * You should have received a copy of the GNU General Public License
 * along with this program.  If not, see <http://www.gnu.org/licenses/>.
 */

#include <linux/export.h>
#include <linux/kernel.h>
#include <linux/errno.h>
#include <linux/init.h>
#include <linux/libfdt.h>
#include <linux/mman.h>
#include <linux/nodemask.h>
#include <linux/memblock.h>
#include <linux/fs.h>
#include <linux/io.h>
#include <linux/slab.h>
#include <linux/stop_machine.h>

#include <asm/cputype.h>
#include <asm/fixmap.h>
#include <asm/kernel-pgtable.h>
#include <asm/sections.h>
#include <asm/setup.h>
#include <asm/sizes.h>
#include <asm/tlb.h>
#include <asm/memblock.h>
#include <asm/mmu_context.h>

#include "mm.h"

u64 idmap_t0sz = TCR_T0SZ(VA_BITS);

/*
 * Empty_zero_page is a special page that is used for zero-initialized data
 * and COW.
 */
struct page *empty_zero_page;
EXPORT_SYMBOL(empty_zero_page);

pgprot_t phys_mem_access_prot(struct file *file, unsigned long pfn,
			      unsigned long size, pgprot_t vma_prot)
{
	if (!pfn_valid(pfn))
		return pgprot_noncached(vma_prot);
	else if (file->f_flags & O_SYNC)
		return pgprot_writecombine(vma_prot);
	return vma_prot;
}
EXPORT_SYMBOL(phys_mem_access_prot);

static void __init *early_alloc(unsigned long sz)
{
	phys_addr_t phys;
	void *ptr;

	phys = memblock_alloc(sz, sz);
	BUG_ON(!phys);
	ptr = __va(phys);
	memset(ptr, 0, sz);
	return ptr;
}

/*
 * remap a PMD into pages
 */
static void split_pmd(pmd_t *pmd, pte_t *pte)
{
	unsigned long pfn = pmd_pfn(*pmd);
	int i = 0;

	do {
		/*
		 * Need to have the least restrictive permissions available
		 * permissions will be fixed up later
		 */
		set_pte(pte, pfn_pte(pfn, PAGE_KERNEL_EXEC));
		pfn++;
	} while (pte++, i++, i < PTRS_PER_PTE);
}

static void alloc_init_pte(pmd_t *pmd, unsigned long addr,
				  unsigned long end, unsigned long pfn,
				  pgprot_t prot,
				  void *(*alloc)(unsigned long size))
{
	pte_t *pte;

	if (pmd_none(*pmd) || pmd_sect(*pmd)) {
		pte = alloc(PTRS_PER_PTE * sizeof(pte_t));
		if (pmd_sect(*pmd))
			split_pmd(pmd, pte);
		__pmd_populate(pmd, __pa(pte), PMD_TYPE_TABLE);
		flush_tlb_all();
	}
	BUG_ON(pmd_bad(*pmd));

	pte = pte_offset_kernel(pmd, addr);
	do {
<<<<<<< HEAD
		next = min(end, (addr + CONT_SIZE) & CONT_MASK);
		if (((addr | next | phys) & ~CONT_MASK) == 0) {
			/* a block of CONT_PTES  */
			__populate_init_pte(pte, addr, next, phys,
					    __pgprot(pgprot_val(prot) | PTE_CONT));
		} else {
			/*
			 * If the range being split is already inside of a
			 * contiguous range but this PTE isn't going to be
			 * contiguous, then we want to unmark the adjacent
			 * ranges, then update the portion of the range we
			 * are interrested in.
			 */
			 clear_cont_pte_range(pte, addr);
			 __populate_init_pte(pte, addr, next, phys, prot);
		}

		pte += (next - addr) >> PAGE_SHIFT;
		phys += next - addr;
		addr = next;
	} while (addr != end);
=======
		set_pte(pte, pfn_pte(pfn, prot));
		pfn++;
	} while (pte++, addr += PAGE_SIZE, addr != end);
>>>>>>> 64bebefc
}

static void split_pud(pud_t *old_pud, pmd_t *pmd)
{
	unsigned long addr = pud_pfn(*old_pud) << PAGE_SHIFT;
	pgprot_t prot = __pgprot(pud_val(*old_pud) ^ addr);
	int i = 0;

	do {
		set_pmd(pmd, __pmd(addr | pgprot_val(prot)));
		addr += PMD_SIZE;
	} while (pmd++, i++, i < PTRS_PER_PMD);
}

static void alloc_init_pmd(struct mm_struct *mm, pud_t *pud,
				  unsigned long addr, unsigned long end,
				  phys_addr_t phys, pgprot_t prot,
				  void *(*alloc)(unsigned long size))
{
	pmd_t *pmd;
	unsigned long next;

	/*
	 * Check for initial section mappings in the pgd/pud and remove them.
	 */
	if (pud_none(*pud) || pud_sect(*pud)) {
		pmd = alloc(PTRS_PER_PMD * sizeof(pmd_t));
		if (pud_sect(*pud)) {
			/*
			 * need to have the 1G of mappings continue to be
			 * present
			 */
			split_pud(pud, pmd);
		}
		pud_populate(mm, pud, pmd);
		flush_tlb_all();
	}
	BUG_ON(pud_bad(*pud));

	pmd = pmd_offset(pud, addr);
	do {
		next = pmd_addr_end(addr, end);
		/* try section mapping first */
		if (((addr | next | phys) & ~SECTION_MASK) == 0) {
			pmd_t old_pmd =*pmd;
			set_pmd(pmd, __pmd(phys |
					   pgprot_val(mk_sect_prot(prot))));
			/*
			 * Check for previous table entries created during
			 * boot (__create_page_tables) and flush them.
			 */
			if (!pmd_none(old_pmd)) {
				flush_tlb_all();
				if (pmd_table(old_pmd)) {
					phys_addr_t table = __pa(pte_offset_map(&old_pmd, 0));
					if (!WARN_ON_ONCE(slab_is_available()))
						memblock_free(table, PAGE_SIZE);
				}
			}
		} else {
			alloc_init_pte(pmd, addr, next, __phys_to_pfn(phys),
				       prot, alloc);
		}
		phys += next - addr;
	} while (pmd++, addr = next, addr != end);
}

static inline bool use_1G_block(unsigned long addr, unsigned long next,
			unsigned long phys)
{
	if (PAGE_SHIFT != 12)
		return false;

	if (((addr | next | phys) & ~PUD_MASK) != 0)
		return false;

	return true;
}

static void alloc_init_pud(struct mm_struct *mm, pgd_t *pgd,
				  unsigned long addr, unsigned long end,
				  phys_addr_t phys, pgprot_t prot,
				  void *(*alloc)(unsigned long size))
{
	pud_t *pud;
	unsigned long next;

	if (pgd_none(*pgd)) {
		pud = alloc(PTRS_PER_PUD * sizeof(pud_t));
		pgd_populate(mm, pgd, pud);
	}
	BUG_ON(pgd_bad(*pgd));

	pud = pud_offset(pgd, addr);
	do {
		next = pud_addr_end(addr, end);

		/*
		 * For 4K granule only, attempt to put down a 1GB block
		 */
		if (use_1G_block(addr, next, phys)) {
			pud_t old_pud = *pud;
			set_pud(pud, __pud(phys |
					   pgprot_val(mk_sect_prot(prot))));

			/*
			 * If we have an old value for a pud, it will
			 * be pointing to a pmd table that we no longer
			 * need (from swapper_pg_dir).
			 *
			 * Look up the old pmd table and free it.
			 */
			if (!pud_none(old_pud)) {
				flush_tlb_all();
				if (pud_table(old_pud)) {
					phys_addr_t table = __pa(pmd_offset(&old_pud, 0));
					if (!WARN_ON_ONCE(slab_is_available()))
						memblock_free(table, PAGE_SIZE);
				}
			}
		} else {
			alloc_init_pmd(mm, pud, addr, next, phys, prot, alloc);
		}
		phys += next - addr;
	} while (pud++, addr = next, addr != end);
}

/*
 * Create the page directory entries and any necessary page tables for the
 * mapping specified by 'md'.
 */
static void  __create_mapping(struct mm_struct *mm, pgd_t *pgd,
				    phys_addr_t phys, unsigned long virt,
				    phys_addr_t size, pgprot_t prot,
				    void *(*alloc)(unsigned long size))
{
	unsigned long addr, length, end, next;

	addr = virt & PAGE_MASK;
	length = PAGE_ALIGN(size + (virt & ~PAGE_MASK));

	end = addr + length;
	do {
		next = pgd_addr_end(addr, end);
		alloc_init_pud(mm, pgd, addr, next, phys, prot, alloc);
		phys += next - addr;
	} while (pgd++, addr = next, addr != end);
}

static void *late_alloc(unsigned long size)
{
	void *ptr;

	BUG_ON(size > PAGE_SIZE);
	ptr = (void *)__get_free_page(PGALLOC_GFP);
	BUG_ON(!ptr);
	return ptr;
}

static void __init create_mapping(phys_addr_t phys, unsigned long virt,
				  phys_addr_t size, pgprot_t prot)
{
	if (virt < VMALLOC_START) {
		pr_warn("BUG: not creating mapping for %pa at 0x%016lx - outside kernel range\n",
			&phys, virt);
		return;
	}
	__create_mapping(&init_mm, pgd_offset_k(virt & PAGE_MASK), phys, virt,
			 size, prot, early_alloc);
}

void __init create_pgd_mapping(struct mm_struct *mm, phys_addr_t phys,
			       unsigned long virt, phys_addr_t size,
			       pgprot_t prot)
{
	__create_mapping(mm, pgd_offset(mm, virt), phys, virt, size, prot,
				late_alloc);
}

static void create_mapping_late(phys_addr_t phys, unsigned long virt,
				  phys_addr_t size, pgprot_t prot)
{
	if (virt < VMALLOC_START) {
		pr_warn("BUG: not creating mapping for %pa at 0x%016lx - outside kernel range\n",
			&phys, virt);
		return;
	}

	return __create_mapping(&init_mm, pgd_offset_k(virt & PAGE_MASK),
				phys, virt, size, prot, late_alloc);
}

#ifdef CONFIG_DEBUG_RODATA
static void __init __map_memblock(phys_addr_t start, phys_addr_t end)
{
	/*
	 * Set up the executable regions using the existing section mappings
	 * for now. This will get more fine grained later once all memory
	 * is mapped
	 */
	unsigned long kernel_x_start = round_down(__pa(_stext), SWAPPER_BLOCK_SIZE);
	unsigned long kernel_x_end = round_up(__pa(__init_end), SWAPPER_BLOCK_SIZE);

	if (end < kernel_x_start) {
		create_mapping(start, __phys_to_virt(start),
			end - start, PAGE_KERNEL);
	} else if (start >= kernel_x_end) {
		create_mapping(start, __phys_to_virt(start),
			end - start, PAGE_KERNEL);
	} else {
		if (start < kernel_x_start)
			create_mapping(start, __phys_to_virt(start),
				kernel_x_start - start,
				PAGE_KERNEL);
		create_mapping(kernel_x_start,
				__phys_to_virt(kernel_x_start),
				kernel_x_end - kernel_x_start,
				PAGE_KERNEL_EXEC);
		if (kernel_x_end < end)
			create_mapping(kernel_x_end,
				__phys_to_virt(kernel_x_end),
				end - kernel_x_end,
				PAGE_KERNEL);
	}

}
#else
static void __init __map_memblock(phys_addr_t start, phys_addr_t end)
{
	create_mapping(start, __phys_to_virt(start), end - start,
			PAGE_KERNEL_EXEC);
}
#endif

static void __init map_mem(void)
{
	struct memblock_region *reg;
	phys_addr_t limit;

	/*
	 * Temporarily limit the memblock range. We need to do this as
	 * create_mapping requires puds, pmds and ptes to be allocated from
	 * memory addressable from the initial direct kernel mapping.
	 *
	 * The initial direct kernel mapping, located at swapper_pg_dir, gives
	 * us PUD_SIZE (with SECTION maps) or PMD_SIZE (without SECTION maps,
	 * memory starting from PHYS_OFFSET (which must be aligned to 2MB as
	 * per Documentation/arm64/booting.txt).
	 */
	limit = PHYS_OFFSET + SWAPPER_INIT_MAP_SIZE;
	memblock_set_current_limit(limit);

	/* map all the memory banks */
	for_each_memblock(memory, reg) {
		phys_addr_t start = reg->base;
		phys_addr_t end = start + reg->size;

		if (start >= end)
			break;

		if (ARM64_SWAPPER_USES_SECTION_MAPS) {
			/*
			 * For the first memory bank align the start address and
			 * current memblock limit to prevent create_mapping() from
			 * allocating pte page tables from unmapped memory. With
			 * the section maps, if the first block doesn't end on section
			 * size boundary, create_mapping() will try to allocate a pte
			 * page, which may be returned from an unmapped area.
			 * When section maps are not used, the pte page table for the
			 * current limit is already present in swapper_pg_dir.
			 */
			if (start < limit)
				start = ALIGN(start, SECTION_SIZE);
			if (end < limit) {
				limit = end & SECTION_MASK;
				memblock_set_current_limit(limit);
			}
		}
		__map_memblock(start, end);
	}

	/* Limit no longer required. */
	memblock_set_current_limit(MEMBLOCK_ALLOC_ANYWHERE);
}

static void __init fixup_executable(void)
{
#ifdef CONFIG_DEBUG_RODATA
	/* now that we are actually fully mapped, make the start/end more fine grained */
	if (!IS_ALIGNED((unsigned long)_stext, SWAPPER_BLOCK_SIZE)) {
		unsigned long aligned_start = round_down(__pa(_stext),
							 SWAPPER_BLOCK_SIZE);

		create_mapping(aligned_start, __phys_to_virt(aligned_start),
				__pa(_stext) - aligned_start,
				PAGE_KERNEL);
	}

	if (!IS_ALIGNED((unsigned long)__init_end, SWAPPER_BLOCK_SIZE)) {
		unsigned long aligned_end = round_up(__pa(__init_end),
							  SWAPPER_BLOCK_SIZE);
		create_mapping(__pa(__init_end), (unsigned long)__init_end,
				aligned_end - __pa(__init_end),
				PAGE_KERNEL);
	}
#endif
}

#ifdef CONFIG_DEBUG_RODATA
void mark_rodata_ro(void)
{
	create_mapping_late(__pa(_stext), (unsigned long)_stext,
				(unsigned long)_etext - (unsigned long)_stext,
				PAGE_KERNEL_ROX);

}
#endif

void fixup_init(void)
{
	create_mapping_late(__pa(__init_begin), (unsigned long)__init_begin,
			(unsigned long)__init_end - (unsigned long)__init_begin,
			PAGE_KERNEL);
}

/*
 * paging_init() sets up the page tables, initialises the zone memory
 * maps and sets up the zero page.
 */
void __init paging_init(void)
{
	void *zero_page;

	map_mem();
	fixup_executable();

	/* allocate the zero page. */
	zero_page = early_alloc(PAGE_SIZE);

	bootmem_init();

	empty_zero_page = virt_to_page(zero_page);

	/*
	 * TTBR0 is only used for the identity mapping at this stage. Make it
	 * point to zero page to avoid speculatively fetching new entries.
	 */
	cpu_set_reserved_ttbr0();
	local_flush_tlb_all();
	cpu_set_default_tcr_t0sz();
}

/*
 * Check whether a kernel address is valid (derived from arch/x86/).
 */
int kern_addr_valid(unsigned long addr)
{
	pgd_t *pgd;
	pud_t *pud;
	pmd_t *pmd;
	pte_t *pte;

	if ((((long)addr) >> VA_BITS) != -1UL)
		return 0;

	pgd = pgd_offset_k(addr);
	if (pgd_none(*pgd))
		return 0;

	pud = pud_offset(pgd, addr);
	if (pud_none(*pud))
		return 0;

	if (pud_sect(*pud))
		return pfn_valid(pud_pfn(*pud));

	pmd = pmd_offset(pud, addr);
	if (pmd_none(*pmd))
		return 0;

	if (pmd_sect(*pmd))
		return pfn_valid(pmd_pfn(*pmd));

	pte = pte_offset_kernel(pmd, addr);
	if (pte_none(*pte))
		return 0;

	return pfn_valid(pte_pfn(*pte));
}
#ifdef CONFIG_SPARSEMEM_VMEMMAP
#if !ARM64_SWAPPER_USES_SECTION_MAPS
int __meminit vmemmap_populate(unsigned long start, unsigned long end, int node)
{
	return vmemmap_populate_basepages(start, end, node);
}
#else	/* !ARM64_SWAPPER_USES_SECTION_MAPS */
int __meminit vmemmap_populate(unsigned long start, unsigned long end, int node)
{
	unsigned long addr = start;
	unsigned long next;
	pgd_t *pgd;
	pud_t *pud;
	pmd_t *pmd;

	do {
		next = pmd_addr_end(addr, end);

		pgd = vmemmap_pgd_populate(addr, node);
		if (!pgd)
			return -ENOMEM;

		pud = vmemmap_pud_populate(pgd, addr, node);
		if (!pud)
			return -ENOMEM;

		pmd = pmd_offset(pud, addr);
		if (pmd_none(*pmd)) {
			void *p = NULL;

			p = vmemmap_alloc_block_buf(PMD_SIZE, node);
			if (!p)
				return -ENOMEM;

			set_pmd(pmd, __pmd(__pa(p) | PROT_SECT_NORMAL));
		} else
			vmemmap_verify((pte_t *)pmd, node, addr, next);
	} while (addr = next, addr != end);

	return 0;
}
#endif	/* CONFIG_ARM64_64K_PAGES */
void vmemmap_free(unsigned long start, unsigned long end)
{
}
#endif	/* CONFIG_SPARSEMEM_VMEMMAP */

static pte_t bm_pte[PTRS_PER_PTE] __page_aligned_bss;
#if CONFIG_PGTABLE_LEVELS > 2
static pmd_t bm_pmd[PTRS_PER_PMD] __page_aligned_bss;
#endif
#if CONFIG_PGTABLE_LEVELS > 3
static pud_t bm_pud[PTRS_PER_PUD] __page_aligned_bss;
#endif

static inline pud_t * fixmap_pud(unsigned long addr)
{
	pgd_t *pgd = pgd_offset_k(addr);

	BUG_ON(pgd_none(*pgd) || pgd_bad(*pgd));

	return pud_offset(pgd, addr);
}

static inline pmd_t * fixmap_pmd(unsigned long addr)
{
	pud_t *pud = fixmap_pud(addr);

	BUG_ON(pud_none(*pud) || pud_bad(*pud));

	return pmd_offset(pud, addr);
}

static inline pte_t * fixmap_pte(unsigned long addr)
{
	pmd_t *pmd = fixmap_pmd(addr);

	BUG_ON(pmd_none(*pmd) || pmd_bad(*pmd));

	return pte_offset_kernel(pmd, addr);
}

void __init early_fixmap_init(void)
{
	pgd_t *pgd;
	pud_t *pud;
	pmd_t *pmd;
	unsigned long addr = FIXADDR_START;

	pgd = pgd_offset_k(addr);
	pgd_populate(&init_mm, pgd, bm_pud);
	pud = pud_offset(pgd, addr);
	pud_populate(&init_mm, pud, bm_pmd);
	pmd = pmd_offset(pud, addr);
	pmd_populate_kernel(&init_mm, pmd, bm_pte);

	/*
	 * The boot-ioremap range spans multiple pmds, for which
	 * we are not preparted:
	 */
	BUILD_BUG_ON((__fix_to_virt(FIX_BTMAP_BEGIN) >> PMD_SHIFT)
		     != (__fix_to_virt(FIX_BTMAP_END) >> PMD_SHIFT));

	if ((pmd != fixmap_pmd(fix_to_virt(FIX_BTMAP_BEGIN)))
	     || pmd != fixmap_pmd(fix_to_virt(FIX_BTMAP_END))) {
		WARN_ON(1);
		pr_warn("pmd %p != %p, %p\n",
			pmd, fixmap_pmd(fix_to_virt(FIX_BTMAP_BEGIN)),
			fixmap_pmd(fix_to_virt(FIX_BTMAP_END)));
		pr_warn("fix_to_virt(FIX_BTMAP_BEGIN): %08lx\n",
			fix_to_virt(FIX_BTMAP_BEGIN));
		pr_warn("fix_to_virt(FIX_BTMAP_END):   %08lx\n",
			fix_to_virt(FIX_BTMAP_END));

		pr_warn("FIX_BTMAP_END:       %d\n", FIX_BTMAP_END);
		pr_warn("FIX_BTMAP_BEGIN:     %d\n", FIX_BTMAP_BEGIN);
	}
}

void __set_fixmap(enum fixed_addresses idx,
			       phys_addr_t phys, pgprot_t flags)
{
	unsigned long addr = __fix_to_virt(idx);
	pte_t *pte;

	BUG_ON(idx <= FIX_HOLE || idx >= __end_of_fixed_addresses);

	pte = fixmap_pte(addr);

	if (pgprot_val(flags)) {
		set_pte(pte, pfn_pte(phys >> PAGE_SHIFT, flags));
	} else {
		pte_clear(&init_mm, addr, pte);
		flush_tlb_kernel_range(addr, addr+PAGE_SIZE);
	}
}

void *__init fixmap_remap_fdt(phys_addr_t dt_phys)
{
	const u64 dt_virt_base = __fix_to_virt(FIX_FDT);
	pgprot_t prot = PAGE_KERNEL_RO;
	int size, offset;
	void *dt_virt;

	/*
	 * Check whether the physical FDT address is set and meets the minimum
	 * alignment requirement. Since we are relying on MIN_FDT_ALIGN to be
	 * at least 8 bytes so that we can always access the size field of the
	 * FDT header after mapping the first chunk, double check here if that
	 * is indeed the case.
	 */
	BUILD_BUG_ON(MIN_FDT_ALIGN < 8);
	if (!dt_phys || dt_phys % MIN_FDT_ALIGN)
		return NULL;

	/*
	 * Make sure that the FDT region can be mapped without the need to
	 * allocate additional translation table pages, so that it is safe
	 * to call create_mapping() this early.
	 *
	 * On 64k pages, the FDT will be mapped using PTEs, so we need to
	 * be in the same PMD as the rest of the fixmap.
	 * On 4k pages, we'll use section mappings for the FDT so we only
	 * have to be in the same PUD.
	 */
	BUILD_BUG_ON(dt_virt_base % SZ_2M);

	BUILD_BUG_ON(__fix_to_virt(FIX_FDT_END) >> SWAPPER_TABLE_SHIFT !=
		     __fix_to_virt(FIX_BTMAP_BEGIN) >> SWAPPER_TABLE_SHIFT);

	offset = dt_phys % SWAPPER_BLOCK_SIZE;
	dt_virt = (void *)dt_virt_base + offset;

	/* map the first chunk so we can read the size from the header */
	create_mapping(round_down(dt_phys, SWAPPER_BLOCK_SIZE), dt_virt_base,
		       SWAPPER_BLOCK_SIZE, prot);

	if (fdt_check_header(dt_virt) != 0)
		return NULL;

	size = fdt_totalsize(dt_virt);
	if (size > MAX_FDT_SIZE)
		return NULL;

	if (offset + size > SWAPPER_BLOCK_SIZE)
		create_mapping(round_down(dt_phys, SWAPPER_BLOCK_SIZE), dt_virt_base,
			       round_up(offset + size, SWAPPER_BLOCK_SIZE), prot);

	memblock_reserve(dt_phys, size);

	return dt_virt;
}<|MERGE_RESOLUTION|>--- conflicted
+++ resolved
@@ -110,33 +110,9 @@
 
 	pte = pte_offset_kernel(pmd, addr);
 	do {
-<<<<<<< HEAD
-		next = min(end, (addr + CONT_SIZE) & CONT_MASK);
-		if (((addr | next | phys) & ~CONT_MASK) == 0) {
-			/* a block of CONT_PTES  */
-			__populate_init_pte(pte, addr, next, phys,
-					    __pgprot(pgprot_val(prot) | PTE_CONT));
-		} else {
-			/*
-			 * If the range being split is already inside of a
-			 * contiguous range but this PTE isn't going to be
-			 * contiguous, then we want to unmark the adjacent
-			 * ranges, then update the portion of the range we
-			 * are interrested in.
-			 */
-			 clear_cont_pte_range(pte, addr);
-			 __populate_init_pte(pte, addr, next, phys, prot);
-		}
-
-		pte += (next - addr) >> PAGE_SHIFT;
-		phys += next - addr;
-		addr = next;
-	} while (addr != end);
-=======
 		set_pte(pte, pfn_pte(pfn, prot));
 		pfn++;
 	} while (pte++, addr += PAGE_SIZE, addr != end);
->>>>>>> 64bebefc
 }
 
 static void split_pud(pud_t *old_pud, pmd_t *pmd)
