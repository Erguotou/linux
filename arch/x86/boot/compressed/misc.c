/*
 * misc.c
 *
 * This is a collection of several routines from gzip-1.0.3
 * adapted for Linux.
 *
 * malloc by Hannu Savolainen 1993 and Matthias Urlichs 1994
 * puts by Nick Holloway 1993, better puts by Martin Mares 1995
 * High loaded stuff by Hans Lermen & Werner Almesberger, Feb. 1996
 */

#include "misc.h"
#include "../string.h"

/* WARNING!!
 * This code is compiled with -fPIC and it is relocated dynamically
 * at run time, but no relocation processing is performed.
 * This means that it is not safe to place pointers in static structures.
 */

/*
 * Getting to provable safe in place decompression is hard.
 * Worst case behaviours need to be analyzed.
 * Background information:
 *
 * The file layout is:
 *    magic[2]
 *    method[1]
 *    flags[1]
 *    timestamp[4]
 *    extraflags[1]
 *    os[1]
 *    compressed data blocks[N]
 *    crc[4] orig_len[4]
 *
 * resulting in 18 bytes of non compressed data overhead.
 *
 * Files divided into blocks
 * 1 bit (last block flag)
 * 2 bits (block type)
 *
 * 1 block occurs every 32K -1 bytes or when there 50% compression
 * has been achieved. The smallest block type encoding is always used.
 *
 * stored:
 *    32 bits length in bytes.
 *
 * fixed:
 *    magic fixed tree.
 *    symbols.
 *
 * dynamic:
 *    dynamic tree encoding.
 *    symbols.
 *
 *
 * The buffer for decompression in place is the length of the
 * uncompressed data, plus a small amount extra to keep the algorithm safe.
 * The compressed data is placed at the end of the buffer.  The output
 * pointer is placed at the start of the buffer and the input pointer
 * is placed where the compressed data starts.  Problems will occur
 * when the output pointer overruns the input pointer.
 *
 * The output pointer can only overrun the input pointer if the input
 * pointer is moving faster than the output pointer.  A condition only
 * triggered by data whose compressed form is larger than the uncompressed
 * form.
 *
 * The worst case at the block level is a growth of the compressed data
 * of 5 bytes per 32767 bytes.
 *
 * The worst case internal to a compressed block is very hard to figure.
 * The worst case can at least be boundined by having one bit that represents
 * 32764 bytes and then all of the rest of the bytes representing the very
 * very last byte.
 *
 * All of which is enough to compute an amount of extra data that is required
 * to be safe.  To avoid problems at the block level allocating 5 extra bytes
 * per 32767 bytes of data is sufficient.  To avoind problems internal to a
 * block adding an extra 32767 bytes (the worst case uncompressed block size)
 * is sufficient, to ensure that in the worst case the decompressed data for
 * block will stop the byte before the compressed data for a block begins.
 * To avoid problems with the compressed data's meta information an extra 18
 * bytes are needed.  Leading to the formula:
 *
 * extra_bytes = (uncompressed_size >> 12) + 32768 + 18 + decompressor_size.
 *
 * Adding 8 bytes per 32K is a bit excessive but much easier to calculate.
 * Adding 32768 instead of 32767 just makes for round numbers.
 * Adding the decompressor_size is necessary as it musht live after all
 * of the data as well.  Last I measured the decompressor is about 14K.
 * 10K of actual data and 4K of bss.
 *
 */

/*
 * gzip declarations
 */
#define STATIC		static

#undef memcpy

/*
 * Use a normal definition of memset() from string.c. There are already
 * included header files which expect a definition of memset() and by
 * the time we define memset macro, it is too late.
 */
#undef memset
#define memzero(s, n)	memset((s), 0, (n))


static void error(char *m);

/*
 * This is set up by the setup-routine at boot-time
 */
struct boot_params *real_mode;		/* Pointer to real-mode data */

memptr free_mem_ptr;
memptr free_mem_end_ptr;

static char *vidmem;
static int vidport;
static int lines, cols;

#ifdef CONFIG_KERNEL_GZIP
#include "../../../../lib/decompress_inflate.c"
#endif

#ifdef CONFIG_KERNEL_BZIP2
#include "../../../../lib/decompress_bunzip2.c"
#endif

#ifdef CONFIG_KERNEL_LZMA
#include "../../../../lib/decompress_unlzma.c"
#endif

#ifdef CONFIG_KERNEL_XZ
#include "../../../../lib/decompress_unxz.c"
#endif

#ifdef CONFIG_KERNEL_LZO
#include "../../../../lib/decompress_unlzo.c"
#endif

#ifdef CONFIG_KERNEL_LZ4
#include "../../../../lib/decompress_unlz4.c"
#endif

static void scroll(void)
{
	int i;

	memcpy(vidmem, vidmem + cols * 2, (lines - 1) * cols * 2);
	for (i = (lines - 1) * cols * 2; i < lines * cols * 2; i += 2)
		vidmem[i] = ' ';
}

#define XMTRDY          0x20

#define TXR             0       /*  Transmit register (WRITE) */
#define LSR             5       /*  Line Status               */
static void serial_putchar(int ch)
{
	unsigned timeout = 0xffff;

	while ((inb(early_serial_base + LSR) & XMTRDY) == 0 && --timeout)
		cpu_relax();

	outb(ch, early_serial_base + TXR);
}

void __putstr(const char *s)
{
	int x, y, pos;
	char c;

	if (early_serial_base) {
		const char *str = s;
		while (*str) {
			if (*str == '\n')
				serial_putchar('\r');
			serial_putchar(*str++);
		}
	}

	if (real_mode->screen_info.orig_video_mode == 0 &&
	    lines == 0 && cols == 0)
		return;

	x = real_mode->screen_info.orig_x;
	y = real_mode->screen_info.orig_y;

	while ((c = *s++) != '\0') {
		if (c == '\n') {
			x = 0;
			if (++y >= lines) {
				scroll();
				y--;
			}
		} else {
			vidmem[(x + cols * y) * 2] = c;
			if (++x >= cols) {
				x = 0;
				if (++y >= lines) {
					scroll();
					y--;
				}
			}
		}
	}

	real_mode->screen_info.orig_x = x;
	real_mode->screen_info.orig_y = y;

	pos = (x + cols * y) * 2;	/* Update cursor position */
	outb(14, vidport);
	outb(0xff & (pos >> 9), vidport+1);
	outb(15, vidport);
	outb(0xff & (pos >> 1), vidport+1);
}

static void error(char *x)
{
	error_putstr("\n\n");
	error_putstr(x);
	error_putstr("\n\n -- System halted");

	while (1)
		asm("hlt");
}

#if CONFIG_X86_NEED_RELOCS
static void handle_relocations(void *output, unsigned long output_len)
{
	int *reloc;
	unsigned long delta, map, ptr;
	unsigned long min_addr = (unsigned long)output;
	unsigned long max_addr = min_addr + output_len;

	/*
	 * Calculate the delta between where vmlinux was linked to load
	 * and where it was actually loaded.
	 */
	delta = min_addr - LOAD_PHYSICAL_ADDR;
	if (!delta) {
		debug_putstr("No relocation needed... ");
		return;
	}
	debug_putstr("Performing relocations... ");

	/*
	 * The kernel contains a table of relocation addresses. Those
	 * addresses have the final load address of the kernel in virtual
	 * memory. We are currently working in the self map. So we need to
	 * create an adjustment for kernel memory addresses to the self map.
	 * This will involve subtracting out the base address of the kernel.
	 */
	map = delta - __START_KERNEL_map;

	/*
	 * Process relocations: 32 bit relocations first then 64 bit after.
	 * Three sets of binary relocations are added to the end of the kernel
	 * before compression. Each relocation table entry is the kernel
	 * address of the location which needs to be updated stored as a
	 * 32-bit value which is sign extended to 64 bits.
	 *
	 * Format is:
	 *
	 * kernel bits...
	 * 0 - zero terminator for 64 bit relocations
	 * 64 bit relocation repeated
	 * 0 - zero terminator for inverse 32 bit relocations
	 * 32 bit inverse relocation repeated
	 * 0 - zero terminator for 32 bit relocations
	 * 32 bit relocation repeated
	 *
	 * So we work backwards from the end of the decompressed image.
	 */
	for (reloc = output + output_len - sizeof(*reloc); *reloc; reloc--) {
		int extended = *reloc;
		extended += map;

		ptr = (unsigned long)extended;
		if (ptr < min_addr || ptr > max_addr)
			error("32-bit relocation outside of kernel!\n");

		*(uint32_t *)ptr += delta;
	}
#ifdef CONFIG_X86_64
	while (*--reloc) {
		long extended = *reloc;
		extended += map;

		ptr = (unsigned long)extended;
		if (ptr < min_addr || ptr > max_addr)
			error("inverse 32-bit relocation outside of kernel!\n");

		*(int32_t *)ptr -= delta;
	}
	for (reloc--; *reloc; reloc--) {
		long extended = *reloc;
		extended += map;

		ptr = (unsigned long)extended;
		if (ptr < min_addr || ptr > max_addr)
			error("64-bit relocation outside of kernel!\n");

		*(uint64_t *)ptr += delta;
	}
#endif
}
#else
static inline void handle_relocations(void *output, unsigned long output_len)
{ }
#endif

static void parse_elf(void *output)
{
#ifdef CONFIG_X86_64
	Elf64_Ehdr ehdr;
	Elf64_Phdr *phdrs, *phdr;
#else
	Elf32_Ehdr ehdr;
	Elf32_Phdr *phdrs, *phdr;
#endif
	void *dest;
	int i;

	memcpy(&ehdr, output, sizeof(ehdr));
	if (ehdr.e_ident[EI_MAG0] != ELFMAG0 ||
	   ehdr.e_ident[EI_MAG1] != ELFMAG1 ||
	   ehdr.e_ident[EI_MAG2] != ELFMAG2 ||
	   ehdr.e_ident[EI_MAG3] != ELFMAG3) {
		error("Kernel is not a valid ELF file");
		return;
	}

	debug_putstr("Parsing ELF... ");

	phdrs = malloc(sizeof(*phdrs) * ehdr.e_phnum);
	if (!phdrs)
		error("Failed to allocate space for phdrs");

	memcpy(phdrs, output + ehdr.e_phoff, sizeof(*phdrs) * ehdr.e_phnum);

	for (i = 0; i < ehdr.e_phnum; i++) {
		phdr = &phdrs[i];

		switch (phdr->p_type) {
		case PT_LOAD:
#ifdef CONFIG_RELOCATABLE
			dest = output;
			dest += (phdr->p_paddr - LOAD_PHYSICAL_ADDR);
#else
			dest = (void *)(phdr->p_paddr);
#endif
			memcpy(dest,
			       output + phdr->p_offset,
			       phdr->p_filesz);
			break;
		default: /* Ignore other PT_* */ break;
		}
	}

	free(phdrs);
}

asmlinkage __visible void *decompress_kernel(void *rmode, memptr heap,
				  unsigned char *input_data,
				  unsigned long input_len,
				  unsigned char *output,
				  unsigned long output_len,
				  unsigned long run_size)
{
	unsigned char *output_orig = output;

	real_mode = rmode;

	/* Clear it for solely in-kernel use */
	real_mode->hdr.loadflags &= ~KASLR_FLAG;

	sanitize_boot_params(real_mode);

	if (real_mode->screen_info.orig_video_mode == 7) {
		vidmem = (char *) 0xb0000;
		vidport = 0x3b4;
	} else {
		vidmem = (char *) 0xb8000;
		vidport = 0x3d4;
	}

	lines = real_mode->screen_info.orig_video_lines;
	cols = real_mode->screen_info.orig_video_cols;

	console_init();
	debug_putstr("early console in decompress_kernel\n");

	free_mem_ptr     = heap;	/* Heap */
	free_mem_end_ptr = heap + BOOT_HEAP_SIZE;

	/*
	 * The memory hole needed for the kernel is the larger of either
	 * the entire decompressed kernel plus relocation table, or the
	 * entire decompressed kernel plus .bss and .brk sections.
	 */
<<<<<<< HEAD
	output = choose_kernel_location(real_mode, input_data, input_len,
					output,
=======
	output = choose_kernel_location(real_mode, input_data, input_len, output,
>>>>>>> 007760cf
					output_len > run_size ? output_len
							      : run_size);

	/* Validate memory location choices. */
	if ((unsigned long)output & (MIN_KERNEL_ALIGN - 1))
		error("Destination address inappropriately aligned");
#ifdef CONFIG_X86_64
	if (heap > 0x3fffffffffffUL)
		error("Destination address too large");
#else
	if (heap > ((-__PAGE_OFFSET-(128<<20)-1) & 0x7fffffff))
		error("Destination address too large");
#endif
#ifndef CONFIG_RELOCATABLE
	if ((unsigned long)output != LOAD_PHYSICAL_ADDR)
		error("Wrong destination address");
#endif

	debug_putstr("\nDecompressing Linux... ");
	decompress(input_data, input_len, NULL, NULL, output, NULL, error);
	parse_elf(output);
	/*
	 * 32-bit always performs relocations. 64-bit relocations are only
	 * needed if kASLR has chosen a different load address.
	 */
	if (!IS_ENABLED(CONFIG_X86_64) || output != output_orig)
		handle_relocations(output, output_len);
	debug_putstr("done.\nBooting the kernel.\n");
	return output;
}<|MERGE_RESOLUTION|>--- conflicted
+++ resolved
@@ -404,12 +404,7 @@
 	 * the entire decompressed kernel plus relocation table, or the
 	 * entire decompressed kernel plus .bss and .brk sections.
 	 */
-<<<<<<< HEAD
-	output = choose_kernel_location(real_mode, input_data, input_len,
-					output,
-=======
 	output = choose_kernel_location(real_mode, input_data, input_len, output,
->>>>>>> 007760cf
 					output_len > run_size ? output_len
 							      : run_size);
 
