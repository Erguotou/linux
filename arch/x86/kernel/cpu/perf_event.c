--- conflicted
+++ resolved
@@ -283,14 +283,6 @@
 	x86_del_exclusive(x86_lbr_exclusive_lbr);
 }
 
-void hw_perf_lbr_event_destroy(struct perf_event *event)
-{
-	hw_perf_event_destroy(event);
-
-	/* undo the lbr/bts event accounting */
-	x86_del_exclusive(x86_lbr_exclusive_lbr);
-}
-
 static inline int x86_pmu_initialized(void)
 {
 	return x86_pmu.handle_irq != NULL;
@@ -330,8 +322,6 @@
 	return x86_pmu_extra_regs(val, event);
 }
 
-<<<<<<< HEAD
-=======
 int x86_reserve_hardware(void)
 {
 	int err = 0;
@@ -361,7 +351,6 @@
 	}
 }
 
->>>>>>> 4b8a8262
 /*
  * Check if we can create event of a certain type (that no conflicting events
  * are present).
@@ -374,24 +363,16 @@
 		return 0;
 
 	mutex_lock(&pmc_reserve_mutex);
-<<<<<<< HEAD
-	for (i = 0; i < ARRAY_SIZE(x86_pmu.lbr_exclusive); i++)
-		if (i != what && atomic_read(&x86_pmu.lbr_exclusive[i]))
-			goto out;
-=======
 	for (i = 0; i < ARRAY_SIZE(x86_pmu.lbr_exclusive); i++) {
 		if (i != what && atomic_read(&x86_pmu.lbr_exclusive[i]))
 			goto out;
 	}
->>>>>>> 4b8a8262
 
 	atomic_inc(&x86_pmu.lbr_exclusive[what]);
 	ret = 0;
 
 out:
 	mutex_unlock(&pmc_reserve_mutex);
-<<<<<<< HEAD
-=======
 
 	/*
 	 * Assuming that all exclusive events will share the PMI handler
@@ -403,17 +384,13 @@
 	if (!ret && what != x86_lbr_exclusive_lbr)
 		atomic_inc(&active_events);
 
->>>>>>> 4b8a8262
 	return ret;
 }
 
 void x86_del_exclusive(unsigned int what)
 {
 	atomic_dec(&x86_pmu.lbr_exclusive[what]);
-<<<<<<< HEAD
-=======
 	atomic_dec(&active_events);
->>>>>>> 4b8a8262
 }
 
 int x86_setup_perfctr(struct perf_event *event)
@@ -862,15 +839,9 @@
 		x86_pmu.start_scheduling(cpuc);
 
 	for (i = 0, wmin = X86_PMC_IDX_MAX, wmax = 0; i < n; i++) {
-<<<<<<< HEAD
-		hwc = &cpuc->event_list[i]->hw;
-		c = x86_pmu.get_event_constraints(cpuc, i, cpuc->event_list[i]);
-		hwc->constraint = c;
-=======
 		cpuc->event_constraint[i] = NULL;
 		c = x86_pmu.get_event_constraints(cpuc, i, cpuc->event_list[i]);
 		cpuc->event_constraint[i] = c;
->>>>>>> 4b8a8262
 
 		wmin = min(wmin, c->weight);
 		wmax = max(wmax, c->weight);
@@ -901,11 +872,6 @@
 	}
 
 	/* slow path */
-<<<<<<< HEAD
-	if (i != n)
-		unsched = perf_assign_events(cpuc->event_list, n, wmin,
-					     wmax, assign);
-=======
 	if (i != n) {
 		int gpmax = x86_pmu.num_counters;
 
@@ -926,7 +892,6 @@
 		unsched = perf_assign_events(cpuc->event_constraint, n, wmin,
 					     wmax, gpmax, assign);
 	}
->>>>>>> 4b8a8262
 
 	/*
 	 * In case of success (unsched = 0), mark events as committed,
@@ -943,18 +908,9 @@
 			e = cpuc->event_list[i];
 			e->hw.flags |= PERF_X86_EVENT_COMMITTED;
 			if (x86_pmu.commit_scheduling)
-<<<<<<< HEAD
-				x86_pmu.commit_scheduling(cpuc, e, assign[i]);
-		}
-	}
-
-	if (!assign || unsched) {
-
-=======
 				x86_pmu.commit_scheduling(cpuc, i, assign[i]);
 		}
 	} else {
->>>>>>> 4b8a8262
 		for (i = 0; i < n; i++) {
 			e = cpuc->event_list[i];
 			/*
