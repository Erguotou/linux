--- conflicted
+++ resolved
@@ -1041,11 +1041,7 @@
 
 #define BUF_SIZE		1024
 
-<<<<<<< HEAD
-#define p_hex(val)		snprintf(buf, BUF_SIZE, "%"PRIx64, (uint64_t)(val))
-=======
 #define p_hex(val)		snprintf(buf, BUF_SIZE, "%#"PRIx64, (uint64_t)(val))
->>>>>>> 4b8a8262
 #define p_unsigned(val)		snprintf(buf, BUF_SIZE, "%"PRIu64, (uint64_t)(val))
 #define p_signed(val)		snprintf(buf, BUF_SIZE, "%"PRId64, (int64_t)(val))
 #define p_sample_type(val)	__p_sample_type(buf, BUF_SIZE, val)
@@ -1108,10 +1104,7 @@
 	PRINT_ATTRf(sample_stack_user, p_unsigned);
 	PRINT_ATTRf(clockid, p_signed);
 	PRINT_ATTRf(sample_regs_intr, p_hex);
-<<<<<<< HEAD
-=======
 	PRINT_ATTRf(aux_watermark, p_unsigned);
->>>>>>> 4b8a8262
 
 	return ret;
 }
