#include <fcntl.h>
#include <stdio.h>
#include <errno.h>
#include <string.h>
#include <unistd.h>
#include <inttypes.h>

#include "symbol.h"
#include "machine.h"
#include "vdso.h"
#include <symbol/kallsyms.h>
#include "debug.h"

#ifndef EM_AARCH64
#define EM_AARCH64	183  /* ARM 64 bit */
#endif


#ifdef HAVE_CPLUS_DEMANGLE_SUPPORT
extern char *cplus_demangle(const char *, int);

static inline char *bfd_demangle(void __maybe_unused *v, const char *c, int i)
{
	return cplus_demangle(c, i);
}
#else
#ifdef NO_DEMANGLE
static inline char *bfd_demangle(void __maybe_unused *v,
				 const char __maybe_unused *c,
				 int __maybe_unused i)
{
	return NULL;
}
#else
#define PACKAGE 'perf'
#include <bfd.h>
#endif
#endif

#ifndef HAVE_ELF_GETPHDRNUM_SUPPORT
static int elf_getphdrnum(Elf *elf, size_t *dst)
{
	GElf_Ehdr gehdr;
	GElf_Ehdr *ehdr;

	ehdr = gelf_getehdr(elf, &gehdr);
	if (!ehdr)
		return -1;

	*dst = ehdr->e_phnum;

	return 0;
}
#endif

#ifndef NT_GNU_BUILD_ID
#define NT_GNU_BUILD_ID 3
#endif

/**
 * elf_symtab__for_each_symbol - iterate thru all the symbols
 *
 * @syms: struct elf_symtab instance to iterate
 * @idx: uint32_t idx
 * @sym: GElf_Sym iterator
 */
#define elf_symtab__for_each_symbol(syms, nr_syms, idx, sym) \
	for (idx = 0, gelf_getsym(syms, idx, &sym);\
	     idx < nr_syms; \
	     idx++, gelf_getsym(syms, idx, &sym))

static inline uint8_t elf_sym__type(const GElf_Sym *sym)
{
	return GELF_ST_TYPE(sym->st_info);
}

#ifndef STT_GNU_IFUNC
#define STT_GNU_IFUNC 10
#endif

static inline int elf_sym__is_function(const GElf_Sym *sym)
{
	return (elf_sym__type(sym) == STT_FUNC ||
		elf_sym__type(sym) == STT_GNU_IFUNC) &&
	       sym->st_name != 0 &&
	       sym->st_shndx != SHN_UNDEF;
}

static inline bool elf_sym__is_object(const GElf_Sym *sym)
{
	return elf_sym__type(sym) == STT_OBJECT &&
		sym->st_name != 0 &&
		sym->st_shndx != SHN_UNDEF;
}

static inline int elf_sym__is_label(const GElf_Sym *sym)
{
	return elf_sym__type(sym) == STT_NOTYPE &&
		sym->st_name != 0 &&
		sym->st_shndx != SHN_UNDEF &&
		sym->st_shndx != SHN_ABS;
}

static bool elf_sym__is_a(GElf_Sym *sym, enum map_type type)
{
	switch (type) {
	case MAP__FUNCTION:
		return elf_sym__is_function(sym);
	case MAP__VARIABLE:
		return elf_sym__is_object(sym);
	default:
		return false;
	}
}

static inline const char *elf_sym__name(const GElf_Sym *sym,
					const Elf_Data *symstrs)
{
	return symstrs->d_buf + sym->st_name;
}

static inline const char *elf_sec__name(const GElf_Shdr *shdr,
					const Elf_Data *secstrs)
{
	return secstrs->d_buf + shdr->sh_name;
}

static inline int elf_sec__is_text(const GElf_Shdr *shdr,
					const Elf_Data *secstrs)
{
	return strstr(elf_sec__name(shdr, secstrs), "text") != NULL;
}

static inline bool elf_sec__is_data(const GElf_Shdr *shdr,
				    const Elf_Data *secstrs)
{
	return strstr(elf_sec__name(shdr, secstrs), "data") != NULL;
}

static bool elf_sec__is_a(GElf_Shdr *shdr, Elf_Data *secstrs,
			  enum map_type type)
{
	switch (type) {
	case MAP__FUNCTION:
		return elf_sec__is_text(shdr, secstrs);
	case MAP__VARIABLE:
		return elf_sec__is_data(shdr, secstrs);
	default:
		return false;
	}
}

static size_t elf_addr_to_index(Elf *elf, GElf_Addr addr)
{
	Elf_Scn *sec = NULL;
	GElf_Shdr shdr;
	size_t cnt = 1;

	while ((sec = elf_nextscn(elf, sec)) != NULL) {
		gelf_getshdr(sec, &shdr);

		if ((addr >= shdr.sh_addr) &&
		    (addr < (shdr.sh_addr + shdr.sh_size)))
			return cnt;

		++cnt;
	}

	return -1;
}

Elf_Scn *elf_section_by_name(Elf *elf, GElf_Ehdr *ep,
			     GElf_Shdr *shp, const char *name, size_t *idx)
{
	Elf_Scn *sec = NULL;
	size_t cnt = 1;

	/* Elf is corrupted/truncated, avoid calling elf_strptr. */
	if (!elf_rawdata(elf_getscn(elf, ep->e_shstrndx), NULL))
		return NULL;

	while ((sec = elf_nextscn(elf, sec)) != NULL) {
		char *str;

		gelf_getshdr(sec, shp);
		str = elf_strptr(elf, ep->e_shstrndx, shp->sh_name);
		if (str && !strcmp(name, str)) {
			if (idx)
				*idx = cnt;
			return sec;
		}
		++cnt;
	}

	return NULL;
}

#define elf_section__for_each_rel(reldata, pos, pos_mem, idx, nr_entries) \
	for (idx = 0, pos = gelf_getrel(reldata, 0, &pos_mem); \
	     idx < nr_entries; \
	     ++idx, pos = gelf_getrel(reldata, idx, &pos_mem))

#define elf_section__for_each_rela(reldata, pos, pos_mem, idx, nr_entries) \
	for (idx = 0, pos = gelf_getrela(reldata, 0, &pos_mem); \
	     idx < nr_entries; \
	     ++idx, pos = gelf_getrela(reldata, idx, &pos_mem))

/*
 * We need to check if we have a .dynsym, so that we can handle the
 * .plt, synthesizing its symbols, that aren't on the symtabs (be it
 * .dynsym or .symtab).
 * And always look at the original dso, not at debuginfo packages, that
 * have the PLT data stripped out (shdr_rel_plt.sh_type == SHT_NOBITS).
 */
int dso__synthesize_plt_symbols(struct dso *dso, struct symsrc *ss, struct map *map,
				symbol_filter_t filter)
{
	uint32_t nr_rel_entries, idx;
	GElf_Sym sym;
	u64 plt_offset;
	GElf_Shdr shdr_plt;
	struct symbol *f;
	GElf_Shdr shdr_rel_plt, shdr_dynsym;
	Elf_Data *reldata, *syms, *symstrs;
	Elf_Scn *scn_plt_rel, *scn_symstrs, *scn_dynsym;
	size_t dynsym_idx;
	GElf_Ehdr ehdr;
	char sympltname[1024];
	Elf *elf;
	int nr = 0, symidx, err = 0;

	if (!ss->dynsym)
		return 0;

	elf = ss->elf;
	ehdr = ss->ehdr;

	scn_dynsym = ss->dynsym;
	shdr_dynsym = ss->dynshdr;
	dynsym_idx = ss->dynsym_idx;

	if (scn_dynsym == NULL)
		goto out_elf_end;

	scn_plt_rel = elf_section_by_name(elf, &ehdr, &shdr_rel_plt,
					  ".rela.plt", NULL);
	if (scn_plt_rel == NULL) {
		scn_plt_rel = elf_section_by_name(elf, &ehdr, &shdr_rel_plt,
						  ".rel.plt", NULL);
		if (scn_plt_rel == NULL)
			goto out_elf_end;
	}

	err = -1;

	if (shdr_rel_plt.sh_link != dynsym_idx)
		goto out_elf_end;

	if (elf_section_by_name(elf, &ehdr, &shdr_plt, ".plt", NULL) == NULL)
		goto out_elf_end;

	/*
	 * Fetch the relocation section to find the idxes to the GOT
	 * and the symbols in the .dynsym they refer to.
	 */
	reldata = elf_getdata(scn_plt_rel, NULL);
	if (reldata == NULL)
		goto out_elf_end;

	syms = elf_getdata(scn_dynsym, NULL);
	if (syms == NULL)
		goto out_elf_end;

	scn_symstrs = elf_getscn(elf, shdr_dynsym.sh_link);
	if (scn_symstrs == NULL)
		goto out_elf_end;

	symstrs = elf_getdata(scn_symstrs, NULL);
	if (symstrs == NULL)
		goto out_elf_end;

	if (symstrs->d_size == 0)
		goto out_elf_end;

	nr_rel_entries = shdr_rel_plt.sh_size / shdr_rel_plt.sh_entsize;
	plt_offset = shdr_plt.sh_offset;

	if (shdr_rel_plt.sh_type == SHT_RELA) {
		GElf_Rela pos_mem, *pos;

		elf_section__for_each_rela(reldata, pos, pos_mem, idx,
					   nr_rel_entries) {
			symidx = GELF_R_SYM(pos->r_info);
			plt_offset += shdr_plt.sh_entsize;
			gelf_getsym(syms, symidx, &sym);
			snprintf(sympltname, sizeof(sympltname),
				 "%s@plt", elf_sym__name(&sym, symstrs));

			f = symbol__new(plt_offset, shdr_plt.sh_entsize,
					STB_GLOBAL, sympltname);
			if (!f)
				goto out_elf_end;

			if (filter && filter(map, f))
				symbol__delete(f);
			else {
				symbols__insert(&dso->symbols[map->type], f);
				++nr;
			}
		}
	} else if (shdr_rel_plt.sh_type == SHT_REL) {
		GElf_Rel pos_mem, *pos;
		elf_section__for_each_rel(reldata, pos, pos_mem, idx,
					  nr_rel_entries) {
			symidx = GELF_R_SYM(pos->r_info);
			plt_offset += shdr_plt.sh_entsize;
			gelf_getsym(syms, symidx, &sym);
			snprintf(sympltname, sizeof(sympltname),
				 "%s@plt", elf_sym__name(&sym, symstrs));

			f = symbol__new(plt_offset, shdr_plt.sh_entsize,
					STB_GLOBAL, sympltname);
			if (!f)
				goto out_elf_end;

			if (filter && filter(map, f))
				symbol__delete(f);
			else {
				symbols__insert(&dso->symbols[map->type], f);
				++nr;
			}
		}
	}

	err = 0;
out_elf_end:
	if (err == 0)
		return nr;
	pr_debug("%s: problems reading %s PLT info.\n",
		 __func__, dso->long_name);
	return 0;
}

/*
 * Align offset to 4 bytes as needed for note name and descriptor data.
 */
#define NOTE_ALIGN(n) (((n) + 3) & -4U)

static int elf_read_build_id(Elf *elf, void *bf, size_t size)
{
	int err = -1;
	GElf_Ehdr ehdr;
	GElf_Shdr shdr;
	Elf_Data *data;
	Elf_Scn *sec;
	Elf_Kind ek;
	void *ptr;

	if (size < BUILD_ID_SIZE)
		goto out;

	ek = elf_kind(elf);
	if (ek != ELF_K_ELF)
		goto out;

	if (gelf_getehdr(elf, &ehdr) == NULL) {
		pr_err("%s: cannot get elf header.\n", __func__);
		goto out;
	}

	/*
	 * Check following sections for notes:
	 *   '.note.gnu.build-id'
	 *   '.notes'
	 *   '.note' (VDSO specific)
	 */
	do {
		sec = elf_section_by_name(elf, &ehdr, &shdr,
					  ".note.gnu.build-id", NULL);
		if (sec)
			break;

		sec = elf_section_by_name(elf, &ehdr, &shdr,
					  ".notes", NULL);
		if (sec)
			break;

		sec = elf_section_by_name(elf, &ehdr, &shdr,
					  ".note", NULL);
		if (sec)
			break;

		return err;

	} while (0);

	data = elf_getdata(sec, NULL);
	if (data == NULL)
		goto out;

	ptr = data->d_buf;
	while (ptr < (data->d_buf + data->d_size)) {
		GElf_Nhdr *nhdr = ptr;
		size_t namesz = NOTE_ALIGN(nhdr->n_namesz),
		       descsz = NOTE_ALIGN(nhdr->n_descsz);
		const char *name;

		ptr += sizeof(*nhdr);
		name = ptr;
		ptr += namesz;
		if (nhdr->n_type == NT_GNU_BUILD_ID &&
		    nhdr->n_namesz == sizeof("GNU")) {
			if (memcmp(name, "GNU", sizeof("GNU")) == 0) {
				size_t sz = min(size, descsz);
				memcpy(bf, ptr, sz);
				memset(bf + sz, 0, size - sz);
				err = descsz;
				break;
			}
		}
		ptr += descsz;
	}

out:
	return err;
}

int filename__read_build_id(const char *filename, void *bf, size_t size)
{
	int fd, err = -1;
	Elf *elf;

	if (size < BUILD_ID_SIZE)
		goto out;

	fd = open(filename, O_RDONLY);
	if (fd < 0)
		goto out;

	elf = elf_begin(fd, PERF_ELF_C_READ_MMAP, NULL);
	if (elf == NULL) {
		pr_debug2("%s: cannot read %s ELF file.\n", __func__, filename);
		goto out_close;
	}

	err = elf_read_build_id(elf, bf, size);

	elf_end(elf);
out_close:
	close(fd);
out:
	return err;
}

int sysfs__read_build_id(const char *filename, void *build_id, size_t size)
{
	int fd, err = -1;

	if (size < BUILD_ID_SIZE)
		goto out;

	fd = open(filename, O_RDONLY);
	if (fd < 0)
		goto out;

	while (1) {
		char bf[BUFSIZ];
		GElf_Nhdr nhdr;
		size_t namesz, descsz;

		if (read(fd, &nhdr, sizeof(nhdr)) != sizeof(nhdr))
			break;

		namesz = NOTE_ALIGN(nhdr.n_namesz);
		descsz = NOTE_ALIGN(nhdr.n_descsz);
		if (nhdr.n_type == NT_GNU_BUILD_ID &&
		    nhdr.n_namesz == sizeof("GNU")) {
			if (read(fd, bf, namesz) != (ssize_t)namesz)
				break;
			if (memcmp(bf, "GNU", sizeof("GNU")) == 0) {
				size_t sz = min(descsz, size);
				if (read(fd, build_id, sz) == (ssize_t)sz) {
					memset(build_id + sz, 0, size - sz);
					err = 0;
					break;
				}
			} else if (read(fd, bf, descsz) != (ssize_t)descsz)
				break;
		} else {
			int n = namesz + descsz;
			if (read(fd, bf, n) != n)
				break;
		}
	}
	close(fd);
out:
	return err;
}

int filename__read_debuglink(const char *filename, char *debuglink,
			     size_t size)
{
	int fd, err = -1;
	Elf *elf;
	GElf_Ehdr ehdr;
	GElf_Shdr shdr;
	Elf_Data *data;
	Elf_Scn *sec;
	Elf_Kind ek;

	fd = open(filename, O_RDONLY);
	if (fd < 0)
		goto out;

	elf = elf_begin(fd, PERF_ELF_C_READ_MMAP, NULL);
	if (elf == NULL) {
		pr_debug2("%s: cannot read %s ELF file.\n", __func__, filename);
		goto out_close;
	}

	ek = elf_kind(elf);
	if (ek != ELF_K_ELF)
		goto out_elf_end;

	if (gelf_getehdr(elf, &ehdr) == NULL) {
		pr_err("%s: cannot get elf header.\n", __func__);
		goto out_elf_end;
	}

	sec = elf_section_by_name(elf, &ehdr, &shdr,
				  ".gnu_debuglink", NULL);
	if (sec == NULL)
		goto out_elf_end;

	data = elf_getdata(sec, NULL);
	if (data == NULL)
		goto out_elf_end;

	/* the start of this section is a zero-terminated string */
	strncpy(debuglink, data->d_buf, size);

	err = 0;

out_elf_end:
	elf_end(elf);
out_close:
	close(fd);
out:
	return err;
}

static int dso__swap_init(struct dso *dso, unsigned char eidata)
{
	static unsigned int const endian = 1;

	dso->needs_swap = DSO_SWAP__NO;

	switch (eidata) {
	case ELFDATA2LSB:
		/* We are big endian, DSO is little endian. */
		if (*(unsigned char const *)&endian != 1)
			dso->needs_swap = DSO_SWAP__YES;
		break;

	case ELFDATA2MSB:
		/* We are little endian, DSO is big endian. */
		if (*(unsigned char const *)&endian != 0)
			dso->needs_swap = DSO_SWAP__YES;
		break;

	default:
		pr_err("unrecognized DSO data encoding %d\n", eidata);
		return -EINVAL;
	}

	return 0;
}

static int decompress_kmodule(struct dso *dso, const char *name,
			      enum dso_binary_type type)
{
	int fd = -1;
	char tmpbuf[] = "/tmp/perf-kmod-XXXXXX";
	struct kmod_path m;

	if (type != DSO_BINARY_TYPE__SYSTEM_PATH_KMODULE_COMP &&
	    type != DSO_BINARY_TYPE__GUEST_KMODULE_COMP &&
	    type != DSO_BINARY_TYPE__BUILD_ID_CACHE)
		return -1;

	if (type == DSO_BINARY_TYPE__BUILD_ID_CACHE)
		name = dso->long_name;

	if (kmod_path__parse_ext(&m, name) || !m.comp)
		return -1;

	fd = mkstemp(tmpbuf);
	if (fd < 0) {
		dso->load_errno = errno;
		goto out;
	}

	if (!decompress_to_file(m.ext, name, fd)) {
		dso->load_errno = DSO_LOAD_ERRNO__DECOMPRESSION_FAILURE;
		close(fd);
		fd = -1;
	}

	unlink(tmpbuf);

out:
	free(m.ext);
	return fd;
}

bool symsrc__possibly_runtime(struct symsrc *ss)
{
	return ss->dynsym || ss->opdsec;
}

bool symsrc__has_symtab(struct symsrc *ss)
{
	return ss->symtab != NULL;
}

void symsrc__destroy(struct symsrc *ss)
{
	zfree(&ss->name);
	elf_end(ss->elf);
	close(ss->fd);
}

bool __weak elf__needs_adjust_symbols(GElf_Ehdr ehdr)
{
	return ehdr.e_type == ET_EXEC || ehdr.e_type == ET_REL;
}

int symsrc__init(struct symsrc *ss, struct dso *dso, const char *name,
		 enum dso_binary_type type)
{
	int err = -1;
	GElf_Ehdr ehdr;
	Elf *elf;
	int fd;

	if (dso__needs_decompress(dso)) {
		fd = decompress_kmodule(dso, name, type);
		if (fd < 0)
			return -1;
	} else {
		fd = open(name, O_RDONLY);
		if (fd < 0) {
			dso->load_errno = errno;
			return -1;
		}
	}

	elf = elf_begin(fd, PERF_ELF_C_READ_MMAP, NULL);
	if (elf == NULL) {
		pr_debug("%s: cannot read %s ELF file.\n", __func__, name);
		dso->load_errno = DSO_LOAD_ERRNO__INVALID_ELF;
		goto out_close;
	}

	if (gelf_getehdr(elf, &ehdr) == NULL) {
		dso->load_errno = DSO_LOAD_ERRNO__INVALID_ELF;
		pr_debug("%s: cannot get elf header.\n", __func__);
		goto out_elf_end;
	}

	if (dso__swap_init(dso, ehdr.e_ident[EI_DATA])) {
		dso->load_errno = DSO_LOAD_ERRNO__INTERNAL_ERROR;
		goto out_elf_end;
	}

	/* Always reject images with a mismatched build-id: */
	if (dso->has_build_id) {
		u8 build_id[BUILD_ID_SIZE];

		if (elf_read_build_id(elf, build_id, BUILD_ID_SIZE) < 0) {
			dso->load_errno = DSO_LOAD_ERRNO__CANNOT_READ_BUILDID;
			goto out_elf_end;
		}

		if (!dso__build_id_equal(dso, build_id)) {
<<<<<<< HEAD
=======
			pr_debug("%s: build id mismatch for %s.\n", __func__, name);
>>>>>>> 4b8a8262
			dso->load_errno = DSO_LOAD_ERRNO__MISMATCHING_BUILDID;
			goto out_elf_end;
		}
	}

	ss->is_64_bit = (gelf_getclass(elf) == ELFCLASS64);

	ss->symtab = elf_section_by_name(elf, &ehdr, &ss->symshdr, ".symtab",
			NULL);
	if (ss->symshdr.sh_type != SHT_SYMTAB)
		ss->symtab = NULL;

	ss->dynsym_idx = 0;
	ss->dynsym = elf_section_by_name(elf, &ehdr, &ss->dynshdr, ".dynsym",
			&ss->dynsym_idx);
	if (ss->dynshdr.sh_type != SHT_DYNSYM)
		ss->dynsym = NULL;

	ss->opdidx = 0;
	ss->opdsec = elf_section_by_name(elf, &ehdr, &ss->opdshdr, ".opd",
			&ss->opdidx);
	if (ss->opdshdr.sh_type != SHT_PROGBITS)
		ss->opdsec = NULL;

	if (dso->kernel == DSO_TYPE_USER) {
		GElf_Shdr shdr;
		ss->adjust_symbols = (ehdr.e_type == ET_EXEC ||
				ehdr.e_type == ET_REL ||
				dso__is_vdso(dso) ||
				elf_section_by_name(elf, &ehdr, &shdr,
						     ".gnu.prelink_undo",
						     NULL) != NULL);
	} else {
		ss->adjust_symbols = elf__needs_adjust_symbols(ehdr);
	}

	ss->name   = strdup(name);
	if (!ss->name) {
		dso->load_errno = errno;
		goto out_elf_end;
	}

	ss->elf    = elf;
	ss->fd     = fd;
	ss->ehdr   = ehdr;
	ss->type   = type;

	return 0;

out_elf_end:
	elf_end(elf);
out_close:
	close(fd);
	return err;
}

/**
 * ref_reloc_sym_not_found - has kernel relocation symbol been found.
 * @kmap: kernel maps and relocation reference symbol
 *
 * This function returns %true if we are dealing with the kernel maps and the
 * relocation reference symbol has not yet been found.  Otherwise %false is
 * returned.
 */
static bool ref_reloc_sym_not_found(struct kmap *kmap)
{
	return kmap && kmap->ref_reloc_sym && kmap->ref_reloc_sym->name &&
	       !kmap->ref_reloc_sym->unrelocated_addr;
}

/**
 * ref_reloc - kernel relocation offset.
 * @kmap: kernel maps and relocation reference symbol
 *
 * This function returns the offset of kernel addresses as determined by using
 * the relocation reference symbol i.e. if the kernel has not been relocated
 * then the return value is zero.
 */
static u64 ref_reloc(struct kmap *kmap)
{
	if (kmap && kmap->ref_reloc_sym &&
	    kmap->ref_reloc_sym->unrelocated_addr)
		return kmap->ref_reloc_sym->addr -
		       kmap->ref_reloc_sym->unrelocated_addr;
	return 0;
}

static bool want_demangle(bool is_kernel_sym)
{
	return is_kernel_sym ? symbol_conf.demangle_kernel : symbol_conf.demangle;
}

void __weak arch__elf_sym_adjust(GElf_Sym *sym __maybe_unused) { }

int dso__load_sym(struct dso *dso, struct map *map,
		  struct symsrc *syms_ss, struct symsrc *runtime_ss,
		  symbol_filter_t filter, int kmodule)
{
	struct kmap *kmap = dso->kernel ? map__kmap(map) : NULL;
	struct map_groups *kmaps = kmap ? map__kmaps(map) : NULL;
	struct map *curr_map = map;
	struct dso *curr_dso = dso;
	Elf_Data *symstrs, *secstrs;
	uint32_t nr_syms;
	int err = -1;
	uint32_t idx;
	GElf_Ehdr ehdr;
	GElf_Shdr shdr;
	Elf_Data *syms, *opddata = NULL;
	GElf_Sym sym;
	Elf_Scn *sec, *sec_strndx;
	Elf *elf;
	int nr = 0;
	bool remap_kernel = false, adjust_kernel_syms = false;

	if (kmap && !kmaps)
		return -1;

	dso->symtab_type = syms_ss->type;
	dso->is_64_bit = syms_ss->is_64_bit;
	dso->rel = syms_ss->ehdr.e_type == ET_REL;

	/*
	 * Modules may already have symbols from kallsyms, but those symbols
	 * have the wrong values for the dso maps, so remove them.
	 */
	if (kmodule && syms_ss->symtab)
		symbols__delete(&dso->symbols[map->type]);

	if (!syms_ss->symtab) {
		/*
		 * If the vmlinux is stripped, fail so we will fall back
		 * to using kallsyms. The vmlinux runtime symbols aren't
		 * of much use.
		 */
		if (dso->kernel)
			goto out_elf_end;

		syms_ss->symtab  = syms_ss->dynsym;
		syms_ss->symshdr = syms_ss->dynshdr;
	}

	elf = syms_ss->elf;
	ehdr = syms_ss->ehdr;
	sec = syms_ss->symtab;
	shdr = syms_ss->symshdr;

	if (runtime_ss->opdsec)
		opddata = elf_rawdata(runtime_ss->opdsec, NULL);

	syms = elf_getdata(sec, NULL);
	if (syms == NULL)
		goto out_elf_end;

	sec = elf_getscn(elf, shdr.sh_link);
	if (sec == NULL)
		goto out_elf_end;

	symstrs = elf_getdata(sec, NULL);
	if (symstrs == NULL)
		goto out_elf_end;

	sec_strndx = elf_getscn(runtime_ss->elf, runtime_ss->ehdr.e_shstrndx);
	if (sec_strndx == NULL)
		goto out_elf_end;

	secstrs = elf_getdata(sec_strndx, NULL);
	if (secstrs == NULL)
		goto out_elf_end;

	nr_syms = shdr.sh_size / shdr.sh_entsize;

	memset(&sym, 0, sizeof(sym));

	/*
	 * The kernel relocation symbol is needed in advance in order to adjust
	 * kernel maps correctly.
	 */
	if (ref_reloc_sym_not_found(kmap)) {
		elf_symtab__for_each_symbol(syms, nr_syms, idx, sym) {
			const char *elf_name = elf_sym__name(&sym, symstrs);

			if (strcmp(elf_name, kmap->ref_reloc_sym->name))
				continue;
			kmap->ref_reloc_sym->unrelocated_addr = sym.st_value;
			map->reloc = kmap->ref_reloc_sym->addr -
				     kmap->ref_reloc_sym->unrelocated_addr;
			break;
		}
	}

	dso->adjust_symbols = runtime_ss->adjust_symbols || ref_reloc(kmap);
	/*
	 * Initial kernel and module mappings do not map to the dso.  For
	 * function mappings, flag the fixups.
	 */
	if (map->type == MAP__FUNCTION && (dso->kernel || kmodule)) {
		remap_kernel = true;
		adjust_kernel_syms = dso->adjust_symbols;
	}
	elf_symtab__for_each_symbol(syms, nr_syms, idx, sym) {
		struct symbol *f;
		const char *elf_name = elf_sym__name(&sym, symstrs);
		char *demangled = NULL;
		int is_label = elf_sym__is_label(&sym);
		const char *section_name;
		bool used_opd = false;

		if (!is_label && !elf_sym__is_a(&sym, map->type))
			continue;

		/* Reject ARM ELF "mapping symbols": these aren't unique and
		 * don't identify functions, so will confuse the profile
		 * output: */
		if (ehdr.e_machine == EM_ARM || ehdr.e_machine == EM_AARCH64) {
			if (elf_name[0] == '$' && strchr("adtx", elf_name[1])
			    && (elf_name[2] == '\0' || elf_name[2] == '.'))
				continue;
		}

		if (runtime_ss->opdsec && sym.st_shndx == runtime_ss->opdidx) {
			u32 offset = sym.st_value - syms_ss->opdshdr.sh_addr;
			u64 *opd = opddata->d_buf + offset;
			sym.st_value = DSO__SWAP(dso, u64, *opd);
			sym.st_shndx = elf_addr_to_index(runtime_ss->elf,
					sym.st_value);
			used_opd = true;
		}
		/*
		 * When loading symbols in a data mapping, ABS symbols (which
		 * has a value of SHN_ABS in its st_shndx) failed at
		 * elf_getscn().  And it marks the loading as a failure so
		 * already loaded symbols cannot be fixed up.
		 *
		 * I'm not sure what should be done. Just ignore them for now.
		 * - Namhyung Kim
		 */
		if (sym.st_shndx == SHN_ABS)
			continue;

		sec = elf_getscn(runtime_ss->elf, sym.st_shndx);
		if (!sec)
			goto out_elf_end;

		gelf_getshdr(sec, &shdr);

		if (is_label && !elf_sec__is_a(&shdr, secstrs, map->type))
			continue;

		section_name = elf_sec__name(&shdr, secstrs);

		/* On ARM, symbols for thumb functions have 1 added to
		 * the symbol address as a flag - remove it */
		if ((ehdr.e_machine == EM_ARM) &&
		    (map->type == MAP__FUNCTION) &&
		    (sym.st_value & 1))
			--sym.st_value;

		arch__elf_sym_adjust(&sym);

		if (dso->kernel || kmodule) {
			char dso_name[PATH_MAX];

			/* Adjust symbol to map to file offset */
			if (adjust_kernel_syms)
				sym.st_value -= shdr.sh_addr - shdr.sh_offset;

			if (strcmp(section_name,
				   (curr_dso->short_name +
				    dso->short_name_len)) == 0)
				goto new_symbol;

			if (strcmp(section_name, ".text") == 0) {
				/*
				 * The initial kernel mapping is based on
				 * kallsyms and identity maps.  Overwrite it to
				 * map to the kernel dso.
				 */
				if (remap_kernel && dso->kernel) {
					remap_kernel = false;
					map->start = shdr.sh_addr +
						     ref_reloc(kmap);
					map->end = map->start + shdr.sh_size;
					map->pgoff = shdr.sh_offset;
					map->map_ip = map__map_ip;
					map->unmap_ip = map__unmap_ip;
					/* Ensure maps are correctly ordered */
					if (kmaps) {
<<<<<<< HEAD
						map_groups__remove(kmaps, map);
						map_groups__insert(kmaps, map);
=======
						map__get(map);
						map_groups__remove(kmaps, map);
						map_groups__insert(kmaps, map);
						map__put(map);
>>>>>>> 4b8a8262
					}
				}

				/*
				 * The initial module mapping is based on
				 * /proc/modules mapped to offset zero.
				 * Overwrite it to map to the module dso.
				 */
				if (remap_kernel && kmodule) {
					remap_kernel = false;
					map->pgoff = shdr.sh_offset;
				}

				curr_map = map;
				curr_dso = dso;
				goto new_symbol;
			}

			if (!kmap)
				goto new_symbol;

			snprintf(dso_name, sizeof(dso_name),
				 "%s%s", dso->short_name, section_name);

			curr_map = map_groups__find_by_name(kmaps, map->type, dso_name);
			if (curr_map == NULL) {
				u64 start = sym.st_value;

				if (kmodule)
					start += map->start + shdr.sh_offset;

				curr_dso = dso__new(dso_name);
				if (curr_dso == NULL)
					goto out_elf_end;
				curr_dso->kernel = dso->kernel;
				curr_dso->long_name = dso->long_name;
				curr_dso->long_name_len = dso->long_name_len;
				curr_map = map__new2(start, curr_dso,
						     map->type);
				if (curr_map == NULL) {
					dso__put(curr_dso);
					goto out_elf_end;
				}
				if (adjust_kernel_syms) {
					curr_map->start = shdr.sh_addr +
							  ref_reloc(kmap);
					curr_map->end = curr_map->start +
							shdr.sh_size;
					curr_map->pgoff = shdr.sh_offset;
				} else {
					curr_map->map_ip = identity__map_ip;
					curr_map->unmap_ip = identity__map_ip;
				}
				curr_dso->symtab_type = dso->symtab_type;
				map_groups__insert(kmaps, curr_map);
<<<<<<< HEAD
				/*
				 * The new DSO should go to the kernel DSOS
				 */
				dsos__add(&map->groups->machine->kernel_dsos,
					  curr_dso);
=======
				dsos__add(&map->groups->machine->dsos, curr_dso);
>>>>>>> 4b8a8262
				dso__set_loaded(curr_dso, map->type);
			} else
				curr_dso = curr_map->dso;

			goto new_symbol;
		}

		if ((used_opd && runtime_ss->adjust_symbols)
				|| (!used_opd && syms_ss->adjust_symbols)) {
			pr_debug4("%s: adjusting symbol: st_value: %#" PRIx64 " "
				  "sh_addr: %#" PRIx64 " sh_offset: %#" PRIx64 "\n", __func__,
				  (u64)sym.st_value, (u64)shdr.sh_addr,
				  (u64)shdr.sh_offset);
			sym.st_value -= shdr.sh_addr - shdr.sh_offset;
		}
new_symbol:
		/*
		 * We need to figure out if the object was created from C++ sources
		 * DWARF DW_compile_unit has this, but we don't always have access
		 * to it...
		 */
		if (want_demangle(dso->kernel || kmodule)) {
			int demangle_flags = DMGL_NO_OPTS;
			if (verbose)
				demangle_flags = DMGL_PARAMS | DMGL_ANSI;

			demangled = bfd_demangle(NULL, elf_name, demangle_flags);
			if (demangled != NULL)
				elf_name = demangled;
		}
		f = symbol__new(sym.st_value, sym.st_size,
				GELF_ST_BIND(sym.st_info), elf_name);
		free(demangled);
		if (!f)
			goto out_elf_end;

		if (filter && filter(curr_map, f))
			symbol__delete(f);
		else {
			symbols__insert(&curr_dso->symbols[curr_map->type], f);
			nr++;
		}
	}

	/*
	 * For misannotated, zeroed, ASM function sizes.
	 */
	if (nr > 0) {
		if (!symbol_conf.allow_aliases)
			symbols__fixup_duplicate(&dso->symbols[map->type]);
		symbols__fixup_end(&dso->symbols[map->type]);
		if (kmap) {
			/*
			 * We need to fixup this here too because we create new
			 * maps here, for things like vsyscall sections.
			 */
			__map_groups__fixup_end(kmaps, map->type);
		}
	}
	err = nr;
out_elf_end:
	return err;
}

static int elf_read_maps(Elf *elf, bool exe, mapfn_t mapfn, void *data)
{
	GElf_Phdr phdr;
	size_t i, phdrnum;
	int err;
	u64 sz;

	if (elf_getphdrnum(elf, &phdrnum))
		return -1;

	for (i = 0; i < phdrnum; i++) {
		if (gelf_getphdr(elf, i, &phdr) == NULL)
			return -1;
		if (phdr.p_type != PT_LOAD)
			continue;
		if (exe) {
			if (!(phdr.p_flags & PF_X))
				continue;
		} else {
			if (!(phdr.p_flags & PF_R))
				continue;
		}
		sz = min(phdr.p_memsz, phdr.p_filesz);
		if (!sz)
			continue;
		err = mapfn(phdr.p_vaddr, sz, phdr.p_offset, data);
		if (err)
			return err;
	}
	return 0;
}

int file__read_maps(int fd, bool exe, mapfn_t mapfn, void *data,
		    bool *is_64_bit)
{
	int err;
	Elf *elf;

	elf = elf_begin(fd, PERF_ELF_C_READ_MMAP, NULL);
	if (elf == NULL)
		return -1;

	if (is_64_bit)
		*is_64_bit = (gelf_getclass(elf) == ELFCLASS64);

	err = elf_read_maps(elf, exe, mapfn, data);

	elf_end(elf);
	return err;
}

enum dso_type dso__type_fd(int fd)
{
	enum dso_type dso_type = DSO__TYPE_UNKNOWN;
	GElf_Ehdr ehdr;
	Elf_Kind ek;
	Elf *elf;

	elf = elf_begin(fd, PERF_ELF_C_READ_MMAP, NULL);
	if (elf == NULL)
		goto out;

	ek = elf_kind(elf);
	if (ek != ELF_K_ELF)
		goto out_end;

	if (gelf_getclass(elf) == ELFCLASS64) {
		dso_type = DSO__TYPE_64BIT;
		goto out_end;
	}

	if (gelf_getehdr(elf, &ehdr) == NULL)
		goto out_end;

	if (ehdr.e_machine == EM_X86_64)
		dso_type = DSO__TYPE_X32BIT;
	else
		dso_type = DSO__TYPE_32BIT;
out_end:
	elf_end(elf);
out:
	return dso_type;
}

static int copy_bytes(int from, off_t from_offs, int to, off_t to_offs, u64 len)
{
	ssize_t r;
	size_t n;
	int err = -1;
	char *buf = malloc(page_size);

	if (buf == NULL)
		return -1;

	if (lseek(to, to_offs, SEEK_SET) != to_offs)
		goto out;

	if (lseek(from, from_offs, SEEK_SET) != from_offs)
		goto out;

	while (len) {
		n = page_size;
		if (len < n)
			n = len;
		/* Use read because mmap won't work on proc files */
		r = read(from, buf, n);
		if (r < 0)
			goto out;
		if (!r)
			break;
		n = r;
		r = write(to, buf, n);
		if (r < 0)
			goto out;
		if ((size_t)r != n)
			goto out;
		len -= n;
	}

	err = 0;
out:
	free(buf);
	return err;
}

struct kcore {
	int fd;
	int elfclass;
	Elf *elf;
	GElf_Ehdr ehdr;
};

static int kcore__open(struct kcore *kcore, const char *filename)
{
	GElf_Ehdr *ehdr;

	kcore->fd = open(filename, O_RDONLY);
	if (kcore->fd == -1)
		return -1;

	kcore->elf = elf_begin(kcore->fd, ELF_C_READ, NULL);
	if (!kcore->elf)
		goto out_close;

	kcore->elfclass = gelf_getclass(kcore->elf);
	if (kcore->elfclass == ELFCLASSNONE)
		goto out_end;

	ehdr = gelf_getehdr(kcore->elf, &kcore->ehdr);
	if (!ehdr)
		goto out_end;

	return 0;

out_end:
	elf_end(kcore->elf);
out_close:
	close(kcore->fd);
	return -1;
}

static int kcore__init(struct kcore *kcore, char *filename, int elfclass,
		       bool temp)
{
	GElf_Ehdr *ehdr;

	kcore->elfclass = elfclass;

	if (temp)
		kcore->fd = mkstemp(filename);
	else
		kcore->fd = open(filename, O_WRONLY | O_CREAT | O_EXCL, 0400);
	if (kcore->fd == -1)
		return -1;

	kcore->elf = elf_begin(kcore->fd, ELF_C_WRITE, NULL);
	if (!kcore->elf)
		goto out_close;

	if (!gelf_newehdr(kcore->elf, elfclass))
		goto out_end;

	ehdr = gelf_getehdr(kcore->elf, &kcore->ehdr);
	if (!ehdr)
		goto out_end;

	return 0;

out_end:
	elf_end(kcore->elf);
out_close:
	close(kcore->fd);
	unlink(filename);
	return -1;
}

static void kcore__close(struct kcore *kcore)
{
	elf_end(kcore->elf);
	close(kcore->fd);
}

static int kcore__copy_hdr(struct kcore *from, struct kcore *to, size_t count)
{
	GElf_Ehdr *ehdr = &to->ehdr;
	GElf_Ehdr *kehdr = &from->ehdr;

	memcpy(ehdr->e_ident, kehdr->e_ident, EI_NIDENT);
	ehdr->e_type      = kehdr->e_type;
	ehdr->e_machine   = kehdr->e_machine;
	ehdr->e_version   = kehdr->e_version;
	ehdr->e_entry     = 0;
	ehdr->e_shoff     = 0;
	ehdr->e_flags     = kehdr->e_flags;
	ehdr->e_phnum     = count;
	ehdr->e_shentsize = 0;
	ehdr->e_shnum     = 0;
	ehdr->e_shstrndx  = 0;

	if (from->elfclass == ELFCLASS32) {
		ehdr->e_phoff     = sizeof(Elf32_Ehdr);
		ehdr->e_ehsize    = sizeof(Elf32_Ehdr);
		ehdr->e_phentsize = sizeof(Elf32_Phdr);
	} else {
		ehdr->e_phoff     = sizeof(Elf64_Ehdr);
		ehdr->e_ehsize    = sizeof(Elf64_Ehdr);
		ehdr->e_phentsize = sizeof(Elf64_Phdr);
	}

	if (!gelf_update_ehdr(to->elf, ehdr))
		return -1;

	if (!gelf_newphdr(to->elf, count))
		return -1;

	return 0;
}

static int kcore__add_phdr(struct kcore *kcore, int idx, off_t offset,
			   u64 addr, u64 len)
{
	GElf_Phdr gphdr;
	GElf_Phdr *phdr;

	phdr = gelf_getphdr(kcore->elf, idx, &gphdr);
	if (!phdr)
		return -1;

	phdr->p_type	= PT_LOAD;
	phdr->p_flags	= PF_R | PF_W | PF_X;
	phdr->p_offset	= offset;
	phdr->p_vaddr	= addr;
	phdr->p_paddr	= 0;
	phdr->p_filesz	= len;
	phdr->p_memsz	= len;
	phdr->p_align	= page_size;

	if (!gelf_update_phdr(kcore->elf, idx, phdr))
		return -1;

	return 0;
}

static off_t kcore__write(struct kcore *kcore)
{
	return elf_update(kcore->elf, ELF_C_WRITE);
}

struct phdr_data {
	off_t offset;
	u64 addr;
	u64 len;
};

struct kcore_copy_info {
	u64 stext;
	u64 etext;
	u64 first_symbol;
	u64 last_symbol;
	u64 first_module;
	u64 last_module_symbol;
	struct phdr_data kernel_map;
	struct phdr_data modules_map;
};

static int kcore_copy__process_kallsyms(void *arg, const char *name, char type,
					u64 start)
{
	struct kcore_copy_info *kci = arg;

	if (!symbol_type__is_a(type, MAP__FUNCTION))
		return 0;

	if (strchr(name, '[')) {
		if (start > kci->last_module_symbol)
			kci->last_module_symbol = start;
		return 0;
	}

	if (!kci->first_symbol || start < kci->first_symbol)
		kci->first_symbol = start;

	if (!kci->last_symbol || start > kci->last_symbol)
		kci->last_symbol = start;

	if (!strcmp(name, "_stext")) {
		kci->stext = start;
		return 0;
	}

	if (!strcmp(name, "_etext")) {
		kci->etext = start;
		return 0;
	}

	return 0;
}

static int kcore_copy__parse_kallsyms(struct kcore_copy_info *kci,
				      const char *dir)
{
	char kallsyms_filename[PATH_MAX];

	scnprintf(kallsyms_filename, PATH_MAX, "%s/kallsyms", dir);

	if (symbol__restricted_filename(kallsyms_filename, "/proc/kallsyms"))
		return -1;

	if (kallsyms__parse(kallsyms_filename, kci,
			    kcore_copy__process_kallsyms) < 0)
		return -1;

	return 0;
}

static int kcore_copy__process_modules(void *arg,
				       const char *name __maybe_unused,
				       u64 start)
{
	struct kcore_copy_info *kci = arg;

	if (!kci->first_module || start < kci->first_module)
		kci->first_module = start;

	return 0;
}

static int kcore_copy__parse_modules(struct kcore_copy_info *kci,
				     const char *dir)
{
	char modules_filename[PATH_MAX];

	scnprintf(modules_filename, PATH_MAX, "%s/modules", dir);

	if (symbol__restricted_filename(modules_filename, "/proc/modules"))
		return -1;

	if (modules__parse(modules_filename, kci,
			   kcore_copy__process_modules) < 0)
		return -1;

	return 0;
}

static void kcore_copy__map(struct phdr_data *p, u64 start, u64 end, u64 pgoff,
			    u64 s, u64 e)
{
	if (p->addr || s < start || s >= end)
		return;

	p->addr = s;
	p->offset = (s - start) + pgoff;
	p->len = e < end ? e - s : end - s;
}

static int kcore_copy__read_map(u64 start, u64 len, u64 pgoff, void *data)
{
	struct kcore_copy_info *kci = data;
	u64 end = start + len;

	kcore_copy__map(&kci->kernel_map, start, end, pgoff, kci->stext,
			kci->etext);

	kcore_copy__map(&kci->modules_map, start, end, pgoff, kci->first_module,
			kci->last_module_symbol);

	return 0;
}

static int kcore_copy__read_maps(struct kcore_copy_info *kci, Elf *elf)
{
	if (elf_read_maps(elf, true, kcore_copy__read_map, kci) < 0)
		return -1;

	return 0;
}

static int kcore_copy__calc_maps(struct kcore_copy_info *kci, const char *dir,
				 Elf *elf)
{
	if (kcore_copy__parse_kallsyms(kci, dir))
		return -1;

	if (kcore_copy__parse_modules(kci, dir))
		return -1;

	if (kci->stext)
		kci->stext = round_down(kci->stext, page_size);
	else
		kci->stext = round_down(kci->first_symbol, page_size);

	if (kci->etext) {
		kci->etext = round_up(kci->etext, page_size);
	} else if (kci->last_symbol) {
		kci->etext = round_up(kci->last_symbol, page_size);
		kci->etext += page_size;
	}

	kci->first_module = round_down(kci->first_module, page_size);

	if (kci->last_module_symbol) {
		kci->last_module_symbol = round_up(kci->last_module_symbol,
						   page_size);
		kci->last_module_symbol += page_size;
	}

	if (!kci->stext || !kci->etext)
		return -1;

	if (kci->first_module && !kci->last_module_symbol)
		return -1;

	return kcore_copy__read_maps(kci, elf);
}

static int kcore_copy__copy_file(const char *from_dir, const char *to_dir,
				 const char *name)
{
	char from_filename[PATH_MAX];
	char to_filename[PATH_MAX];

	scnprintf(from_filename, PATH_MAX, "%s/%s", from_dir, name);
	scnprintf(to_filename, PATH_MAX, "%s/%s", to_dir, name);

	return copyfile_mode(from_filename, to_filename, 0400);
}

static int kcore_copy__unlink(const char *dir, const char *name)
{
	char filename[PATH_MAX];

	scnprintf(filename, PATH_MAX, "%s/%s", dir, name);

	return unlink(filename);
}

static int kcore_copy__compare_fds(int from, int to)
{
	char *buf_from;
	char *buf_to;
	ssize_t ret;
	size_t len;
	int err = -1;

	buf_from = malloc(page_size);
	buf_to = malloc(page_size);
	if (!buf_from || !buf_to)
		goto out;

	while (1) {
		/* Use read because mmap won't work on proc files */
		ret = read(from, buf_from, page_size);
		if (ret < 0)
			goto out;

		if (!ret)
			break;

		len = ret;

		if (readn(to, buf_to, len) != (int)len)
			goto out;

		if (memcmp(buf_from, buf_to, len))
			goto out;
	}

	err = 0;
out:
	free(buf_to);
	free(buf_from);
	return err;
}

static int kcore_copy__compare_files(const char *from_filename,
				     const char *to_filename)
{
	int from, to, err = -1;

	from = open(from_filename, O_RDONLY);
	if (from < 0)
		return -1;

	to = open(to_filename, O_RDONLY);
	if (to < 0)
		goto out_close_from;

	err = kcore_copy__compare_fds(from, to);

	close(to);
out_close_from:
	close(from);
	return err;
}

static int kcore_copy__compare_file(const char *from_dir, const char *to_dir,
				    const char *name)
{
	char from_filename[PATH_MAX];
	char to_filename[PATH_MAX];

	scnprintf(from_filename, PATH_MAX, "%s/%s", from_dir, name);
	scnprintf(to_filename, PATH_MAX, "%s/%s", to_dir, name);

	return kcore_copy__compare_files(from_filename, to_filename);
}

/**
 * kcore_copy - copy kallsyms, modules and kcore from one directory to another.
 * @from_dir: from directory
 * @to_dir: to directory
 *
 * This function copies kallsyms, modules and kcore files from one directory to
 * another.  kallsyms and modules are copied entirely.  Only code segments are
 * copied from kcore.  It is assumed that two segments suffice: one for the
 * kernel proper and one for all the modules.  The code segments are determined
 * from kallsyms and modules files.  The kernel map starts at _stext or the
 * lowest function symbol, and ends at _etext or the highest function symbol.
 * The module map starts at the lowest module address and ends at the highest
 * module symbol.  Start addresses are rounded down to the nearest page.  End
 * addresses are rounded up to the nearest page.  An extra page is added to the
 * highest kernel symbol and highest module symbol to, hopefully, encompass that
 * symbol too.  Because it contains only code sections, the resulting kcore is
 * unusual.  One significant peculiarity is that the mapping (start -> pgoff)
 * is not the same for the kernel map and the modules map.  That happens because
 * the data is copied adjacently whereas the original kcore has gaps.  Finally,
 * kallsyms and modules files are compared with their copies to check that
 * modules have not been loaded or unloaded while the copies were taking place.
 *
 * Return: %0 on success, %-1 on failure.
 */
int kcore_copy(const char *from_dir, const char *to_dir)
{
	struct kcore kcore;
	struct kcore extract;
	size_t count = 2;
	int idx = 0, err = -1;
	off_t offset = page_size, sz, modules_offset = 0;
	struct kcore_copy_info kci = { .stext = 0, };
	char kcore_filename[PATH_MAX];
	char extract_filename[PATH_MAX];

	if (kcore_copy__copy_file(from_dir, to_dir, "kallsyms"))
		return -1;

	if (kcore_copy__copy_file(from_dir, to_dir, "modules"))
		goto out_unlink_kallsyms;

	scnprintf(kcore_filename, PATH_MAX, "%s/kcore", from_dir);
	scnprintf(extract_filename, PATH_MAX, "%s/kcore", to_dir);

	if (kcore__open(&kcore, kcore_filename))
		goto out_unlink_modules;

	if (kcore_copy__calc_maps(&kci, from_dir, kcore.elf))
		goto out_kcore_close;

	if (kcore__init(&extract, extract_filename, kcore.elfclass, false))
		goto out_kcore_close;

	if (!kci.modules_map.addr)
		count -= 1;

	if (kcore__copy_hdr(&kcore, &extract, count))
		goto out_extract_close;

	if (kcore__add_phdr(&extract, idx++, offset, kci.kernel_map.addr,
			    kci.kernel_map.len))
		goto out_extract_close;

	if (kci.modules_map.addr) {
		modules_offset = offset + kci.kernel_map.len;
		if (kcore__add_phdr(&extract, idx, modules_offset,
				    kci.modules_map.addr, kci.modules_map.len))
			goto out_extract_close;
	}

	sz = kcore__write(&extract);
	if (sz < 0 || sz > offset)
		goto out_extract_close;

	if (copy_bytes(kcore.fd, kci.kernel_map.offset, extract.fd, offset,
		       kci.kernel_map.len))
		goto out_extract_close;

	if (modules_offset && copy_bytes(kcore.fd, kci.modules_map.offset,
					 extract.fd, modules_offset,
					 kci.modules_map.len))
		goto out_extract_close;

	if (kcore_copy__compare_file(from_dir, to_dir, "modules"))
		goto out_extract_close;

	if (kcore_copy__compare_file(from_dir, to_dir, "kallsyms"))
		goto out_extract_close;

	err = 0;

out_extract_close:
	kcore__close(&extract);
	if (err)
		unlink(extract_filename);
out_kcore_close:
	kcore__close(&kcore);
out_unlink_modules:
	if (err)
		kcore_copy__unlink(to_dir, "modules");
out_unlink_kallsyms:
	if (err)
		kcore_copy__unlink(to_dir, "kallsyms");

	return err;
}

int kcore_extract__create(struct kcore_extract *kce)
{
	struct kcore kcore;
	struct kcore extract;
	size_t count = 1;
	int idx = 0, err = -1;
	off_t offset = page_size, sz;

	if (kcore__open(&kcore, kce->kcore_filename))
		return -1;

	strcpy(kce->extract_filename, PERF_KCORE_EXTRACT);
	if (kcore__init(&extract, kce->extract_filename, kcore.elfclass, true))
		goto out_kcore_close;

	if (kcore__copy_hdr(&kcore, &extract, count))
		goto out_extract_close;

	if (kcore__add_phdr(&extract, idx, offset, kce->addr, kce->len))
		goto out_extract_close;

	sz = kcore__write(&extract);
	if (sz < 0 || sz > offset)
		goto out_extract_close;

	if (copy_bytes(kcore.fd, kce->offs, extract.fd, offset, kce->len))
		goto out_extract_close;

	err = 0;

out_extract_close:
	kcore__close(&extract);
	if (err)
		unlink(kce->extract_filename);
out_kcore_close:
	kcore__close(&kcore);

	return err;
}

void kcore_extract__delete(struct kcore_extract *kce)
{
	unlink(kce->extract_filename);
}

void symbol__elf_init(void)
{
	elf_version(EV_CURRENT);
}<|MERGE_RESOLUTION|>--- conflicted
+++ resolved
@@ -683,10 +683,7 @@
 		}
 
 		if (!dso__build_id_equal(dso, build_id)) {
-<<<<<<< HEAD
-=======
 			pr_debug("%s: build id mismatch for %s.\n", __func__, name);
->>>>>>> 4b8a8262
 			dso->load_errno = DSO_LOAD_ERRNO__MISMATCHING_BUILDID;
 			goto out_elf_end;
 		}
@@ -975,15 +972,10 @@
 					map->unmap_ip = map__unmap_ip;
 					/* Ensure maps are correctly ordered */
 					if (kmaps) {
-<<<<<<< HEAD
-						map_groups__remove(kmaps, map);
-						map_groups__insert(kmaps, map);
-=======
 						map__get(map);
 						map_groups__remove(kmaps, map);
 						map_groups__insert(kmaps, map);
 						map__put(map);
->>>>>>> 4b8a8262
 					}
 				}
 
@@ -1039,15 +1031,7 @@
 				}
 				curr_dso->symtab_type = dso->symtab_type;
 				map_groups__insert(kmaps, curr_map);
-<<<<<<< HEAD
-				/*
-				 * The new DSO should go to the kernel DSOS
-				 */
-				dsos__add(&map->groups->machine->kernel_dsos,
-					  curr_dso);
-=======
 				dsos__add(&map->groups->machine->dsos, curr_dso);
->>>>>>> 4b8a8262
 				dso__set_loaded(curr_dso, map->type);
 			} else
 				curr_dso = curr_map->dso;
