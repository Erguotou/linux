#include "callchain.h"
#include "debug.h"
#include "event.h"
#include "evsel.h"
#include "hist.h"
#include "machine.h"
#include "map.h"
#include "sort.h"
#include "strlist.h"
#include "thread.h"
#include "vdso.h"
#include <stdbool.h>
#include <symbol/kallsyms.h>
#include "unwind.h"
#include "linux/hash.h"

static void __machine__remove_thread(struct machine *machine, struct thread *th, bool lock);

static void dsos__init(struct dsos *dsos)
{
	INIT_LIST_HEAD(&dsos->head);
	dsos->root = RB_ROOT;
	pthread_rwlock_init(&dsos->lock, NULL);
}

int machine__init(struct machine *machine, const char *root_dir, pid_t pid)
{
	map_groups__init(&machine->kmaps, machine);
	RB_CLEAR_NODE(&machine->rb_node);
	dsos__init(&machine->dsos);

	machine->threads = RB_ROOT;
	pthread_rwlock_init(&machine->threads_lock, NULL);
	INIT_LIST_HEAD(&machine->dead_threads);
	machine->last_match = NULL;

	machine->vdso_info = NULL;

	machine->pid = pid;

	machine->symbol_filter = NULL;
	machine->id_hdr_size = 0;
	machine->comm_exec = false;
	machine->kernel_start = 0;

	machine->root_dir = strdup(root_dir);
	if (machine->root_dir == NULL)
		return -ENOMEM;

	if (pid != HOST_KERNEL_ID) {
		struct thread *thread = machine__findnew_thread(machine, -1,
								pid);
		char comm[64];

		if (thread == NULL)
			return -ENOMEM;

		snprintf(comm, sizeof(comm), "[guest/%d]", pid);
		thread__set_comm(thread, comm, 0);
		thread__put(thread);
	}

	machine->current_tid = NULL;

	return 0;
}

struct machine *machine__new_host(void)
{
	struct machine *machine = malloc(sizeof(*machine));

	if (machine != NULL) {
		machine__init(machine, "", HOST_KERNEL_ID);

		if (machine__create_kernel_maps(machine) < 0)
			goto out_delete;
	}

	return machine;
out_delete:
	free(machine);
	return NULL;
}

static void dsos__purge(struct dsos *dsos)
{
	struct dso *pos, *n;

	pthread_rwlock_wrlock(&dsos->lock);

	list_for_each_entry_safe(pos, n, &dsos->head, node) {
		RB_CLEAR_NODE(&pos->rb_node);
		list_del_init(&pos->node);
		dso__put(pos);
	}

	pthread_rwlock_unlock(&dsos->lock);
}

<<<<<<< HEAD
=======
static void dsos__exit(struct dsos *dsos)
{
	dsos__purge(dsos);
	pthread_rwlock_destroy(&dsos->lock);
}

>>>>>>> 4b8a8262
void machine__delete_threads(struct machine *machine)
{
	struct rb_node *nd;

	pthread_rwlock_wrlock(&machine->threads_lock);
	nd = rb_first(&machine->threads);
	while (nd) {
		struct thread *t = rb_entry(nd, struct thread, rb_node);

		nd = rb_next(nd);
<<<<<<< HEAD
		machine__remove_thread(machine, t);
=======
		__machine__remove_thread(machine, t, false);
>>>>>>> 4b8a8262
	}
	pthread_rwlock_unlock(&machine->threads_lock);
}

void machine__exit(struct machine *machine)
{
	map_groups__exit(&machine->kmaps);
	dsos__exit(&machine->dsos);
	machine__exit_vdso(machine);
	zfree(&machine->root_dir);
	zfree(&machine->current_tid);
	pthread_rwlock_destroy(&machine->threads_lock);
}

void machine__delete(struct machine *machine)
{
	machine__exit(machine);
	free(machine);
}

void machines__init(struct machines *machines)
{
	machine__init(&machines->host, "", HOST_KERNEL_ID);
	machines->guests = RB_ROOT;
	machines->symbol_filter = NULL;
}

void machines__exit(struct machines *machines)
{
	machine__exit(&machines->host);
	/* XXX exit guest */
}

struct machine *machines__add(struct machines *machines, pid_t pid,
			      const char *root_dir)
{
	struct rb_node **p = &machines->guests.rb_node;
	struct rb_node *parent = NULL;
	struct machine *pos, *machine = malloc(sizeof(*machine));

	if (machine == NULL)
		return NULL;

	if (machine__init(machine, root_dir, pid) != 0) {
		free(machine);
		return NULL;
	}

	machine->symbol_filter = machines->symbol_filter;

	while (*p != NULL) {
		parent = *p;
		pos = rb_entry(parent, struct machine, rb_node);
		if (pid < pos->pid)
			p = &(*p)->rb_left;
		else
			p = &(*p)->rb_right;
	}

	rb_link_node(&machine->rb_node, parent, p);
	rb_insert_color(&machine->rb_node, &machines->guests);

	return machine;
}

void machines__set_symbol_filter(struct machines *machines,
				 symbol_filter_t symbol_filter)
{
	struct rb_node *nd;

	machines->symbol_filter = symbol_filter;
	machines->host.symbol_filter = symbol_filter;

	for (nd = rb_first(&machines->guests); nd; nd = rb_next(nd)) {
		struct machine *machine = rb_entry(nd, struct machine, rb_node);

		machine->symbol_filter = symbol_filter;
	}
}

void machines__set_comm_exec(struct machines *machines, bool comm_exec)
{
	struct rb_node *nd;

	machines->host.comm_exec = comm_exec;

	for (nd = rb_first(&machines->guests); nd; nd = rb_next(nd)) {
		struct machine *machine = rb_entry(nd, struct machine, rb_node);

		machine->comm_exec = comm_exec;
	}
}

struct machine *machines__find(struct machines *machines, pid_t pid)
{
	struct rb_node **p = &machines->guests.rb_node;
	struct rb_node *parent = NULL;
	struct machine *machine;
	struct machine *default_machine = NULL;

	if (pid == HOST_KERNEL_ID)
		return &machines->host;

	while (*p != NULL) {
		parent = *p;
		machine = rb_entry(parent, struct machine, rb_node);
		if (pid < machine->pid)
			p = &(*p)->rb_left;
		else if (pid > machine->pid)
			p = &(*p)->rb_right;
		else
			return machine;
		if (!machine->pid)
			default_machine = machine;
	}

	return default_machine;
}

struct machine *machines__findnew(struct machines *machines, pid_t pid)
{
	char path[PATH_MAX];
	const char *root_dir = "";
	struct machine *machine = machines__find(machines, pid);

	if (machine && (machine->pid == pid))
		goto out;

	if ((pid != HOST_KERNEL_ID) &&
	    (pid != DEFAULT_GUEST_KERNEL_ID) &&
	    (symbol_conf.guestmount)) {
		sprintf(path, "%s/%d", symbol_conf.guestmount, pid);
		if (access(path, R_OK)) {
			static struct strlist *seen;

			if (!seen)
				seen = strlist__new(true, NULL);

			if (!strlist__has_entry(seen, path)) {
				pr_err("Can't access file %s\n", path);
				strlist__add(seen, path);
			}
			machine = NULL;
			goto out;
		}
		root_dir = path;
	}

	machine = machines__add(machines, pid, root_dir);
out:
	return machine;
}

void machines__process_guests(struct machines *machines,
			      machine__process_t process, void *data)
{
	struct rb_node *nd;

	for (nd = rb_first(&machines->guests); nd; nd = rb_next(nd)) {
		struct machine *pos = rb_entry(nd, struct machine, rb_node);
		process(pos, data);
	}
}

char *machine__mmap_name(struct machine *machine, char *bf, size_t size)
{
	if (machine__is_host(machine))
		snprintf(bf, size, "[%s]", "kernel.kallsyms");
	else if (machine__is_default_guest(machine))
		snprintf(bf, size, "[%s]", "guest.kernel.kallsyms");
	else {
		snprintf(bf, size, "[%s.%d]", "guest.kernel.kallsyms",
			 machine->pid);
	}

	return bf;
}

void machines__set_id_hdr_size(struct machines *machines, u16 id_hdr_size)
{
	struct rb_node *node;
	struct machine *machine;

	machines->host.id_hdr_size = id_hdr_size;

	for (node = rb_first(&machines->guests); node; node = rb_next(node)) {
		machine = rb_entry(node, struct machine, rb_node);
		machine->id_hdr_size = id_hdr_size;
	}

	return;
}

static void machine__update_thread_pid(struct machine *machine,
				       struct thread *th, pid_t pid)
{
	struct thread *leader;

	if (pid == th->pid_ || pid == -1 || th->pid_ != -1)
		return;

	th->pid_ = pid;

	if (th->pid_ == th->tid)
		return;

	leader = __machine__findnew_thread(machine, th->pid_, th->pid_);
	if (!leader)
		goto out_err;

	if (!leader->mg)
		leader->mg = map_groups__new(machine);

	if (!leader->mg)
		goto out_err;

	if (th->mg == leader->mg)
		return;

	if (th->mg) {
		/*
		 * Maps are created from MMAP events which provide the pid and
		 * tid.  Consequently there never should be any maps on a thread
		 * with an unknown pid.  Just print an error if there are.
		 */
		if (!map_groups__empty(th->mg))
			pr_err("Discarding thread maps for %d:%d\n",
			       th->pid_, th->tid);
		map_groups__put(th->mg);
	}

	th->mg = map_groups__get(leader->mg);

	return;

out_err:
	pr_err("Failed to join map groups for %d:%d\n", th->pid_, th->tid);
}

static struct thread *____machine__findnew_thread(struct machine *machine,
						  pid_t pid, pid_t tid,
						  bool create)
{
	struct rb_node **p = &machine->threads.rb_node;
	struct rb_node *parent = NULL;
	struct thread *th;

	/*
	 * Front-end cache - TID lookups come in blocks,
	 * so most of the time we dont have to look up
	 * the full rbtree:
	 */
	th = machine->last_match;
	if (th != NULL) {
		if (th->tid == tid) {
			machine__update_thread_pid(machine, th, pid);
			return th;
		}

<<<<<<< HEAD
		thread__zput(machine->last_match);
=======
		machine->last_match = NULL;
>>>>>>> 4b8a8262
	}

	while (*p != NULL) {
		parent = *p;
		th = rb_entry(parent, struct thread, rb_node);

		if (th->tid == tid) {
			machine->last_match = thread__get(th);
			machine__update_thread_pid(machine, th, pid);
			return th;
		}

		if (tid < th->tid)
			p = &(*p)->rb_left;
		else
			p = &(*p)->rb_right;
	}

	if (!create)
		return NULL;

	th = thread__new(pid, tid);
	if (th != NULL) {
		rb_link_node(&th->rb_node, parent, p);
		rb_insert_color(&th->rb_node, &machine->threads);

		/*
		 * We have to initialize map_groups separately
		 * after rb tree is updated.
		 *
		 * The reason is that we call machine__findnew_thread
		 * within thread__init_map_groups to find the thread
		 * leader and that would screwed the rb tree.
		 */
		if (thread__init_map_groups(th, machine)) {
			rb_erase_init(&th->rb_node, &machine->threads);
			RB_CLEAR_NODE(&th->rb_node);
			thread__delete(th);
			return NULL;
		}
		/*
		 * It is now in the rbtree, get a ref
		 */
		thread__get(th);
<<<<<<< HEAD
		machine->last_match = thread__get(th);
=======
		machine->last_match = th;
>>>>>>> 4b8a8262
	}

	return th;
}

struct thread *__machine__findnew_thread(struct machine *machine, pid_t pid, pid_t tid)
{
	return ____machine__findnew_thread(machine, pid, tid, true);
}

struct thread *machine__findnew_thread(struct machine *machine, pid_t pid,
				       pid_t tid)
{
	struct thread *th;

	pthread_rwlock_wrlock(&machine->threads_lock);
	th = thread__get(__machine__findnew_thread(machine, pid, tid));
	pthread_rwlock_unlock(&machine->threads_lock);
	return th;
}

struct thread *machine__find_thread(struct machine *machine, pid_t pid,
				    pid_t tid)
{
	struct thread *th;
	pthread_rwlock_rdlock(&machine->threads_lock);
	th =  thread__get(____machine__findnew_thread(machine, pid, tid, false));
	pthread_rwlock_unlock(&machine->threads_lock);
	return th;
}

struct comm *machine__thread_exec_comm(struct machine *machine,
				       struct thread *thread)
{
	if (machine->comm_exec)
		return thread__exec_comm(thread);
	else
		return thread__comm(thread);
}

int machine__process_comm_event(struct machine *machine, union perf_event *event,
				struct perf_sample *sample)
{
	struct thread *thread = machine__findnew_thread(machine,
							event->comm.pid,
							event->comm.tid);
	bool exec = event->header.misc & PERF_RECORD_MISC_COMM_EXEC;
	int err = 0;

	if (exec)
		machine->comm_exec = true;

	if (dump_trace)
		perf_event__fprintf_comm(event, stdout);

	if (thread == NULL ||
	    __thread__set_comm(thread, event->comm.comm, sample->time, exec)) {
		dump_printf("problem processing PERF_RECORD_COMM, skipping event.\n");
		err = -1;
	}

	thread__put(thread);

	return err;
}

int machine__process_lost_event(struct machine *machine __maybe_unused,
				union perf_event *event, struct perf_sample *sample __maybe_unused)
{
	dump_printf(": id:%" PRIu64 ": lost:%" PRIu64 "\n",
		    event->lost.id, event->lost.lost);
	return 0;
}

<<<<<<< HEAD
static struct dso*
machine__module_dso(struct machine *machine, struct kmod_path *m,
		    const char *filename)
{
	struct dso *dso;

	dso = dsos__find(&machine->kernel_dsos, m->name, true);
	if (!dso) {
		dso = dsos__addnew(&machine->kernel_dsos, m->name);
		if (dso == NULL)
			return NULL;

		if (machine__is_host(machine))
			dso->symtab_type = DSO_BINARY_TYPE__SYSTEM_PATH_KMODULE;
		else
			dso->symtab_type = DSO_BINARY_TYPE__GUEST_KMODULE;

		/* _KMODULE_COMP should be next to _KMODULE */
		if (m->kmod && m->comp)
			dso->symtab_type++;

		dso__set_short_name(dso, strdup(m->name), true);
		dso__set_long_name(dso, strdup(filename), true);
	}

	return dso;
}

struct map *machine__new_module(struct machine *machine, u64 start,
				const char *filename)
{
	struct map *map = NULL;
	struct dso *dso;
	struct kmod_path m;

	if (kmod_path__parse_name(&m, filename))
		return NULL;

	map = map_groups__find_by_name(&machine->kmaps, MAP__FUNCTION,
				       m.name);
	if (map)
		goto out;

	dso = machine__module_dso(machine, &m, filename);
	if (dso == NULL)
		goto out;

=======
int machine__process_lost_samples_event(struct machine *machine __maybe_unused,
					union perf_event *event, struct perf_sample *sample)
{
	dump_printf(": id:%" PRIu64 ": lost samples :%" PRIu64 "\n",
		    sample->id, event->lost_samples.lost);
	return 0;
}

static struct dso *machine__findnew_module_dso(struct machine *machine,
					       struct kmod_path *m,
					       const char *filename)
{
	struct dso *dso;

	pthread_rwlock_wrlock(&machine->dsos.lock);

	dso = __dsos__find(&machine->dsos, m->name, true);
	if (!dso) {
		dso = __dsos__addnew(&machine->dsos, m->name);
		if (dso == NULL)
			goto out_unlock;

		if (machine__is_host(machine))
			dso->symtab_type = DSO_BINARY_TYPE__SYSTEM_PATH_KMODULE;
		else
			dso->symtab_type = DSO_BINARY_TYPE__GUEST_KMODULE;

		/* _KMODULE_COMP should be next to _KMODULE */
		if (m->kmod && m->comp)
			dso->symtab_type++;

		dso__set_short_name(dso, strdup(m->name), true);
		dso__set_long_name(dso, strdup(filename), true);
	}

	dso__get(dso);
out_unlock:
	pthread_rwlock_unlock(&machine->dsos.lock);
	return dso;
}

int machine__process_aux_event(struct machine *machine __maybe_unused,
			       union perf_event *event)
{
	if (dump_trace)
		perf_event__fprintf_aux(event, stdout);
	return 0;
}

int machine__process_itrace_start_event(struct machine *machine __maybe_unused,
					union perf_event *event)
{
	if (dump_trace)
		perf_event__fprintf_itrace_start(event, stdout);
	return 0;
}

struct map *machine__findnew_module_map(struct machine *machine, u64 start,
					const char *filename)
{
	struct map *map = NULL;
	struct dso *dso;
	struct kmod_path m;

	if (kmod_path__parse_name(&m, filename))
		return NULL;

	map = map_groups__find_by_name(&machine->kmaps, MAP__FUNCTION,
				       m.name);
	if (map)
		goto out;

	dso = machine__findnew_module_dso(machine, &m, filename);
	if (dso == NULL)
		goto out;

>>>>>>> 4b8a8262
	map = map__new2(start, dso, MAP__FUNCTION);
	if (map == NULL)
		goto out;

	map_groups__insert(&machine->kmaps, map);

out:
	free(m.name);
	return map;
}

size_t machines__fprintf_dsos(struct machines *machines, FILE *fp)
{
	struct rb_node *nd;
	size_t ret = __dsos__fprintf(&machines->host.dsos.head, fp);

	for (nd = rb_first(&machines->guests); nd; nd = rb_next(nd)) {
		struct machine *pos = rb_entry(nd, struct machine, rb_node);
		ret += __dsos__fprintf(&pos->dsos.head, fp);
	}

	return ret;
}

size_t machine__fprintf_dsos_buildid(struct machine *m, FILE *fp,
				     bool (skip)(struct dso *dso, int parm), int parm)
{
	return __dsos__fprintf_buildid(&m->dsos.head, fp, skip, parm);
}

size_t machines__fprintf_dsos_buildid(struct machines *machines, FILE *fp,
				     bool (skip)(struct dso *dso, int parm), int parm)
{
	struct rb_node *nd;
	size_t ret = machine__fprintf_dsos_buildid(&machines->host, fp, skip, parm);

	for (nd = rb_first(&machines->guests); nd; nd = rb_next(nd)) {
		struct machine *pos = rb_entry(nd, struct machine, rb_node);
		ret += machine__fprintf_dsos_buildid(pos, fp, skip, parm);
	}
	return ret;
}

size_t machine__fprintf_vmlinux_path(struct machine *machine, FILE *fp)
{
	int i;
	size_t printed = 0;
	struct dso *kdso = machine->vmlinux_maps[MAP__FUNCTION]->dso;

	if (kdso->has_build_id) {
		char filename[PATH_MAX];
		if (dso__build_id_filename(kdso, filename, sizeof(filename)))
			printed += fprintf(fp, "[0] %s\n", filename);
	}

	for (i = 0; i < vmlinux_path__nr_entries; ++i)
		printed += fprintf(fp, "[%d] %s\n",
				   i + kdso->has_build_id, vmlinux_path[i]);

	return printed;
}

size_t machine__fprintf(struct machine *machine, FILE *fp)
{
	size_t ret = 0;
	struct rb_node *nd;

	pthread_rwlock_rdlock(&machine->threads_lock);

	for (nd = rb_first(&machine->threads); nd; nd = rb_next(nd)) {
		struct thread *pos = rb_entry(nd, struct thread, rb_node);

		ret += thread__fprintf(pos, fp);
	}

	pthread_rwlock_unlock(&machine->threads_lock);

	return ret;
}

static struct dso *machine__get_kernel(struct machine *machine)
{
	const char *vmlinux_name = NULL;
	struct dso *kernel;

	if (machine__is_host(machine)) {
		vmlinux_name = symbol_conf.vmlinux_name;
		if (!vmlinux_name)
			vmlinux_name = "[kernel.kallsyms]";

		kernel = machine__findnew_kernel(machine, vmlinux_name,
						 "[kernel]", DSO_TYPE_KERNEL);
	} else {
		char bf[PATH_MAX];

		if (machine__is_default_guest(machine))
			vmlinux_name = symbol_conf.default_guest_vmlinux_name;
		if (!vmlinux_name)
			vmlinux_name = machine__mmap_name(machine, bf,
							  sizeof(bf));

		kernel = machine__findnew_kernel(machine, vmlinux_name,
						 "[guest.kernel]",
						 DSO_TYPE_GUEST_KERNEL);
	}

	if (kernel != NULL && (!kernel->has_build_id))
		dso__read_running_kernel_build_id(kernel, machine);

	return kernel;
}

struct process_args {
	u64 start;
};

static void machine__get_kallsyms_filename(struct machine *machine, char *buf,
					   size_t bufsz)
{
	if (machine__is_default_guest(machine))
		scnprintf(buf, bufsz, "%s", symbol_conf.default_guest_kallsyms);
	else
		scnprintf(buf, bufsz, "%s/proc/kallsyms", machine->root_dir);
}

const char *ref_reloc_sym_names[] = {"_text", "_stext", NULL};

/* Figure out the start address of kernel map from /proc/kallsyms.
 * Returns the name of the start symbol in *symbol_name. Pass in NULL as
 * symbol_name if it's not that important.
 */
static u64 machine__get_running_kernel_start(struct machine *machine,
					     const char **symbol_name)
{
	char filename[PATH_MAX];
	int i;
	const char *name;
	u64 addr = 0;

	machine__get_kallsyms_filename(machine, filename, PATH_MAX);

	if (symbol__restricted_filename(filename, "/proc/kallsyms"))
		return 0;

	for (i = 0; (name = ref_reloc_sym_names[i]) != NULL; i++) {
		addr = kallsyms__get_function_start(filename, name);
		if (addr)
			break;
	}

	if (symbol_name)
		*symbol_name = name;

	return addr;
}

int __machine__create_kernel_maps(struct machine *machine, struct dso *kernel)
{
	enum map_type type;
	u64 start = machine__get_running_kernel_start(machine, NULL);

	for (type = 0; type < MAP__NR_TYPES; ++type) {
		struct kmap *kmap;

		machine->vmlinux_maps[type] = map__new2(start, kernel, type);
		if (machine->vmlinux_maps[type] == NULL)
			return -1;

		machine->vmlinux_maps[type]->map_ip =
			machine->vmlinux_maps[type]->unmap_ip =
				identity__map_ip;
		kmap = map__kmap(machine->vmlinux_maps[type]);
		if (!kmap)
			return -1;

		kmap->kmaps = &machine->kmaps;
		map_groups__insert(&machine->kmaps,
				   machine->vmlinux_maps[type]);
	}

	return 0;
}

void machine__destroy_kernel_maps(struct machine *machine)
{
	enum map_type type;

	for (type = 0; type < MAP__NR_TYPES; ++type) {
		struct kmap *kmap;

		if (machine->vmlinux_maps[type] == NULL)
			continue;

		kmap = map__kmap(machine->vmlinux_maps[type]);
		map_groups__remove(&machine->kmaps,
				   machine->vmlinux_maps[type]);
		if (kmap && kmap->ref_reloc_sym) {
			/*
			 * ref_reloc_sym is shared among all maps, so free just
			 * on one of them.
			 */
			if (type == MAP__FUNCTION) {
				zfree((char **)&kmap->ref_reloc_sym->name);
				zfree(&kmap->ref_reloc_sym);
			} else
				kmap->ref_reloc_sym = NULL;
		}

		machine->vmlinux_maps[type] = NULL;
	}
}

int machines__create_guest_kernel_maps(struct machines *machines)
{
	int ret = 0;
	struct dirent **namelist = NULL;
	int i, items = 0;
	char path[PATH_MAX];
	pid_t pid;
	char *endp;

	if (symbol_conf.default_guest_vmlinux_name ||
	    symbol_conf.default_guest_modules ||
	    symbol_conf.default_guest_kallsyms) {
		machines__create_kernel_maps(machines, DEFAULT_GUEST_KERNEL_ID);
	}

	if (symbol_conf.guestmount) {
		items = scandir(symbol_conf.guestmount, &namelist, NULL, NULL);
		if (items <= 0)
			return -ENOENT;
		for (i = 0; i < items; i++) {
			if (!isdigit(namelist[i]->d_name[0])) {
				/* Filter out . and .. */
				continue;
			}
			pid = (pid_t)strtol(namelist[i]->d_name, &endp, 10);
			if ((*endp != '\0') ||
			    (endp == namelist[i]->d_name) ||
			    (errno == ERANGE)) {
				pr_debug("invalid directory (%s). Skipping.\n",
					 namelist[i]->d_name);
				continue;
			}
			sprintf(path, "%s/%s/proc/kallsyms",
				symbol_conf.guestmount,
				namelist[i]->d_name);
			ret = access(path, R_OK);
			if (ret) {
				pr_debug("Can't access file %s\n", path);
				goto failure;
			}
			machines__create_kernel_maps(machines, pid);
		}
failure:
		free(namelist);
	}

	return ret;
}

void machines__destroy_kernel_maps(struct machines *machines)
{
	struct rb_node *next = rb_first(&machines->guests);

	machine__destroy_kernel_maps(&machines->host);

	while (next) {
		struct machine *pos = rb_entry(next, struct machine, rb_node);

		next = rb_next(&pos->rb_node);
		rb_erase(&pos->rb_node, &machines->guests);
		machine__delete(pos);
	}
}

int machines__create_kernel_maps(struct machines *machines, pid_t pid)
{
	struct machine *machine = machines__findnew(machines, pid);

	if (machine == NULL)
		return -1;

	return machine__create_kernel_maps(machine);
}

int machine__load_kallsyms(struct machine *machine, const char *filename,
			   enum map_type type, symbol_filter_t filter)
{
	struct map *map = machine->vmlinux_maps[type];
	int ret = dso__load_kallsyms(map->dso, filename, map, filter);

	if (ret > 0) {
		dso__set_loaded(map->dso, type);
		/*
		 * Since /proc/kallsyms will have multiple sessions for the
		 * kernel, with modules between them, fixup the end of all
		 * sections.
		 */
		__map_groups__fixup_end(&machine->kmaps, type);
	}

	return ret;
}

int machine__load_vmlinux_path(struct machine *machine, enum map_type type,
			       symbol_filter_t filter)
{
	struct map *map = machine->vmlinux_maps[type];
	int ret = dso__load_vmlinux_path(map->dso, map, filter);

	if (ret > 0)
		dso__set_loaded(map->dso, type);

	return ret;
}

static void map_groups__fixup_end(struct map_groups *mg)
{
	int i;
	for (i = 0; i < MAP__NR_TYPES; ++i)
		__map_groups__fixup_end(mg, i);
}

static char *get_kernel_version(const char *root_dir)
{
	char version[PATH_MAX];
	FILE *file;
	char *name, *tmp;
	const char *prefix = "Linux version ";

	sprintf(version, "%s/proc/version", root_dir);
	file = fopen(version, "r");
	if (!file)
		return NULL;

	version[0] = '\0';
	tmp = fgets(version, sizeof(version), file);
	fclose(file);

	name = strstr(version, prefix);
	if (!name)
		return NULL;
	name += strlen(prefix);
	tmp = strchr(name, ' ');
	if (tmp)
		*tmp = '\0';

	return strdup(name);
}

static bool is_kmod_dso(struct dso *dso)
{
	return dso->symtab_type == DSO_BINARY_TYPE__SYSTEM_PATH_KMODULE ||
	       dso->symtab_type == DSO_BINARY_TYPE__GUEST_KMODULE;
}

static int map_groups__set_module_path(struct map_groups *mg, const char *path,
				       struct kmod_path *m)
{
	struct map *map;
	char *long_name;

	map = map_groups__find_by_name(mg, MAP__FUNCTION, m->name);
	if (map == NULL)
		return 0;

	long_name = strdup(path);
	if (long_name == NULL)
		return -ENOMEM;

	dso__set_long_name(map->dso, long_name, true);
	dso__kernel_module_get_build_id(map->dso, "");

	/*
	 * Full name could reveal us kmod compression, so
	 * we need to update the symtab_type if needed.
	 */
	if (m->comp && is_kmod_dso(map->dso))
		map->dso->symtab_type++;

	return 0;
}

static int map_groups__set_modules_path_dir(struct map_groups *mg,
				const char *dir_name, int depth)
{
	struct dirent *dent;
	DIR *dir = opendir(dir_name);
	int ret = 0;

	if (!dir) {
		pr_debug("%s: cannot open %s dir\n", __func__, dir_name);
		return -1;
	}

	while ((dent = readdir(dir)) != NULL) {
		char path[PATH_MAX];
		struct stat st;

		/*sshfs might return bad dent->d_type, so we have to stat*/
		snprintf(path, sizeof(path), "%s/%s", dir_name, dent->d_name);
		if (stat(path, &st))
			continue;

		if (S_ISDIR(st.st_mode)) {
			if (!strcmp(dent->d_name, ".") ||
			    !strcmp(dent->d_name, ".."))
				continue;

			/* Do not follow top-level source and build symlinks */
			if (depth == 0) {
				if (!strcmp(dent->d_name, "source") ||
				    !strcmp(dent->d_name, "build"))
					continue;
			}

			ret = map_groups__set_modules_path_dir(mg, path,
							       depth + 1);
			if (ret < 0)
				goto out;
		} else {
			struct kmod_path m;

			ret = kmod_path__parse_name(&m, dent->d_name);
			if (ret)
				goto out;

			if (m.kmod)
				ret = map_groups__set_module_path(mg, path, &m);

			free(m.name);

			if (ret)
				goto out;
		}
	}

out:
	closedir(dir);
	return ret;
}

static int machine__set_modules_path(struct machine *machine)
{
	char *version;
	char modules_path[PATH_MAX];

	version = get_kernel_version(machine->root_dir);
	if (!version)
		return -1;

	snprintf(modules_path, sizeof(modules_path), "%s/lib/modules/%s",
		 machine->root_dir, version);
	free(version);

	return map_groups__set_modules_path_dir(&machine->kmaps, modules_path, 0);
}

static int machine__create_module(void *arg, const char *name, u64 start)
{
	struct machine *machine = arg;
	struct map *map;

	map = machine__findnew_module_map(machine, start, name);
	if (map == NULL)
		return -1;

	dso__kernel_module_get_build_id(map->dso, machine->root_dir);

	return 0;
}

static int machine__create_modules(struct machine *machine)
{
	const char *modules;
	char path[PATH_MAX];

	if (machine__is_default_guest(machine)) {
		modules = symbol_conf.default_guest_modules;
	} else {
		snprintf(path, PATH_MAX, "%s/proc/modules", machine->root_dir);
		modules = path;
	}

	if (symbol__restricted_filename(modules, "/proc/modules"))
		return -1;

	if (modules__parse(modules, machine, machine__create_module))
		return -1;

	if (!machine__set_modules_path(machine))
		return 0;

	pr_debug("Problems setting modules path maps, continuing anyway...\n");

	return 0;
}

int machine__create_kernel_maps(struct machine *machine)
{
	struct dso *kernel = machine__get_kernel(machine);
	const char *name;
	u64 addr = machine__get_running_kernel_start(machine, &name);
	if (!addr)
		return -1;

	if (kernel == NULL ||
	    __machine__create_kernel_maps(machine, kernel) < 0)
		return -1;

	if (symbol_conf.use_modules && machine__create_modules(machine) < 0) {
		if (machine__is_host(machine))
			pr_debug("Problems creating module maps, "
				 "continuing anyway...\n");
		else
			pr_debug("Problems creating module maps for guest %d, "
				 "continuing anyway...\n", machine->pid);
	}

	/*
	 * Now that we have all the maps created, just set the ->end of them:
	 */
	map_groups__fixup_end(&machine->kmaps);

	if (maps__set_kallsyms_ref_reloc_sym(machine->vmlinux_maps, name,
					     addr)) {
		machine__destroy_kernel_maps(machine);
		return -1;
	}

	return 0;
}

static void machine__set_kernel_mmap_len(struct machine *machine,
					 union perf_event *event)
{
	int i;

	for (i = 0; i < MAP__NR_TYPES; i++) {
		machine->vmlinux_maps[i]->start = event->mmap.start;
		machine->vmlinux_maps[i]->end   = (event->mmap.start +
						   event->mmap.len);
		/*
		 * Be a bit paranoid here, some perf.data file came with
		 * a zero sized synthesized MMAP event for the kernel.
		 */
		if (machine->vmlinux_maps[i]->end == 0)
			machine->vmlinux_maps[i]->end = ~0ULL;
	}
}

static bool machine__uses_kcore(struct machine *machine)
{
	struct dso *dso;

	list_for_each_entry(dso, &machine->dsos.head, node) {
		if (dso__is_kcore(dso))
			return true;
	}

	return false;
}

static int machine__process_kernel_mmap_event(struct machine *machine,
					      union perf_event *event)
{
	struct map *map;
	char kmmap_prefix[PATH_MAX];
	enum dso_kernel_type kernel_type;
	bool is_kernel_mmap;

	/* If we have maps from kcore then we do not need or want any others */
	if (machine__uses_kcore(machine))
		return 0;

	machine__mmap_name(machine, kmmap_prefix, sizeof(kmmap_prefix));
	if (machine__is_host(machine))
		kernel_type = DSO_TYPE_KERNEL;
	else
		kernel_type = DSO_TYPE_GUEST_KERNEL;

	is_kernel_mmap = memcmp(event->mmap.filename,
				kmmap_prefix,
				strlen(kmmap_prefix) - 1) == 0;
	if (event->mmap.filename[0] == '/' ||
	    (!is_kernel_mmap && event->mmap.filename[0] == '[')) {
<<<<<<< HEAD
		map = machine__new_module(machine, event->mmap.start,
					  event->mmap.filename);
=======
		map = machine__findnew_module_map(machine, event->mmap.start,
						  event->mmap.filename);
>>>>>>> 4b8a8262
		if (map == NULL)
			goto out_problem;

		map->end = map->start + event->mmap.len;
	} else if (is_kernel_mmap) {
		const char *symbol_name = (event->mmap.filename +
				strlen(kmmap_prefix));
		/*
		 * Should be there already, from the build-id table in
		 * the header.
		 */
		struct dso *kernel = NULL;
		struct dso *dso;

<<<<<<< HEAD
		list_for_each_entry(dso, &machine->kernel_dsos.head, node) {
			if (is_kernel_module(dso->long_name))
=======
		pthread_rwlock_rdlock(&machine->dsos.lock);

		list_for_each_entry(dso, &machine->dsos.head, node) {

			/*
			 * The cpumode passed to is_kernel_module is not the
			 * cpumode of *this* event. If we insist on passing
			 * correct cpumode to is_kernel_module, we should
			 * record the cpumode when we adding this dso to the
			 * linked list.
			 *
			 * However we don't really need passing correct
			 * cpumode.  We know the correct cpumode must be kernel
			 * mode (if not, we should not link it onto kernel_dsos
			 * list).
			 *
			 * Therefore, we pass PERF_RECORD_MISC_CPUMODE_UNKNOWN.
			 * is_kernel_module() treats it as a kernel cpumode.
			 */

			if (!dso->kernel ||
			    is_kernel_module(dso->long_name,
					     PERF_RECORD_MISC_CPUMODE_UNKNOWN))
>>>>>>> 4b8a8262
				continue;


			kernel = dso;
			break;
		}

		pthread_rwlock_unlock(&machine->dsos.lock);

		if (kernel == NULL)
			kernel = machine__findnew_dso(machine, kmmap_prefix);
		if (kernel == NULL)
			goto out_problem;

		kernel->kernel = kernel_type;
		if (__machine__create_kernel_maps(machine, kernel) < 0) {
			dso__put(kernel);
			goto out_problem;
		}

		if (strstr(kernel->long_name, "vmlinux"))
			dso__set_short_name(kernel, "[kernel.vmlinux]", false);

		machine__set_kernel_mmap_len(machine, event);

		/*
		 * Avoid using a zero address (kptr_restrict) for the ref reloc
		 * symbol. Effectively having zero here means that at record
		 * time /proc/sys/kernel/kptr_restrict was non zero.
		 */
		if (event->mmap.pgoff != 0) {
			maps__set_kallsyms_ref_reloc_sym(machine->vmlinux_maps,
							 symbol_name,
							 event->mmap.pgoff);
		}

		if (machine__is_default_guest(machine)) {
			/*
			 * preload dso of guest kernel and modules
			 */
			dso__load(kernel, machine->vmlinux_maps[MAP__FUNCTION],
				  NULL);
		}
	}
	return 0;
out_problem:
	return -1;
}

int machine__process_mmap2_event(struct machine *machine,
				 union perf_event *event,
				 struct perf_sample *sample __maybe_unused)
{
	u8 cpumode = event->header.misc & PERF_RECORD_MISC_CPUMODE_MASK;
	struct thread *thread;
	struct map *map;
	enum map_type type;
	int ret = 0;

	if (dump_trace)
		perf_event__fprintf_mmap2(event, stdout);

	if (cpumode == PERF_RECORD_MISC_GUEST_KERNEL ||
	    cpumode == PERF_RECORD_MISC_KERNEL) {
		ret = machine__process_kernel_mmap_event(machine, event);
		if (ret < 0)
			goto out_problem;
		return 0;
	}

	thread = machine__findnew_thread(machine, event->mmap2.pid,
					event->mmap2.tid);
	if (thread == NULL)
		goto out_problem;

	if (event->header.misc & PERF_RECORD_MISC_MMAP_DATA)
		type = MAP__VARIABLE;
	else
		type = MAP__FUNCTION;

	map = map__new(machine, event->mmap2.start,
			event->mmap2.len, event->mmap2.pgoff,
			event->mmap2.pid, event->mmap2.maj,
			event->mmap2.min, event->mmap2.ino,
			event->mmap2.ino_generation,
			event->mmap2.prot,
			event->mmap2.flags,
			event->mmap2.filename, type, thread);

	if (map == NULL)
		goto out_problem_map;

	thread__insert_map(thread, map);
	thread__put(thread);
	map__put(map);
	return 0;

out_problem_map:
	thread__put(thread);
out_problem:
	dump_printf("problem processing PERF_RECORD_MMAP2, skipping event.\n");
	return 0;
}

int machine__process_mmap_event(struct machine *machine, union perf_event *event,
				struct perf_sample *sample __maybe_unused)
{
	u8 cpumode = event->header.misc & PERF_RECORD_MISC_CPUMODE_MASK;
	struct thread *thread;
	struct map *map;
	enum map_type type;
	int ret = 0;

	if (dump_trace)
		perf_event__fprintf_mmap(event, stdout);

	if (cpumode == PERF_RECORD_MISC_GUEST_KERNEL ||
	    cpumode == PERF_RECORD_MISC_KERNEL) {
		ret = machine__process_kernel_mmap_event(machine, event);
		if (ret < 0)
			goto out_problem;
		return 0;
	}

	thread = machine__findnew_thread(machine, event->mmap.pid,
					 event->mmap.tid);
	if (thread == NULL)
		goto out_problem;

	if (event->header.misc & PERF_RECORD_MISC_MMAP_DATA)
		type = MAP__VARIABLE;
	else
		type = MAP__FUNCTION;

	map = map__new(machine, event->mmap.start,
			event->mmap.len, event->mmap.pgoff,
			event->mmap.pid, 0, 0, 0, 0, 0, 0,
			event->mmap.filename,
			type, thread);

	if (map == NULL)
		goto out_problem_map;

	thread__insert_map(thread, map);
	thread__put(thread);
	map__put(map);
	return 0;

out_problem_map:
	thread__put(thread);
out_problem:
	dump_printf("problem processing PERF_RECORD_MMAP, skipping event.\n");
	return 0;
}

<<<<<<< HEAD
void machine__remove_thread(struct machine *machine, struct thread *th)
{
	if (machine->last_match == th)
		thread__zput(machine->last_match);

	rb_erase(&th->rb_node, &machine->threads);
=======
static void __machine__remove_thread(struct machine *machine, struct thread *th, bool lock)
{
	if (machine->last_match == th)
		machine->last_match = NULL;

	BUG_ON(atomic_read(&th->refcnt) == 0);
	if (lock)
		pthread_rwlock_wrlock(&machine->threads_lock);
	rb_erase_init(&th->rb_node, &machine->threads);
	RB_CLEAR_NODE(&th->rb_node);
>>>>>>> 4b8a8262
	/*
	 * Move it first to the dead_threads list, then drop the reference,
	 * if this is the last reference, then the thread__delete destructor
	 * will be called and we will remove it from the dead_threads list.
	 */
	list_add_tail(&th->node, &machine->dead_threads);
<<<<<<< HEAD
	thread__put(th);
=======
	if (lock)
		pthread_rwlock_unlock(&machine->threads_lock);
	thread__put(th);
}

void machine__remove_thread(struct machine *machine, struct thread *th)
{
	return __machine__remove_thread(machine, th, true);
>>>>>>> 4b8a8262
}

int machine__process_fork_event(struct machine *machine, union perf_event *event,
				struct perf_sample *sample)
{
	struct thread *thread = machine__find_thread(machine,
						     event->fork.pid,
						     event->fork.tid);
	struct thread *parent = machine__findnew_thread(machine,
							event->fork.ppid,
							event->fork.ptid);
	int err = 0;

	/* if a thread currently exists for the thread id remove it */
	if (thread != NULL) {
		machine__remove_thread(machine, thread);
		thread__put(thread);
	}

	thread = machine__findnew_thread(machine, event->fork.pid,
					 event->fork.tid);
	if (dump_trace)
		perf_event__fprintf_task(event, stdout);

	if (thread == NULL || parent == NULL ||
	    thread__fork(thread, parent, sample->time) < 0) {
		dump_printf("problem processing PERF_RECORD_FORK, skipping event.\n");
		err = -1;
	}
	thread__put(thread);
	thread__put(parent);

	return err;
}

int machine__process_exit_event(struct machine *machine, union perf_event *event,
				struct perf_sample *sample __maybe_unused)
{
	struct thread *thread = machine__find_thread(machine,
						     event->fork.pid,
						     event->fork.tid);

	if (dump_trace)
		perf_event__fprintf_task(event, stdout);

	if (thread != NULL) {
		thread__exited(thread);
		thread__put(thread);
	}

	return 0;
}

int machine__process_event(struct machine *machine, union perf_event *event,
			   struct perf_sample *sample)
{
	int ret;

	switch (event->header.type) {
	case PERF_RECORD_COMM:
		ret = machine__process_comm_event(machine, event, sample); break;
	case PERF_RECORD_MMAP:
		ret = machine__process_mmap_event(machine, event, sample); break;
	case PERF_RECORD_MMAP2:
		ret = machine__process_mmap2_event(machine, event, sample); break;
	case PERF_RECORD_FORK:
		ret = machine__process_fork_event(machine, event, sample); break;
	case PERF_RECORD_EXIT:
		ret = machine__process_exit_event(machine, event, sample); break;
	case PERF_RECORD_LOST:
		ret = machine__process_lost_event(machine, event, sample); break;
	case PERF_RECORD_AUX:
		ret = machine__process_aux_event(machine, event); break;
	case PERF_RECORD_ITRACE_START:
		ret = machine__process_itrace_start_event(machine, event);
	case PERF_RECORD_LOST_SAMPLES:
		ret = machine__process_lost_samples_event(machine, event, sample); break;
		break;
	default:
		ret = -1;
		break;
	}

	return ret;
}

static bool symbol__match_regex(struct symbol *sym, regex_t *regex)
{
	if (sym->name && !regexec(regex, sym->name, 0, NULL, 0))
		return 1;
	return 0;
}

static void ip__resolve_ams(struct thread *thread,
			    struct addr_map_symbol *ams,
			    u64 ip)
{
	struct addr_location al;

	memset(&al, 0, sizeof(al));
	/*
	 * We cannot use the header.misc hint to determine whether a
	 * branch stack address is user, kernel, guest, hypervisor.
	 * Branches may straddle the kernel/user/hypervisor boundaries.
	 * Thus, we have to try consecutively until we find a match
	 * or else, the symbol is unknown
	 */
	thread__find_cpumode_addr_location(thread, MAP__FUNCTION, ip, &al);

	ams->addr = ip;
	ams->al_addr = al.addr;
	ams->sym = al.sym;
	ams->map = al.map;
}

static void ip__resolve_data(struct thread *thread,
			     u8 m, struct addr_map_symbol *ams, u64 addr)
{
	struct addr_location al;

	memset(&al, 0, sizeof(al));

	thread__find_addr_location(thread, m, MAP__VARIABLE, addr, &al);
	if (al.map == NULL) {
		/*
		 * some shared data regions have execute bit set which puts
		 * their mapping in the MAP__FUNCTION type array.
		 * Check there as a fallback option before dropping the sample.
		 */
		thread__find_addr_location(thread, m, MAP__FUNCTION, addr, &al);
	}

	ams->addr = addr;
	ams->al_addr = al.addr;
	ams->sym = al.sym;
	ams->map = al.map;
}

struct mem_info *sample__resolve_mem(struct perf_sample *sample,
				     struct addr_location *al)
{
	struct mem_info *mi = zalloc(sizeof(*mi));

	if (!mi)
		return NULL;

	ip__resolve_ams(al->thread, &mi->iaddr, sample->ip);
	ip__resolve_data(al->thread, al->cpumode, &mi->daddr, sample->addr);
	mi->data_src.val = sample->data_src;

	return mi;
}

static int add_callchain_ip(struct thread *thread,
			    struct symbol **parent,
			    struct addr_location *root_al,
			    u8 *cpumode,
			    u64 ip)
{
	struct addr_location al;

	al.filtered = 0;
	al.sym = NULL;
	if (!cpumode) {
		thread__find_cpumode_addr_location(thread, MAP__FUNCTION,
						   ip, &al);
	} else {
		if (ip >= PERF_CONTEXT_MAX) {
			switch (ip) {
			case PERF_CONTEXT_HV:
				*cpumode = PERF_RECORD_MISC_HYPERVISOR;
				break;
			case PERF_CONTEXT_KERNEL:
				*cpumode = PERF_RECORD_MISC_KERNEL;
				break;
			case PERF_CONTEXT_USER:
				*cpumode = PERF_RECORD_MISC_USER;
				break;
			default:
				pr_debug("invalid callchain context: "
					 "%"PRId64"\n", (s64) ip);
				/*
				 * It seems the callchain is corrupted.
				 * Discard all.
				 */
				callchain_cursor_reset(&callchain_cursor);
				return 1;
			}
			return 0;
		}
		thread__find_addr_location(thread, *cpumode, MAP__FUNCTION,
					   ip, &al);
	}

	if (al.sym != NULL) {
		if (sort__has_parent && !*parent &&
		    symbol__match_regex(al.sym, &parent_regex))
			*parent = al.sym;
		else if (have_ignore_callees && root_al &&
		  symbol__match_regex(al.sym, &ignore_callees_regex)) {
			/* Treat this symbol as the root,
			   forgetting its callees. */
			*root_al = al;
			callchain_cursor_reset(&callchain_cursor);
		}
	}

	return callchain_cursor_append(&callchain_cursor, al.addr, al.map, al.sym);
}

struct branch_info *sample__resolve_bstack(struct perf_sample *sample,
					   struct addr_location *al)
{
	unsigned int i;
	const struct branch_stack *bs = sample->branch_stack;
	struct branch_info *bi = calloc(bs->nr, sizeof(struct branch_info));

	if (!bi)
		return NULL;

	for (i = 0; i < bs->nr; i++) {
		ip__resolve_ams(al->thread, &bi[i].to, bs->entries[i].to);
		ip__resolve_ams(al->thread, &bi[i].from, bs->entries[i].from);
		bi[i].flags = bs->entries[i].flags;
	}
	return bi;
}

#define CHASHSZ 127
#define CHASHBITS 7
#define NO_ENTRY 0xff

#define PERF_MAX_BRANCH_DEPTH 127

/* Remove loops. */
static int remove_loops(struct branch_entry *l, int nr)
{
	int i, j, off;
	unsigned char chash[CHASHSZ];

	memset(chash, NO_ENTRY, sizeof(chash));

	BUG_ON(PERF_MAX_BRANCH_DEPTH > 255);

	for (i = 0; i < nr; i++) {
		int h = hash_64(l[i].from, CHASHBITS) % CHASHSZ;

		/* no collision handling for now */
		if (chash[h] == NO_ENTRY) {
			chash[h] = i;
		} else if (l[chash[h]].from == l[i].from) {
			bool is_loop = true;
			/* check if it is a real loop */
			off = 0;
			for (j = chash[h]; j < i && i + off < nr; j++, off++)
				if (l[j].from != l[i + off].from) {
					is_loop = false;
					break;
				}
			if (is_loop) {
				memmove(l + i, l + i + off,
					(nr - (i + off)) * sizeof(*l));
				nr -= off;
			}
		}
	}
	return nr;
}

/*
 * Recolve LBR callstack chain sample
 * Return:
 * 1 on success get LBR callchain information
 * 0 no available LBR callchain information, should try fp
 * negative error code on other errors.
 */
static int resolve_lbr_callchain_sample(struct thread *thread,
					struct perf_sample *sample,
					struct symbol **parent,
					struct addr_location *root_al,
					int max_stack)
{
	struct ip_callchain *chain = sample->callchain;
<<<<<<< HEAD
	int chain_nr = min(max_stack, (int)chain->nr);
	u8 cpumode = PERF_RECORD_MISC_USER;
	int i, j, err;
	u64 ip;

	for (i = 0; i < chain_nr; i++) {
		if (chain->ips[i] == PERF_CONTEXT_USER)
			break;
	}

	/* LBR only affects the user callchain */
	if (i != chain_nr) {
		struct branch_stack *lbr_stack = sample->branch_stack;
		int lbr_nr = lbr_stack->nr;
		/*
		 * LBR callstack can only get user call chain.
		 * The mix_chain_nr is kernel call chain
		 * number plus LBR user call chain number.
		 * i is kernel call chain number,
		 * 1 is PERF_CONTEXT_USER,
		 * lbr_nr + 1 is the user call chain number.
		 * For details, please refer to the comments
		 * in callchain__printf
		 */
		int mix_chain_nr = i + 1 + lbr_nr + 1;

		if (mix_chain_nr > PERF_MAX_STACK_DEPTH + PERF_MAX_BRANCH_DEPTH) {
			pr_warning("corrupted callchain. skipping...\n");
			return 0;
		}

		for (j = 0; j < mix_chain_nr; j++) {
			if (callchain_param.order == ORDER_CALLEE) {
				if (j < i + 1)
					ip = chain->ips[j];
				else if (j > i + 1)
					ip = lbr_stack->entries[j - i - 2].from;
				else
					ip = lbr_stack->entries[0].to;
			} else {
				if (j < lbr_nr)
					ip = lbr_stack->entries[lbr_nr - j - 1].from;
				else if (j > lbr_nr)
					ip = chain->ips[i + 1 - (j - lbr_nr)];
				else
					ip = lbr_stack->entries[0].to;
			}

			err = add_callchain_ip(thread, parent, root_al, &cpumode, ip);
			if (err)
				return (err < 0) ? err : 0;
		}
		return 1;
	}

	return 0;
}

static int thread__resolve_callchain_sample(struct thread *thread,
					    struct perf_evsel *evsel,
					    struct perf_sample *sample,
					    struct symbol **parent,
					    struct addr_location *root_al,
					    int max_stack)
{
	struct branch_stack *branch = sample->branch_stack;
	struct ip_callchain *chain = sample->callchain;
	int chain_nr = min(max_stack, (int)chain->nr);
	u8 cpumode = PERF_RECORD_MISC_USER;
=======
	int chain_nr = min(max_stack, (int)chain->nr);
	u8 cpumode = PERF_RECORD_MISC_USER;
	int i, j, err;
	u64 ip;

	for (i = 0; i < chain_nr; i++) {
		if (chain->ips[i] == PERF_CONTEXT_USER)
			break;
	}

	/* LBR only affects the user callchain */
	if (i != chain_nr) {
		struct branch_stack *lbr_stack = sample->branch_stack;
		int lbr_nr = lbr_stack->nr;
		/*
		 * LBR callstack can only get user call chain.
		 * The mix_chain_nr is kernel call chain
		 * number plus LBR user call chain number.
		 * i is kernel call chain number,
		 * 1 is PERF_CONTEXT_USER,
		 * lbr_nr + 1 is the user call chain number.
		 * For details, please refer to the comments
		 * in callchain__printf
		 */
		int mix_chain_nr = i + 1 + lbr_nr + 1;

		if (mix_chain_nr > PERF_MAX_STACK_DEPTH + PERF_MAX_BRANCH_DEPTH) {
			pr_warning("corrupted callchain. skipping...\n");
			return 0;
		}

		for (j = 0; j < mix_chain_nr; j++) {
			if (callchain_param.order == ORDER_CALLEE) {
				if (j < i + 1)
					ip = chain->ips[j];
				else if (j > i + 1)
					ip = lbr_stack->entries[j - i - 2].from;
				else
					ip = lbr_stack->entries[0].to;
			} else {
				if (j < lbr_nr)
					ip = lbr_stack->entries[lbr_nr - j - 1].from;
				else if (j > lbr_nr)
					ip = chain->ips[i + 1 - (j - lbr_nr)];
				else
					ip = lbr_stack->entries[0].to;
			}

			err = add_callchain_ip(thread, parent, root_al, &cpumode, ip);
			if (err)
				return (err < 0) ? err : 0;
		}
		return 1;
	}

	return 0;
}

static int thread__resolve_callchain_sample(struct thread *thread,
					    struct perf_evsel *evsel,
					    struct perf_sample *sample,
					    struct symbol **parent,
					    struct addr_location *root_al,
					    int max_stack)
{
	struct branch_stack *branch = sample->branch_stack;
	struct ip_callchain *chain = sample->callchain;
	int chain_nr = min(max_stack, (int)chain->nr);
	u8 cpumode = PERF_RECORD_MISC_USER;
>>>>>>> 4b8a8262
	int i, j, err;
	int skip_idx = -1;
	int first_call = 0;

	callchain_cursor_reset(&callchain_cursor);

	if (has_branch_callstack(evsel)) {
		err = resolve_lbr_callchain_sample(thread, sample, parent,
						   root_al, max_stack);
		if (err)
			return (err < 0) ? err : 0;
	}

	/*
	 * Based on DWARF debug information, some architectures skip
	 * a callchain entry saved by the kernel.
	 */
	if (chain->nr < PERF_MAX_STACK_DEPTH)
		skip_idx = arch_skip_callchain_idx(thread, chain);

	/*
	 * Add branches to call stack for easier browsing. This gives
	 * more context for a sample than just the callers.
	 *
	 * This uses individual histograms of paths compared to the
	 * aggregated histograms the normal LBR mode uses.
	 *
	 * Limitations for now:
	 * - No extra filters
	 * - No annotations (should annotate somehow)
	 */

	if (branch && callchain_param.branch_callstack) {
		int nr = min(max_stack, (int)branch->nr);
		struct branch_entry be[nr];

		if (branch->nr > PERF_MAX_BRANCH_DEPTH) {
			pr_warning("corrupted branch chain. skipping...\n");
			goto check_calls;
		}

		for (i = 0; i < nr; i++) {
			if (callchain_param.order == ORDER_CALLEE) {
				be[i] = branch->entries[i];
				/*
				 * Check for overlap into the callchain.
				 * The return address is one off compared to
				 * the branch entry. To adjust for this
				 * assume the calling instruction is not longer
				 * than 8 bytes.
				 */
				if (i == skip_idx ||
				    chain->ips[first_call] >= PERF_CONTEXT_MAX)
					first_call++;
				else if (be[i].from < chain->ips[first_call] &&
				    be[i].from >= chain->ips[first_call] - 8)
					first_call++;
			} else
				be[i] = branch->entries[branch->nr - i - 1];
		}

		nr = remove_loops(be, nr);

		for (i = 0; i < nr; i++) {
			err = add_callchain_ip(thread, parent, root_al,
					       NULL, be[i].to);
			if (!err)
				err = add_callchain_ip(thread, parent, root_al,
						       NULL, be[i].from);
			if (err == -EINVAL)
				break;
			if (err)
				return err;
		}
		chain_nr -= nr;
	}

check_calls:
	if (chain->nr > PERF_MAX_STACK_DEPTH) {
		pr_warning("corrupted callchain. skipping...\n");
		return 0;
	}

	for (i = first_call; i < chain_nr; i++) {
		u64 ip;

		if (callchain_param.order == ORDER_CALLEE)
			j = i;
		else
			j = chain->nr - i - 1;

#ifdef HAVE_SKIP_CALLCHAIN_IDX
		if (j == skip_idx)
			continue;
#endif
		ip = chain->ips[j];

		err = add_callchain_ip(thread, parent, root_al, &cpumode, ip);

		if (err)
			return (err < 0) ? err : 0;
	}

	return 0;
}

static int unwind_entry(struct unwind_entry *entry, void *arg)
{
	struct callchain_cursor *cursor = arg;
	return callchain_cursor_append(cursor, entry->ip,
				       entry->map, entry->sym);
}

int thread__resolve_callchain(struct thread *thread,
			      struct perf_evsel *evsel,
			      struct perf_sample *sample,
			      struct symbol **parent,
			      struct addr_location *root_al,
			      int max_stack)
{
	int ret = thread__resolve_callchain_sample(thread, evsel,
						   sample, parent,
						   root_al, max_stack);
	if (ret)
		return ret;

	/* Can we do dwarf post unwind? */
	if (!((evsel->attr.sample_type & PERF_SAMPLE_REGS_USER) &&
	      (evsel->attr.sample_type & PERF_SAMPLE_STACK_USER)))
		return 0;

	/* Bail out if nothing was captured. */
	if ((!sample->user_regs.regs) ||
	    (!sample->user_stack.size))
		return 0;

	return unwind__get_entries(unwind_entry, &callchain_cursor,
				   thread, sample, max_stack);

}

int machine__for_each_thread(struct machine *machine,
			     int (*fn)(struct thread *thread, void *p),
			     void *priv)
{
	struct rb_node *nd;
	struct thread *thread;
	int rc = 0;

	for (nd = rb_first(&machine->threads); nd; nd = rb_next(nd)) {
		thread = rb_entry(nd, struct thread, rb_node);
		rc = fn(thread, priv);
		if (rc != 0)
			return rc;
	}

	list_for_each_entry(thread, &machine->dead_threads, node) {
		rc = fn(thread, priv);
		if (rc != 0)
			return rc;
	}
	return rc;
}

int machines__for_each_thread(struct machines *machines,
			      int (*fn)(struct thread *thread, void *p),
			      void *priv)
{
	struct rb_node *nd;
	int rc = 0;

	rc = machine__for_each_thread(&machines->host, fn, priv);
	if (rc != 0)
		return rc;

	for (nd = rb_first(&machines->guests); nd; nd = rb_next(nd)) {
		struct machine *machine = rb_entry(nd, struct machine, rb_node);

		rc = machine__for_each_thread(machine, fn, priv);
		if (rc != 0)
			return rc;
	}
	return rc;
}

int __machine__synthesize_threads(struct machine *machine, struct perf_tool *tool,
				  struct target *target, struct thread_map *threads,
				  perf_event__handler_t process, bool data_mmap,
				  unsigned int proc_map_timeout)
{
	if (target__has_task(target))
		return perf_event__synthesize_thread_map(tool, threads, process, machine, data_mmap, proc_map_timeout);
	else if (target__has_cpu(target))
		return perf_event__synthesize_threads(tool, process, machine, data_mmap, proc_map_timeout);
	/* command specified */
	return 0;
}

pid_t machine__get_current_tid(struct machine *machine, int cpu)
{
	if (cpu < 0 || cpu >= MAX_NR_CPUS || !machine->current_tid)
		return -1;

	return machine->current_tid[cpu];
}

int machine__set_current_tid(struct machine *machine, int cpu, pid_t pid,
			     pid_t tid)
{
	struct thread *thread;

	if (cpu < 0)
		return -EINVAL;

	if (!machine->current_tid) {
		int i;

		machine->current_tid = calloc(MAX_NR_CPUS, sizeof(pid_t));
		if (!machine->current_tid)
			return -ENOMEM;
		for (i = 0; i < MAX_NR_CPUS; i++)
			machine->current_tid[i] = -1;
	}

	if (cpu >= MAX_NR_CPUS) {
		pr_err("Requested CPU %d too large. ", cpu);
		pr_err("Consider raising MAX_NR_CPUS\n");
		return -EINVAL;
	}

	machine->current_tid[cpu] = tid;

	thread = machine__findnew_thread(machine, pid, tid);
	if (!thread)
		return -ENOMEM;

	thread->cpu = cpu;
	thread__put(thread);

	return 0;
}

int machine__get_kernel_start(struct machine *machine)
{
	struct map *map = machine__kernel_map(machine, MAP__FUNCTION);
	int err = 0;

	/*
	 * The only addresses above 2^63 are kernel addresses of a 64-bit
	 * kernel.  Note that addresses are unsigned so that on a 32-bit system
	 * all addresses including kernel addresses are less than 2^32.  In
	 * that case (32-bit system), if the kernel mapping is unknown, all
	 * addresses will be assumed to be in user space - see
	 * machine__kernel_ip().
	 */
	machine->kernel_start = 1ULL << 63;
	if (map) {
		err = map__load(map, machine->symbol_filter);
		if (map->start)
			machine->kernel_start = map->start;
	}
	return err;
}

struct dso *machine__findnew_dso(struct machine *machine, const char *filename)
{
	return dsos__findnew(&machine->dsos, filename);
}<|MERGE_RESOLUTION|>--- conflicted
+++ resolved
@@ -97,15 +97,12 @@
 	pthread_rwlock_unlock(&dsos->lock);
 }
 
-<<<<<<< HEAD
-=======
 static void dsos__exit(struct dsos *dsos)
 {
 	dsos__purge(dsos);
 	pthread_rwlock_destroy(&dsos->lock);
 }
 
->>>>>>> 4b8a8262
 void machine__delete_threads(struct machine *machine)
 {
 	struct rb_node *nd;
@@ -116,11 +113,7 @@
 		struct thread *t = rb_entry(nd, struct thread, rb_node);
 
 		nd = rb_next(nd);
-<<<<<<< HEAD
-		machine__remove_thread(machine, t);
-=======
 		__machine__remove_thread(machine, t, false);
->>>>>>> 4b8a8262
 	}
 	pthread_rwlock_unlock(&machine->threads_lock);
 }
@@ -380,11 +373,7 @@
 			return th;
 		}
 
-<<<<<<< HEAD
-		thread__zput(machine->last_match);
-=======
 		machine->last_match = NULL;
->>>>>>> 4b8a8262
 	}
 
 	while (*p != NULL) {
@@ -392,7 +381,7 @@
 		th = rb_entry(parent, struct thread, rb_node);
 
 		if (th->tid == tid) {
-			machine->last_match = thread__get(th);
+			machine->last_match = th;
 			machine__update_thread_pid(machine, th, pid);
 			return th;
 		}
@@ -429,11 +418,7 @@
 		 * It is now in the rbtree, get a ref
 		 */
 		thread__get(th);
-<<<<<<< HEAD
-		machine->last_match = thread__get(th);
-=======
 		machine->last_match = th;
->>>>>>> 4b8a8262
 	}
 
 	return th;
@@ -508,55 +493,6 @@
 	return 0;
 }
 
-<<<<<<< HEAD
-static struct dso*
-machine__module_dso(struct machine *machine, struct kmod_path *m,
-		    const char *filename)
-{
-	struct dso *dso;
-
-	dso = dsos__find(&machine->kernel_dsos, m->name, true);
-	if (!dso) {
-		dso = dsos__addnew(&machine->kernel_dsos, m->name);
-		if (dso == NULL)
-			return NULL;
-
-		if (machine__is_host(machine))
-			dso->symtab_type = DSO_BINARY_TYPE__SYSTEM_PATH_KMODULE;
-		else
-			dso->symtab_type = DSO_BINARY_TYPE__GUEST_KMODULE;
-
-		/* _KMODULE_COMP should be next to _KMODULE */
-		if (m->kmod && m->comp)
-			dso->symtab_type++;
-
-		dso__set_short_name(dso, strdup(m->name), true);
-		dso__set_long_name(dso, strdup(filename), true);
-	}
-
-	return dso;
-}
-
-struct map *machine__new_module(struct machine *machine, u64 start,
-				const char *filename)
-{
-	struct map *map = NULL;
-	struct dso *dso;
-	struct kmod_path m;
-
-	if (kmod_path__parse_name(&m, filename))
-		return NULL;
-
-	map = map_groups__find_by_name(&machine->kmaps, MAP__FUNCTION,
-				       m.name);
-	if (map)
-		goto out;
-
-	dso = machine__module_dso(machine, &m, filename);
-	if (dso == NULL)
-		goto out;
-
-=======
 int machine__process_lost_samples_event(struct machine *machine __maybe_unused,
 					union perf_event *event, struct perf_sample *sample)
 {
@@ -633,7 +569,6 @@
 	if (dso == NULL)
 		goto out;
 
->>>>>>> 4b8a8262
 	map = map__new2(start, dso, MAP__FUNCTION);
 	if (map == NULL)
 		goto out;
@@ -1221,13 +1156,8 @@
 				strlen(kmmap_prefix) - 1) == 0;
 	if (event->mmap.filename[0] == '/' ||
 	    (!is_kernel_mmap && event->mmap.filename[0] == '[')) {
-<<<<<<< HEAD
-		map = machine__new_module(machine, event->mmap.start,
-					  event->mmap.filename);
-=======
 		map = machine__findnew_module_map(machine, event->mmap.start,
 						  event->mmap.filename);
->>>>>>> 4b8a8262
 		if (map == NULL)
 			goto out_problem;
 
@@ -1242,10 +1172,6 @@
 		struct dso *kernel = NULL;
 		struct dso *dso;
 
-<<<<<<< HEAD
-		list_for_each_entry(dso, &machine->kernel_dsos.head, node) {
-			if (is_kernel_module(dso->long_name))
-=======
 		pthread_rwlock_rdlock(&machine->dsos.lock);
 
 		list_for_each_entry(dso, &machine->dsos.head, node) {
@@ -1269,7 +1195,6 @@
 			if (!dso->kernel ||
 			    is_kernel_module(dso->long_name,
 					     PERF_RECORD_MISC_CPUMODE_UNKNOWN))
->>>>>>> 4b8a8262
 				continue;
 
 
@@ -1425,14 +1350,6 @@
 	return 0;
 }
 
-<<<<<<< HEAD
-void machine__remove_thread(struct machine *machine, struct thread *th)
-{
-	if (machine->last_match == th)
-		thread__zput(machine->last_match);
-
-	rb_erase(&th->rb_node, &machine->threads);
-=======
 static void __machine__remove_thread(struct machine *machine, struct thread *th, bool lock)
 {
 	if (machine->last_match == th)
@@ -1443,16 +1360,12 @@
 		pthread_rwlock_wrlock(&machine->threads_lock);
 	rb_erase_init(&th->rb_node, &machine->threads);
 	RB_CLEAR_NODE(&th->rb_node);
->>>>>>> 4b8a8262
 	/*
 	 * Move it first to the dead_threads list, then drop the reference,
 	 * if this is the last reference, then the thread__delete destructor
 	 * will be called and we will remove it from the dead_threads list.
 	 */
 	list_add_tail(&th->node, &machine->dead_threads);
-<<<<<<< HEAD
-	thread__put(th);
-=======
 	if (lock)
 		pthread_rwlock_unlock(&machine->threads_lock);
 	thread__put(th);
@@ -1461,7 +1374,6 @@
 void machine__remove_thread(struct machine *machine, struct thread *th)
 {
 	return __machine__remove_thread(machine, th, true);
->>>>>>> 4b8a8262
 }
 
 int machine__process_fork_event(struct machine *machine, union perf_event *event,
@@ -1745,7 +1657,6 @@
 					int max_stack)
 {
 	struct ip_callchain *chain = sample->callchain;
-<<<<<<< HEAD
 	int chain_nr = min(max_stack, (int)chain->nr);
 	u8 cpumode = PERF_RECORD_MISC_USER;
 	int i, j, err;
@@ -1815,77 +1726,6 @@
 	struct ip_callchain *chain = sample->callchain;
 	int chain_nr = min(max_stack, (int)chain->nr);
 	u8 cpumode = PERF_RECORD_MISC_USER;
-=======
-	int chain_nr = min(max_stack, (int)chain->nr);
-	u8 cpumode = PERF_RECORD_MISC_USER;
-	int i, j, err;
-	u64 ip;
-
-	for (i = 0; i < chain_nr; i++) {
-		if (chain->ips[i] == PERF_CONTEXT_USER)
-			break;
-	}
-
-	/* LBR only affects the user callchain */
-	if (i != chain_nr) {
-		struct branch_stack *lbr_stack = sample->branch_stack;
-		int lbr_nr = lbr_stack->nr;
-		/*
-		 * LBR callstack can only get user call chain.
-		 * The mix_chain_nr is kernel call chain
-		 * number plus LBR user call chain number.
-		 * i is kernel call chain number,
-		 * 1 is PERF_CONTEXT_USER,
-		 * lbr_nr + 1 is the user call chain number.
-		 * For details, please refer to the comments
-		 * in callchain__printf
-		 */
-		int mix_chain_nr = i + 1 + lbr_nr + 1;
-
-		if (mix_chain_nr > PERF_MAX_STACK_DEPTH + PERF_MAX_BRANCH_DEPTH) {
-			pr_warning("corrupted callchain. skipping...\n");
-			return 0;
-		}
-
-		for (j = 0; j < mix_chain_nr; j++) {
-			if (callchain_param.order == ORDER_CALLEE) {
-				if (j < i + 1)
-					ip = chain->ips[j];
-				else if (j > i + 1)
-					ip = lbr_stack->entries[j - i - 2].from;
-				else
-					ip = lbr_stack->entries[0].to;
-			} else {
-				if (j < lbr_nr)
-					ip = lbr_stack->entries[lbr_nr - j - 1].from;
-				else if (j > lbr_nr)
-					ip = chain->ips[i + 1 - (j - lbr_nr)];
-				else
-					ip = lbr_stack->entries[0].to;
-			}
-
-			err = add_callchain_ip(thread, parent, root_al, &cpumode, ip);
-			if (err)
-				return (err < 0) ? err : 0;
-		}
-		return 1;
-	}
-
-	return 0;
-}
-
-static int thread__resolve_callchain_sample(struct thread *thread,
-					    struct perf_evsel *evsel,
-					    struct perf_sample *sample,
-					    struct symbol **parent,
-					    struct addr_location *root_al,
-					    int max_stack)
-{
-	struct branch_stack *branch = sample->branch_stack;
-	struct ip_callchain *chain = sample->callchain;
-	int chain_nr = min(max_stack, (int)chain->nr);
-	u8 cpumode = PERF_RECORD_MISC_USER;
->>>>>>> 4b8a8262
 	int i, j, err;
 	int skip_idx = -1;
 	int first_call = 0;
