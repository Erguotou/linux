--- conflicted
+++ resolved
@@ -106,12 +106,8 @@
 			filter_relative,
 			show_hist_headers,
 			branch_callstack,
-<<<<<<< HEAD
-			has_filter;
-=======
 			has_filter,
 			show_ref_callgraph;
->>>>>>> 9fe8ecca
 	const char	*vmlinux_name,
 			*kallsyms_name,
 			*source_prefix,
